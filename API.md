--- conflicted
+++ resolved
@@ -85,12 +85,8 @@
 [NodeProjectCommonOptions](#projen-nodeprojectcommonoptions)|*No description*
 [NodeProjectOptions](#projen-nodeprojectoptions)|*No description*
 [PeerDependencyOptions](#projen-peerdependencyoptions)|*No description*
-<<<<<<< HEAD
 [PostCssOptions](#projen-postcssoptions)|*No description*
-[PullRequestTemplateOptions](#projen-pullrequesttemplateoptions)|Options for `PullRequestTemplate`.
-=======
 [ProjectOptions](#projen-projectoptions)|*No description*
->>>>>>> 057273de
 [ReactComponentOptions](#projen-reactcomponentoptions)|*No description*
 [ReactProjectOptions](#projen-reactprojectoptions)|*No description*
 [ReactTypeDefOptions](#projen-reacttypedefoptions)|*No description*
@@ -1685,12 +1681,9 @@
 
 * **options** (<code>[NextJsProjectOptions](#projen-nextjsprojectoptions)</code>)  *No description*
   * **assetsdir** (<code>string</code>)  Assets directory. __*Default*__: "public"
-<<<<<<< HEAD
   * **tailwind** (<code>boolean</code>)  Setup Tailwind as a PostCSS plugin. __*Default*__: true
-=======
   * **outdir** (<code>string</code>)  The root directory of the project. __*Default*__: "."
   * **parent** (<code>[Project](#projen-project)</code>)  The parent project, if this project is part of a bigger project. __*Optional*__
->>>>>>> 057273de
   * **allowLibraryDependencies** (<code>boolean</code>)  Allow the project to include `peerDependencies` and `bundledDependencies`. __*Default*__: true
   * **antitamper** (<code>boolean</code>)  Checks that after build there are no modified files on git. __*Default*__: true
   * **autoDetectBin** (<code>boolean</code>)  Automatically add all executables under the `bin` directory to your `package.json` file under the `bin` section. __*Default*__: true
@@ -1833,12 +1826,9 @@
 
 * **options** (<code>[NextJsTypeScriptProjectOptions](#projen-nextjstypescriptprojectoptions)</code>)  *No description*
   * **assetsdir** (<code>string</code>)  Assets directory. __*Default*__: "public"
-<<<<<<< HEAD
   * **tailwind** (<code>boolean</code>)  Setup Tailwind as a PostCSS plugin. __*Default*__: true
-=======
   * **outdir** (<code>string</code>)  The root directory of the project. __*Default*__: "."
   * **parent** (<code>[Project](#projen-project)</code>)  The parent project, if this project is part of a bigger project. __*Optional*__
->>>>>>> 057273de
   * **allowLibraryDependencies** (<code>boolean</code>)  Allow the project to include `peerDependencies` and `bundledDependencies`. __*Default*__: true
   * **antitamper** (<code>boolean</code>)  Checks that after build there are no modified files on git. __*Default*__: true
   * **autoDetectBin** (<code>boolean</code>)  Automatically add all executables under the `bin` directory to your `package.json` file under the `bin` section. __*Default*__: true
@@ -4971,7 +4961,6 @@
 
 
 
-<<<<<<< HEAD
 ## struct PostCssOptions 🔹 <a id="projen-postcssoptions"></a>
 
 
@@ -4987,11 +4976,8 @@
 
 
 
-## struct PullRequestTemplateOptions 🔹 <a id="projen-pullrequesttemplateoptions"></a>
-=======
 ## struct ProjectOptions 🔹 <a id="projen-projectoptions"></a>
 
->>>>>>> 057273de
 
 
 
