--- conflicted
+++ resolved
@@ -112,12 +112,8 @@
         "pre-compile"
       ],
       "alsoRun": [
-<<<<<<< HEAD
-        "pre-compile"
-=======
         "pre-compile",
         "post-compile"
->>>>>>> 73226d4d
       ]
     },
     "contributors:update": {
@@ -299,12 +295,9 @@
         {
           "spawn": "default"
         }
-<<<<<<< HEAD
-=======
       ],
       "runFirst": [
         "compile"
->>>>>>> 73226d4d
       ]
     },
     "post-upgrade": {
