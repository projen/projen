--- conflicted
+++ resolved
@@ -70,26 +70,6 @@
       ],
       "condition": "! git log --oneline -1 | grep -q \"chore(release):\""
     },
-<<<<<<< HEAD
-    "bootstrap": {
-      "name": "bootstrap",
-      "category": "00.build",
-      "description": "initializes the project",
-      "steps": [
-        {
-          "exec": "yarn install --check-files --frozen-lockfile"
-        },
-        {
-          "exec": "/bin/bash ./projen.sh"
-        },
-        {
-          "exec": "git diff --exit-code",
-          "name": "Anti-tamper check"
-        }
-      ]
-    },
-=======
->>>>>>> 6b60a0ce
     "test:watch": {
       "name": "test:watch",
       "category": "10.test",
