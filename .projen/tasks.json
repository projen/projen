{
  "tasks": {
    "audit": {
      "name": "audit",
      "description": "Run security audit",
      "steps": [
        {
          "exec": "npm audit --audit-level=high --omit=dev"
        }
      ]
    },
    "build": {
      "name": "build",
      "description": "Full release build",
      "steps": [
        {
          "spawn": "default"
        },
        {
          "spawn": "pre-compile"
        },
        {
          "spawn": "compile"
        },
        {
          "spawn": "post-compile"
        },
        {
          "spawn": "test"
        },
        {
          "spawn": "package"
        }
      ]
    },
    "bump": {
      "name": "bump",
      "description": "Bumps version based on latest git tag and generates a changelog entry",
      "env": {
        "OUTFILE": "package.json",
        "CHANGELOG": "dist/changelog.md",
        "BUMPFILE": "dist/version.txt",
        "RELEASETAG": "dist/releasetag.txt",
        "RELEASE_TAG_PREFIX": "",
        "BUMP_PACKAGE": "commit-and-tag-version@^12",
        "RELEASABLE_COMMITS": "git log --no-merges --oneline $LATEST_TAG..HEAD -E --grep \"^(feat|fix){1}(\\([^()[:space:]]+\\))?(!)?:[[:blank:]]+.+\""
      },
      "steps": [
        {
          "builtin": "release/bump-version"
        }
      ],
      "condition": "git log --oneline -1 | grep -qv \"chore(release):\""
    },
    "bundle:task-runner": {
      "name": "bundle:task-runner",
      "description": "Bundle the run-task.cjs script needed for \"projen eject\"",
      "steps": [
        {
          "exec": "esbuild src/task-runtime.ts --outfile=lib/run-task.cjs --bundle --platform=node --format=cjs --external:\"*/package.json\" --banner:js=\"#!/usr/bin/env node\" --footer:js=\"const runtime = new TaskRuntime(\\\".\\\");\nruntime.runTask(process.argv[2]);\""
        }
      ]
    },
    "check-licenses": {
      "name": "check-licenses",
      "steps": [
        {
          "exec": "license-checker --summary --production --onlyAllow \"MIT;ISC;BSD;BSD-2-Clause;BSD-3-Clause;Apache-2.0\"",
          "receiveArgs": true
        }
      ]
    },
    "clobber": {
      "name": "clobber",
      "description": "hard resets to HEAD of origin and cleans the local repo",
      "env": {
        "BRANCH": "$(git branch --show-current)"
      },
      "steps": [
        {
          "exec": "git checkout -b scratch",
          "name": "save current HEAD in \"scratch\" branch"
        },
        {
          "exec": "git checkout $BRANCH"
        },
        {
          "exec": "git fetch origin",
          "name": "fetch latest changes from origin"
        },
        {
          "exec": "git reset --hard origin/$BRANCH",
          "name": "hard reset to origin commit"
        },
        {
          "exec": "git clean -fdx",
          "name": "clean all untracked files"
        },
        {
          "say": "ready to rock! (unpushed commits are under the \"scratch\" branch)"
        }
      ],
      "condition": "git diff --exit-code > /dev/null"
    },
    "compat": {
      "name": "compat",
      "description": "Perform API compatibility check against latest version",
      "steps": [
        {
          "exec": "jsii-diff npm:$(node -p \"require('./package.json').name\") -k --ignore-file .compatignore || (echo \"\nUNEXPECTED BREAKING CHANGES: add keys such as 'removed:constructs.Node.of' to .compatignore to skip.\n\" && exit 1)"
        }
      ]
    },
    "compile": {
      "name": "compile",
      "description": "Only compile",
      "steps": [
        {
          "exec": "jsii --silence-warnings=reserved-word"
        }
      ]
    },
    "contributors:update": {
      "name": "contributors:update",
      "steps": [
        {
          "exec": "all-contributors check | grep \"Missing contributors\" -A 1 | tail -n1 | sed -e \"s/,//g\" | xargs -n1 | grep -v \"\\[bot\\]\" | grep -v \"cdklabs-automation\" | xargs -n1 -I{} all-contributors add {} code"
        }
      ]
    },
    "default": {
      "name": "default",
      "description": "Synthesize project files",
      "steps": [
        {
          "exec": "ts-node --project tsconfig.dev.json .projenrc.ts"
        }
      ]
    },
    "devenv:setup": {
      "name": "devenv:setup",
      "steps": [
        {
          "exec": "npm ci"
        },
        {
          "spawn": "build"
        }
      ]
    },
    "docgen": {
      "name": "docgen",
      "description": "Generate API.md from .jsii manifest",
      "steps": [
        {
          "exec": "jsii-docgen .jsii -o docs/api/projen --split-by-submodule"
        }
      ]
    },
    "eject": {
      "name": "eject",
      "description": "Remove projen from the project",
      "env": {
        "PROJEN_EJECTING": "true"
      },
      "steps": [
        {
          "spawn": "default"
        }
      ]
    },
    "eslint": {
      "name": "eslint",
      "description": "Runs eslint against the codebase",
      "env": {
        "ESLINT_USE_FLAT_CONFIG": "false",
        "NODE_NO_WARNINGS": "1"
      },
      "steps": [
        {
          "exec": "eslint --ext .ts,.tsx --fix --no-error-on-unmatched-pattern $@ src test build-tools projenrc .projenrc.ts",
          "receiveArgs": true
        }
      ]
    },
    "install": {
      "name": "install",
      "description": "Install project dependencies and update lockfile (non-frozen)",
      "steps": [
        {
          "exec": "npm install"
        }
      ]
    },
    "install:ci": {
      "name": "install:ci",
      "description": "Install project dependencies using frozen lockfile",
      "steps": [
        {
          "exec": "npm ci"
        }
      ]
    },
    "integ": {
      "name": "integ",
      "description": "Run integration tests",
      "steps": [
        {
          "spawn": "compile"
        },
        {
          "spawn": "package:python"
        },
        {
          "spawn": "integ:python-compat"
        }
      ]
    },
    "integ:python-compat": {
      "name": "integ:python-compat",
      "description": "Checks that projen's submodule structure does not cause import failures for python. Expects python to be installed and projen to be fully built.",
      "steps": [
        {
          "exec": "scripts/python-compat.sh"
        }
      ]
    },
    "package": {
      "name": "package",
      "description": "Creates the distribution package",
      "steps": [
        {
          "spawn": "package:js",
          "condition": "node -e \"if (!process.env.CI) process.exit(1)\""
        },
        {
          "spawn": "package-all",
          "condition": "node -e \"if (process.env.CI) process.exit(1)\""
        }
      ]
    },
    "package-all": {
      "name": "package-all",
      "description": "Packages artifacts for all target languages",
      "steps": [
        {
          "spawn": "package:js"
        },
        {
          "spawn": "package:java"
        },
        {
          "spawn": "package:python"
        },
        {
          "spawn": "package:go"
        }
      ]
    },
    "package:go": {
      "name": "package:go",
      "description": "Create go language bindings",
      "steps": [
        {
          "exec": "jsii-pacmak -v --target go"
        }
      ]
    },
    "package:java": {
      "name": "package:java",
      "description": "Create java language bindings",
      "steps": [
        {
          "exec": "jsii-pacmak -v --target java"
        }
      ]
    },
    "package:js": {
      "name": "package:js",
      "description": "Create js language bindings",
      "steps": [
        {
          "exec": "jsii-pacmak -v --target js"
        }
      ]
    },
    "package:python": {
      "name": "package:python",
      "description": "Create python language bindings",
      "steps": [
        {
          "exec": "jsii-pacmak -v --target python"
        }
      ]
    },
    "post-compile": {
      "name": "post-compile",
      "description": "Runs after successful compilation",
      "steps": [
        {
          "spawn": "docgen"
        },
        {
          "spawn": "readme-macros"
        },
        {
          "spawn": "bundle:task-runner"
        },
        {
          "spawn": "default"
        }
      ]
    },
    "post-upgrade": {
      "name": "post-upgrade",
      "description": "Runs after upgrading dependencies"
    },
    "pre-compile": {
      "name": "pre-compile",
      "description": "Prepare the project for compilation",
      "steps": [
        {
          "spawn": "audit"
        },
        {
          "spawn": "check-licenses"
        }
      ]
    },
    "readme-macros": {
      "name": "readme-macros",
      "steps": [
        {
          "exec": "mv README.md README.md.bak"
        },
        {
          "exec": "cat README.md.bak | markmac > README.md"
        },
        {
          "exec": "rm README.md.bak"
        }
      ]
    },
    "release": {
      "name": "release",
      "description": "Prepare a release from \"main\" branch",
      "env": {
        "RELEASE": "true"
      },
      "steps": [
        {
          "exec": "rm -fr dist"
        },
        {
          "spawn": "bump"
        },
        {
          "spawn": "build"
        },
        {
          "spawn": "unbump"
        },
        {
          "exec": "git diff --ignore-space-at-eol --exit-code"
        }
      ]
    },
    "test": {
      "name": "test",
      "description": "Run tests",
      "steps": [
        {
          "exec": "jest --passWithNoTests --updateSnapshot",
          "receiveArgs": true
        },
        {
          "spawn": "eslint"
        }
      ]
    },
    "test:watch": {
      "name": "test:watch",
      "description": "Run jest in watch mode",
      "steps": [
        {
          "exec": "jest --watch"
        }
      ]
    },
    "unbump": {
      "name": "unbump",
      "description": "Restores version to 0.0.0",
      "env": {
        "OUTFILE": "package.json",
        "CHANGELOG": "dist/changelog.md",
        "BUMPFILE": "dist/version.txt",
        "RELEASETAG": "dist/releasetag.txt",
        "RELEASE_TAG_PREFIX": "",
        "BUMP_PACKAGE": "commit-and-tag-version@^12",
        "RELEASABLE_COMMITS": "git log --no-merges --oneline $LATEST_TAG..HEAD -E --grep \"^(feat|fix){1}(\\([^()[:space:]]+\\))?(!)?:[[:blank:]]+.+\""
      },
      "steps": [
        {
          "builtin": "release/reset-version"
        }
      ]
    },
    "upgrade": {
      "name": "upgrade",
      "description": "upgrade dependencies",
      "env": {
        "CI": "0",
        "NPM_CONFIG_BEFORE": "$(node -p \"new Date(Date.now()-172800000).toISOString()\")"
      },
      "steps": [
        {
          "exec": "npx npm-check-updates@18 --upgrade --target=minor --cooldown=2 --peer --no-deprecated --dep=dev,peer,prod,optional --filter=@jsii/check-node,@types/conventional-changelog-config-spec,@types/ini,@types/jest,@types/parse-conflict-json,@types/semver,@types/yargs,all-contributors-cli,aws-cdk-lib,esbuild,eslint-config-prettier,eslint-import-resolver-typescript,eslint-plugin-import,eslint-plugin-prettier,jest,jsii-diff,jsii-pacmak,json2jsii,license-checker,markmac,prettier,ts-jest,ts-node"
        },
        {
          "exec": "npm install"
        },
        {
          "exec": "npm update @biomejs/biome @jsii/check-node @types/conventional-changelog-config-spec @types/ini @types/jest @types/node @types/parse-conflict-json @types/semver @types/yargs @typescript-eslint/eslint-plugin @typescript-eslint/parser all-contributors-cli aws-cdk-lib commit-and-tag-version esbuild eslint-config-prettier eslint-import-resolver-typescript eslint-plugin-import eslint-plugin-prettier eslint jest jest-junit jsii-diff jsii-docgen jsii-pacmak jsii-rosetta jsii json2jsii license-checker markmac prettier ts-jest ts-node typescript"
        },
        {
          "exec": "node ./projen.js"
        },
        {
          "spawn": "post-upgrade"
        }
      ]
    },
    "upgrade-bundled": {
      "name": "upgrade-bundled",
      "description": "upgrade bundled dependencies",
      "env": {
        "CI": "0",
        "NPM_CONFIG_BEFORE": "$(node -p \"new Date(Date.now()-172800000).toISOString()\")"
      },
      "steps": [
        {
<<<<<<< HEAD
          "exec": "npx npm-check-updates@16 --upgrade --target=minor --peer --no-deprecated --dep= --filter=@iarna/toml,case,chalk,consola,conventional-changelog-config-spec,fast-glob,fast-json-patch,ini,parse-conflict-json,semver,shx,xmlbuilder2,yargs"
=======
          "exec": "npx npm-check-updates@18 --upgrade --target=minor --cooldown=2 --peer --no-deprecated --dep= --filter=@iarna/toml,case,chalk,conventional-changelog-config-spec,fast-glob,fast-json-patch,ini,parse-conflict-json,semver,shx,xmlbuilder2,yargs"
>>>>>>> 511503ff
        },
        {
          "exec": "npm install"
        },
        {
<<<<<<< HEAD
          "exec": "yarn upgrade @iarna/toml case chalk comment-json consola conventional-changelog-config-spec fast-glob fast-json-patch ini parse-conflict-json semver shx xmlbuilder2 yaml yargs"
=======
          "exec": "npm update @iarna/toml case chalk comment-json conventional-changelog-config-spec fast-glob fast-json-patch ini parse-conflict-json semver shx xmlbuilder2 yaml yargs"
>>>>>>> 511503ff
        },
        {
          "exec": "node ./projen.js"
        },
        {
          "spawn": "post-upgrade"
        }
      ]
    },
    "watch": {
      "name": "watch",
      "description": "Watch & compile in the background",
      "steps": [
        {
          "exec": "jsii -w --silence-warnings=reserved-word"
        }
      ]
    }
  },
  "env": {
    "PATH": "$(npx -c \"node --print process.env.PATH\")"
  },
  "//": "~~ Generated by projen. To modify, edit .projenrc.ts and run \"node ./projen.js\"."
}<|MERGE_RESOLUTION|>--- conflicted
+++ resolved
@@ -439,21 +439,13 @@
       },
       "steps": [
         {
-<<<<<<< HEAD
-          "exec": "npx npm-check-updates@16 --upgrade --target=minor --peer --no-deprecated --dep= --filter=@iarna/toml,case,chalk,consola,conventional-changelog-config-spec,fast-glob,fast-json-patch,ini,parse-conflict-json,semver,shx,xmlbuilder2,yargs"
-=======
           "exec": "npx npm-check-updates@18 --upgrade --target=minor --cooldown=2 --peer --no-deprecated --dep= --filter=@iarna/toml,case,chalk,conventional-changelog-config-spec,fast-glob,fast-json-patch,ini,parse-conflict-json,semver,shx,xmlbuilder2,yargs"
->>>>>>> 511503ff
         },
         {
           "exec": "npm install"
         },
         {
-<<<<<<< HEAD
-          "exec": "yarn upgrade @iarna/toml case chalk comment-json consola conventional-changelog-config-spec fast-glob fast-json-patch ini parse-conflict-json semver shx xmlbuilder2 yaml yargs"
-=======
           "exec": "npm update @iarna/toml case chalk comment-json conventional-changelog-config-spec fast-glob fast-json-patch ini parse-conflict-json semver shx xmlbuilder2 yaml yargs"
->>>>>>> 511503ff
         },
         {
           "exec": "node ./projen.js"
