--- conflicted
+++ resolved
@@ -3529,10 +3529,365 @@
 
 | **Name** | **Type** | **Description** |
 | --- | --- | --- |
-<<<<<<< HEAD
 | <code><a href="#projen.python.Venv.Initializer.parameter.project">project</a></code> | <code>projen.Project</code> | *No description.* |
 | <code><a href="#projen.python.Venv.Initializer.parameter.options">options</a></code> | <code><a href="#projen.python.VenvOptions">VenvOptions</a></code> | *No description.* |
-=======
+
+---
+
+##### `project`<sup>Required</sup> <a name="project" id="projen.python.Venv.Initializer.parameter.project"></a>
+
+- *Type:* projen.Project
+
+---
+
+##### `options`<sup>Optional</sup> <a name="options" id="projen.python.Venv.Initializer.parameter.options"></a>
+
+- *Type:* <a href="#projen.python.VenvOptions">VenvOptions</a>
+
+---
+
+#### Methods <a name="Methods" id="Methods"></a>
+
+| **Name** | **Description** |
+| --- | --- |
+| <code><a href="#projen.python.Venv.toString">toString</a></code> | Returns a string representation of this construct. |
+| <code><a href="#projen.python.Venv.postSynthesize">postSynthesize</a></code> | Called after synthesis. |
+| <code><a href="#projen.python.Venv.preSynthesize">preSynthesize</a></code> | Called before synthesis. |
+| <code><a href="#projen.python.Venv.synthesize">synthesize</a></code> | Synthesizes files to the project output directory. |
+| <code><a href="#projen.python.Venv.setupEnvironment">setupEnvironment</a></code> | Initializes the virtual environment if it doesn't exist (called during post-synthesis). |
+
+---
+
+##### `toString` <a name="toString" id="projen.python.Venv.toString"></a>
+
+```typescript
+public toString(): string
+```
+
+Returns a string representation of this construct.
+
+##### `postSynthesize` <a name="postSynthesize" id="projen.python.Venv.postSynthesize"></a>
+
+```typescript
+public postSynthesize(): void
+```
+
+Called after synthesis.
+
+Order is *not* guaranteed.
+
+##### `preSynthesize` <a name="preSynthesize" id="projen.python.Venv.preSynthesize"></a>
+
+```typescript
+public preSynthesize(): void
+```
+
+Called before synthesis.
+
+##### `synthesize` <a name="synthesize" id="projen.python.Venv.synthesize"></a>
+
+```typescript
+public synthesize(): void
+```
+
+Synthesizes files to the project output directory.
+
+##### `setupEnvironment` <a name="setupEnvironment" id="projen.python.Venv.setupEnvironment"></a>
+
+```typescript
+public setupEnvironment(): void
+```
+
+Initializes the virtual environment if it doesn't exist (called during post-synthesis).
+
+#### Static Functions <a name="Static Functions" id="Static Functions"></a>
+
+| **Name** | **Description** |
+| --- | --- |
+| <code><a href="#projen.python.Venv.isConstruct">isConstruct</a></code> | Checks if `x` is a construct. |
+| <code><a href="#projen.python.Venv.isComponent">isComponent</a></code> | Test whether the given construct is a component. |
+
+---
+
+##### `isConstruct` <a name="isConstruct" id="projen.python.Venv.isConstruct"></a>
+
+```typescript
+import { python } from 'projen'
+
+python.Venv.isConstruct(x: any)
+```
+
+Checks if `x` is a construct.
+
+Use this method instead of `instanceof` to properly detect `Construct`
+instances, even when the construct library is symlinked.
+
+Explanation: in JavaScript, multiple copies of the `constructs` library on
+disk are seen as independent, completely different libraries. As a
+consequence, the class `Construct` in each copy of the `constructs` library
+is seen as a different class, and an instance of one class will not test as
+`instanceof` the other class. `npm install` will not create installations
+like this, but users may manually symlink construct libraries together or
+use a monorepo tool: in those cases, multiple copies of the `constructs`
+library can be accidentally installed, and `instanceof` will behave
+unpredictably. It is safest to avoid using `instanceof`, and using
+this type-testing method instead.
+
+###### `x`<sup>Required</sup> <a name="x" id="projen.python.Venv.isConstruct.parameter.x"></a>
+
+- *Type:* any
+
+Any object.
+
+---
+
+##### `isComponent` <a name="isComponent" id="projen.python.Venv.isComponent"></a>
+
+```typescript
+import { python } from 'projen'
+
+python.Venv.isComponent(x: any)
+```
+
+Test whether the given construct is a component.
+
+###### `x`<sup>Required</sup> <a name="x" id="projen.python.Venv.isComponent.parameter.x"></a>
+
+- *Type:* any
+
+---
+
+#### Properties <a name="Properties" id="Properties"></a>
+
+| **Name** | **Type** | **Description** |
+| --- | --- | --- |
+| <code><a href="#projen.python.Venv.property.node">node</a></code> | <code>constructs.Node</code> | The tree node. |
+| <code><a href="#projen.python.Venv.property.project">project</a></code> | <code>projen.Project</code> | *No description.* |
+
+---
+
+##### `node`<sup>Required</sup> <a name="node" id="projen.python.Venv.property.node"></a>
+
+```typescript
+public readonly node: Node;
+```
+
+- *Type:* constructs.Node
+
+The tree node.
+
+---
+
+##### `project`<sup>Required</sup> <a name="project" id="projen.python.Venv.property.project"></a>
+
+```typescript
+public readonly project: Project;
+```
+
+- *Type:* projen.Project
+
+---
+
+
+## Structs <a name="Structs" id="Structs"></a>
+
+### PipOptions <a name="PipOptions" id="projen.python.PipOptions"></a>
+
+Options for pip.
+
+#### Initializer <a name="Initializer" id="projen.python.PipOptions.Initializer"></a>
+
+```typescript
+import { python } from 'projen'
+
+const pipOptions: python.PipOptions = { ... }
+```
+
+
+### PoetryOptions <a name="PoetryOptions" id="projen.python.PoetryOptions"></a>
+
+#### Initializer <a name="Initializer" id="projen.python.PoetryOptions.Initializer"></a>
+
+```typescript
+import { python } from 'projen'
+
+const poetryOptions: python.PoetryOptions = { ... }
+```
+
+#### Properties <a name="Properties" id="Properties"></a>
+
+| **Name** | **Type** | **Description** |
+| --- | --- | --- |
+| <code><a href="#projen.python.PoetryOptions.property.authorEmail">authorEmail</a></code> | <code>string</code> | Author's e-mail. |
+| <code><a href="#projen.python.PoetryOptions.property.authorName">authorName</a></code> | <code>string</code> | Author's name. |
+| <code><a href="#projen.python.PoetryOptions.property.version">version</a></code> | <code>string</code> | Version of the package. |
+| <code><a href="#projen.python.PoetryOptions.property.classifiers">classifiers</a></code> | <code>string[]</code> | A list of PyPI trove classifiers that describe the project. |
+| <code><a href="#projen.python.PoetryOptions.property.description">description</a></code> | <code>string</code> | A short description of the package. |
+| <code><a href="#projen.python.PoetryOptions.property.homepage">homepage</a></code> | <code>string</code> | A URL to the website of the project. |
+| <code><a href="#projen.python.PoetryOptions.property.license">license</a></code> | <code>string</code> | License of this package as an SPDX identifier. |
+| <code><a href="#projen.python.PoetryOptions.property.packageName">packageName</a></code> | <code>string</code> | Package name. |
+| <code><a href="#projen.python.PoetryOptions.property.poetryOptions">poetryOptions</a></code> | <code><a href="#projen.python.PoetryPyprojectOptionsWithoutDeps">PoetryPyprojectOptionsWithoutDeps</a></code> | Additional options to set for poetry if using poetry. |
+| <code><a href="#projen.python.PoetryOptions.property.setupConfig">setupConfig</a></code> | <code>{[ key: string ]: any}</code> | Additional fields to pass in the setup() function if using setuptools. |
+| <code><a href="#projen.python.PoetryOptions.property.pythonExec">pythonExec</a></code> | <code>string</code> | Path to the python executable to use. |
+
+---
+
+##### `authorEmail`<sup>Required</sup> <a name="authorEmail" id="projen.python.PoetryOptions.property.authorEmail"></a>
+
+```typescript
+public readonly authorEmail: string;
+```
+
+- *Type:* string
+- *Default:* $GIT_USER_EMAIL
+
+Author's e-mail.
+
+---
+
+##### `authorName`<sup>Required</sup> <a name="authorName" id="projen.python.PoetryOptions.property.authorName"></a>
+
+```typescript
+public readonly authorName: string;
+```
+
+- *Type:* string
+- *Default:* $GIT_USER_NAME
+
+Author's name.
+
+---
+
+##### `version`<sup>Required</sup> <a name="version" id="projen.python.PoetryOptions.property.version"></a>
+
+```typescript
+public readonly version: string;
+```
+
+- *Type:* string
+- *Default:* "0.1.0"
+
+Version of the package.
+
+---
+
+##### `classifiers`<sup>Optional</sup> <a name="classifiers" id="projen.python.PoetryOptions.property.classifiers"></a>
+
+```typescript
+public readonly classifiers: string[];
+```
+
+- *Type:* string[]
+
+A list of PyPI trove classifiers that describe the project.
+
+> [https://pypi.org/classifiers/](https://pypi.org/classifiers/)
+
+---
+
+##### `description`<sup>Optional</sup> <a name="description" id="projen.python.PoetryOptions.property.description"></a>
+
+```typescript
+public readonly description: string;
+```
+
+- *Type:* string
+
+A short description of the package.
+
+---
+
+##### `homepage`<sup>Optional</sup> <a name="homepage" id="projen.python.PoetryOptions.property.homepage"></a>
+
+```typescript
+public readonly homepage: string;
+```
+
+- *Type:* string
+
+A URL to the website of the project.
+
+---
+
+##### `license`<sup>Optional</sup> <a name="license" id="projen.python.PoetryOptions.property.license"></a>
+
+```typescript
+public readonly license: string;
+```
+
+- *Type:* string
+
+License of this package as an SPDX identifier.
+
+---
+
+##### `packageName`<sup>Optional</sup> <a name="packageName" id="projen.python.PoetryOptions.property.packageName"></a>
+
+```typescript
+public readonly packageName: string;
+```
+
+- *Type:* string
+
+Package name.
+
+---
+
+##### `poetryOptions`<sup>Optional</sup> <a name="poetryOptions" id="projen.python.PoetryOptions.property.poetryOptions"></a>
+
+```typescript
+public readonly poetryOptions: PoetryPyprojectOptionsWithoutDeps;
+```
+
+- *Type:* <a href="#projen.python.PoetryPyprojectOptionsWithoutDeps">PoetryPyprojectOptionsWithoutDeps</a>
+
+Additional options to set for poetry if using poetry.
+
+---
+
+##### `setupConfig`<sup>Optional</sup> <a name="setupConfig" id="projen.python.PoetryOptions.property.setupConfig"></a>
+
+```typescript
+public readonly setupConfig: {[ key: string ]: any};
+```
+
+- *Type:* {[ key: string ]: any}
+
+Additional fields to pass in the setup() function if using setuptools.
+
+---
+
+##### `pythonExec`<sup>Optional</sup> <a name="pythonExec" id="projen.python.PoetryOptions.property.pythonExec"></a>
+
+```typescript
+public readonly pythonExec: string;
+```
+
+- *Type:* string
+- *Default:* "python"
+
+Path to the python executable to use.
+
+---
+
+### PoetryPyprojectOptions <a name="PoetryPyprojectOptions" id="projen.python.PoetryPyprojectOptions"></a>
+
+Poetry-specific options.
+
+> [https://python-poetry.org/docs/pyproject/](https://python-poetry.org/docs/pyproject/)
+
+#### Initializer <a name="Initializer" id="projen.python.PoetryPyprojectOptions.Initializer"></a>
+
+```typescript
+import { python } from 'projen'
+
+const poetryPyprojectOptions: python.PoetryPyprojectOptions = { ... }
+```
+
+#### Properties <a name="Properties" id="Properties"></a>
+
+| **Name** | **Type** | **Description** |
+| --- | --- | --- |
 | <code><a href="#projen.python.PoetryPyprojectOptions.property.authors">authors</a></code> | <code>string[]</code> | The authors of the package. |
 | <code><a href="#projen.python.PoetryPyprojectOptions.property.classifiers">classifiers</a></code> | <code>string[]</code> | A list of PyPI trove classifiers that describe the project. |
 | <code><a href="#projen.python.PoetryPyprojectOptions.property.description">description</a></code> | <code>string</code> | A short description of the package (required). |
@@ -3556,414 +3911,347 @@
 | <code><a href="#projen.python.PoetryPyprojectOptions.property.version">version</a></code> | <code>string</code> | Version of the package (required). |
 | <code><a href="#projen.python.PoetryPyprojectOptions.property.dependencies">dependencies</a></code> | <code>{[ key: string ]: any}</code> | A list of dependencies for the project. |
 | <code><a href="#projen.python.PoetryPyprojectOptions.property.devDependencies">devDependencies</a></code> | <code>{[ key: string ]: any}</code> | A list of development dependencies for the project. |
->>>>>>> 9d3350b0
-
----
-
-##### `project`<sup>Required</sup> <a name="project" id="projen.python.Venv.Initializer.parameter.project"></a>
-
-- *Type:* projen.Project
-
----
-
-##### `options`<sup>Optional</sup> <a name="options" id="projen.python.Venv.Initializer.parameter.options"></a>
-
-- *Type:* <a href="#projen.python.VenvOptions">VenvOptions</a>
-
----
-
-#### Methods <a name="Methods" id="Methods"></a>
-
-| **Name** | **Description** |
-| --- | --- |
-| <code><a href="#projen.python.Venv.toString">toString</a></code> | Returns a string representation of this construct. |
-| <code><a href="#projen.python.Venv.postSynthesize">postSynthesize</a></code> | Called after synthesis. |
-| <code><a href="#projen.python.Venv.preSynthesize">preSynthesize</a></code> | Called before synthesis. |
-| <code><a href="#projen.python.Venv.synthesize">synthesize</a></code> | Synthesizes files to the project output directory. |
-| <code><a href="#projen.python.Venv.setupEnvironment">setupEnvironment</a></code> | Initializes the virtual environment if it doesn't exist (called during post-synthesis). |
-
----
-
-##### `toString` <a name="toString" id="projen.python.Venv.toString"></a>
-
-```typescript
-public toString(): string
-```
-
-Returns a string representation of this construct.
-
-##### `postSynthesize` <a name="postSynthesize" id="projen.python.Venv.postSynthesize"></a>
-
-```typescript
-public postSynthesize(): void
-```
-
-Called after synthesis.
-
-Order is *not* guaranteed.
-
-##### `preSynthesize` <a name="preSynthesize" id="projen.python.Venv.preSynthesize"></a>
-
-```typescript
-public preSynthesize(): void
-```
-
-Called before synthesis.
-
-##### `synthesize` <a name="synthesize" id="projen.python.Venv.synthesize"></a>
-
-```typescript
-public synthesize(): void
-```
-
-Synthesizes files to the project output directory.
-
-##### `setupEnvironment` <a name="setupEnvironment" id="projen.python.Venv.setupEnvironment"></a>
-
-```typescript
-public setupEnvironment(): void
-```
-
-Initializes the virtual environment if it doesn't exist (called during post-synthesis).
-
-#### Static Functions <a name="Static Functions" id="Static Functions"></a>
-
-| **Name** | **Description** |
-| --- | --- |
-| <code><a href="#projen.python.Venv.isConstruct">isConstruct</a></code> | Checks if `x` is a construct. |
-| <code><a href="#projen.python.Venv.isComponent">isComponent</a></code> | Test whether the given construct is a component. |
-
----
-
-##### `isConstruct` <a name="isConstruct" id="projen.python.Venv.isConstruct"></a>
+
+---
+
+##### `authors`<sup>Optional</sup> <a name="authors" id="projen.python.PoetryPyprojectOptions.property.authors"></a>
+
+```typescript
+public readonly authors: string[];
+```
+
+- *Type:* string[]
+
+The authors of the package.
+
+Must be in the form "name <email>"
+
+---
+
+##### `classifiers`<sup>Optional</sup> <a name="classifiers" id="projen.python.PoetryPyprojectOptions.property.classifiers"></a>
+
+```typescript
+public readonly classifiers: string[];
+```
+
+- *Type:* string[]
+
+A list of PyPI trove classifiers that describe the project.
+
+> [https://pypi.org/classifiers/](https://pypi.org/classifiers/)
+
+---
+
+##### `description`<sup>Optional</sup> <a name="description" id="projen.python.PoetryPyprojectOptions.property.description"></a>
+
+```typescript
+public readonly description: string;
+```
+
+- *Type:* string
+
+A short description of the package (required).
+
+---
+
+##### `documentation`<sup>Optional</sup> <a name="documentation" id="projen.python.PoetryPyprojectOptions.property.documentation"></a>
+
+```typescript
+public readonly documentation: string;
+```
+
+- *Type:* string
+
+A URL to the documentation of the project.
+
+---
+
+##### `exclude`<sup>Optional</sup> <a name="exclude" id="projen.python.PoetryPyprojectOptions.property.exclude"></a>
+
+```typescript
+public readonly exclude: string[];
+```
+
+- *Type:* string[]
+
+A list of patterns that will be excluded in the final package.
+
+If a VCS is being used for a package, the exclude field will be seeded with
+the VCS’ ignore settings (.gitignore for git for example).
+
+---
+
+##### `extras`<sup>Optional</sup> <a name="extras" id="projen.python.PoetryPyprojectOptions.property.extras"></a>
+
+```typescript
+public readonly extras: {[ key: string ]: string[]};
+```
+
+- *Type:* {[ key: string ]: string[]}
+
+Package extras.
+
+---
+
+##### `homepage`<sup>Optional</sup> <a name="homepage" id="projen.python.PoetryPyprojectOptions.property.homepage"></a>
+
+```typescript
+public readonly homepage: string;
+```
+
+- *Type:* string
+
+A URL to the website of the project.
+
+---
+
+##### `include`<sup>Optional</sup> <a name="include" id="projen.python.PoetryPyprojectOptions.property.include"></a>
+
+```typescript
+public readonly include: string[];
+```
+
+- *Type:* string[]
+
+A list of patterns that will be included in the final package.
+
+---
+
+##### `keywords`<sup>Optional</sup> <a name="keywords" id="projen.python.PoetryPyprojectOptions.property.keywords"></a>
+
+```typescript
+public readonly keywords: string[];
+```
+
+- *Type:* string[]
+
+A list of keywords (max: 5) that the package is related to.
+
+---
+
+##### `license`<sup>Optional</sup> <a name="license" id="projen.python.PoetryPyprojectOptions.property.license"></a>
+
+```typescript
+public readonly license: string;
+```
+
+- *Type:* string
+
+License of this package as an SPDX identifier.
+
+If the project is proprietary and does not use a specific license, you
+can set this value as "Proprietary".
+
+---
+
+##### `maintainers`<sup>Optional</sup> <a name="maintainers" id="projen.python.PoetryPyprojectOptions.property.maintainers"></a>
+
+```typescript
+public readonly maintainers: string[];
+```
+
+- *Type:* string[]
+
+the maintainers of the package.
+
+Must be in the form "name <email>"
+
+---
+
+##### `name`<sup>Optional</sup> <a name="name" id="projen.python.PoetryPyprojectOptions.property.name"></a>
+
+```typescript
+public readonly name: string;
+```
+
+- *Type:* string
+
+Name of the package (required).
+
+---
+
+##### `packageMode`<sup>Optional</sup> <a name="packageMode" id="projen.python.PoetryPyprojectOptions.property.packageMode"></a>
+
+```typescript
+public readonly packageMode: boolean;
+```
+
+- *Type:* boolean
+- *Default:* true
+
+Package mode (optional).
+
+> [https://python-poetry.org/docs/pyproject/#package-mode](https://python-poetry.org/docs/pyproject/#package-mode)
+
+---
+
+*Example*
+
+```typescript
+false
+```
+
+
+##### `packages`<sup>Optional</sup> <a name="packages" id="projen.python.PoetryPyprojectOptions.property.packages"></a>
+
+```typescript
+public readonly packages: any[];
+```
+
+- *Type:* any[]
+
+A list of packages and modules to include in the final distribution.
+
+---
+
+##### `plugins`<sup>Optional</sup> <a name="plugins" id="projen.python.PoetryPyprojectOptions.property.plugins"></a>
+
+```typescript
+public readonly plugins: any;
+```
+
+- *Type:* any
+
+Plugins.
+
+Must be specified as a table.
+
+> [https://toml.io/en/v1.0.0#table](https://toml.io/en/v1.0.0#table)
+
+---
+
+##### `readme`<sup>Optional</sup> <a name="readme" id="projen.python.PoetryPyprojectOptions.property.readme"></a>
+
+```typescript
+public readonly readme: string;
+```
+
+- *Type:* string
+
+The name of the readme file of the package.
+
+---
+
+##### `repository`<sup>Optional</sup> <a name="repository" id="projen.python.PoetryPyprojectOptions.property.repository"></a>
+
+```typescript
+public readonly repository: string;
+```
+
+- *Type:* string
+
+A URL to the repository of the project.
+
+---
+
+##### `scripts`<sup>Optional</sup> <a name="scripts" id="projen.python.PoetryPyprojectOptions.property.scripts"></a>
+
+```typescript
+public readonly scripts: {[ key: string ]: any};
+```
+
+- *Type:* {[ key: string ]: any}
+
+The scripts or executables that will be installed when installing the package.
+
+---
+
+##### `source`<sup>Optional</sup> <a name="source" id="projen.python.PoetryPyprojectOptions.property.source"></a>
+
+```typescript
+public readonly source: any[];
+```
+
+- *Type:* any[]
+
+Source registries from which packages are retrieved.
+
+---
+
+##### `urls`<sup>Optional</sup> <a name="urls" id="projen.python.PoetryPyprojectOptions.property.urls"></a>
+
+```typescript
+public readonly urls: {[ key: string ]: string};
+```
+
+- *Type:* {[ key: string ]: string}
+
+Project custom URLs, in addition to homepage, repository and documentation.
+
+E.g. "Bug Tracker"
+
+---
+
+##### `version`<sup>Optional</sup> <a name="version" id="projen.python.PoetryPyprojectOptions.property.version"></a>
+
+```typescript
+public readonly version: string;
+```
+
+- *Type:* string
+
+Version of the package (required).
+
+---
+
+##### `dependencies`<sup>Optional</sup> <a name="dependencies" id="projen.python.PoetryPyprojectOptions.property.dependencies"></a>
+
+```typescript
+public readonly dependencies: {[ key: string ]: any};
+```
+
+- *Type:* {[ key: string ]: any}
+
+A list of dependencies for the project.
+
+The python version for which your package is compatible is also required.
+
+---
+
+*Example*
+
+```typescript
+{ requests: "^2.13.0" }
+```
+
+
+##### `devDependencies`<sup>Optional</sup> <a name="devDependencies" id="projen.python.PoetryPyprojectOptions.property.devDependencies"></a>
+
+```typescript
+public readonly devDependencies: {[ key: string ]: any};
+```
+
+- *Type:* {[ key: string ]: any}
+
+A list of development dependencies for the project.
+
+---
+
+*Example*
+
+```typescript
+{ requests: "^2.13.0" }
+```
+
+
+### PoetryPyprojectOptionsWithoutDeps <a name="PoetryPyprojectOptionsWithoutDeps" id="projen.python.PoetryPyprojectOptionsWithoutDeps"></a>
+
+Poetry-specific options.
+
+> [https://python-poetry.org/docs/pyproject/](https://python-poetry.org/docs/pyproject/)
+
+#### Initializer <a name="Initializer" id="projen.python.PoetryPyprojectOptionsWithoutDeps.Initializer"></a>
 
 ```typescript
 import { python } from 'projen'
 
-python.Venv.isConstruct(x: any)
-```
-
-Checks if `x` is a construct.
-
-Use this method instead of `instanceof` to properly detect `Construct`
-instances, even when the construct library is symlinked.
-
-Explanation: in JavaScript, multiple copies of the `constructs` library on
-disk are seen as independent, completely different libraries. As a
-consequence, the class `Construct` in each copy of the `constructs` library
-is seen as a different class, and an instance of one class will not test as
-`instanceof` the other class. `npm install` will not create installations
-like this, but users may manually symlink construct libraries together or
-use a monorepo tool: in those cases, multiple copies of the `constructs`
-library can be accidentally installed, and `instanceof` will behave
-unpredictably. It is safest to avoid using `instanceof`, and using
-this type-testing method instead.
-
-###### `x`<sup>Required</sup> <a name="x" id="projen.python.Venv.isConstruct.parameter.x"></a>
-
-- *Type:* any
-
-Any object.
-
----
-
-##### `isComponent` <a name="isComponent" id="projen.python.Venv.isComponent"></a>
-
-```typescript
-import { python } from 'projen'
-
-python.Venv.isComponent(x: any)
-```
-
-Test whether the given construct is a component.
-
-###### `x`<sup>Required</sup> <a name="x" id="projen.python.Venv.isComponent.parameter.x"></a>
-
-- *Type:* any
-
----
+const poetryPyprojectOptionsWithoutDeps: python.PoetryPyprojectOptionsWithoutDeps = { ... }
+```
 
 #### Properties <a name="Properties" id="Properties"></a>
 
 | **Name** | **Type** | **Description** |
 | --- | --- | --- |
-| <code><a href="#projen.python.Venv.property.node">node</a></code> | <code>constructs.Node</code> | The tree node. |
-| <code><a href="#projen.python.Venv.property.project">project</a></code> | <code>projen.Project</code> | *No description.* |
-
----
-
-##### `node`<sup>Required</sup> <a name="node" id="projen.python.Venv.property.node"></a>
-
-```typescript
-public readonly node: Node;
-```
-
-- *Type:* constructs.Node
-
-The tree node.
-
----
-
-##### `project`<sup>Required</sup> <a name="project" id="projen.python.Venv.property.project"></a>
-
-```typescript
-public readonly project: Project;
-```
-
-- *Type:* projen.Project
-
----
-
-
-## Structs <a name="Structs" id="Structs"></a>
-
-### PipOptions <a name="PipOptions" id="projen.python.PipOptions"></a>
-
-Options for pip.
-
-#### Initializer <a name="Initializer" id="projen.python.PipOptions.Initializer"></a>
-
-```typescript
-import { python } from 'projen'
-
-const pipOptions: python.PipOptions = { ... }
-```
-
-
-### PoetryOptions <a name="PoetryOptions" id="projen.python.PoetryOptions"></a>
-
-#### Initializer <a name="Initializer" id="projen.python.PoetryOptions.Initializer"></a>
-
-```typescript
-import { python } from 'projen'
-
-const poetryOptions: python.PoetryOptions = { ... }
-```
-
-#### Properties <a name="Properties" id="Properties"></a>
-
-| **Name** | **Type** | **Description** |
-| --- | --- | --- |
-| <code><a href="#projen.python.PoetryOptions.property.authorEmail">authorEmail</a></code> | <code>string</code> | Author's e-mail. |
-| <code><a href="#projen.python.PoetryOptions.property.authorName">authorName</a></code> | <code>string</code> | Author's name. |
-| <code><a href="#projen.python.PoetryOptions.property.version">version</a></code> | <code>string</code> | Version of the package. |
-| <code><a href="#projen.python.PoetryOptions.property.classifiers">classifiers</a></code> | <code>string[]</code> | A list of PyPI trove classifiers that describe the project. |
-| <code><a href="#projen.python.PoetryOptions.property.description">description</a></code> | <code>string</code> | A short description of the package. |
-| <code><a href="#projen.python.PoetryOptions.property.homepage">homepage</a></code> | <code>string</code> | A URL to the website of the project. |
-| <code><a href="#projen.python.PoetryOptions.property.license">license</a></code> | <code>string</code> | License of this package as an SPDX identifier. |
-| <code><a href="#projen.python.PoetryOptions.property.packageName">packageName</a></code> | <code>string</code> | Package name. |
-| <code><a href="#projen.python.PoetryOptions.property.poetryOptions">poetryOptions</a></code> | <code><a href="#projen.python.PoetryPyprojectOptionsWithoutDeps">PoetryPyprojectOptionsWithoutDeps</a></code> | Additional options to set for poetry if using poetry. |
-| <code><a href="#projen.python.PoetryOptions.property.setupConfig">setupConfig</a></code> | <code>{[ key: string ]: any}</code> | Additional fields to pass in the setup() function if using setuptools. |
-| <code><a href="#projen.python.PoetryOptions.property.pythonExec">pythonExec</a></code> | <code>string</code> | Path to the python executable to use. |
-
----
-
-##### `authorEmail`<sup>Required</sup> <a name="authorEmail" id="projen.python.PoetryOptions.property.authorEmail"></a>
-
-```typescript
-public readonly authorEmail: string;
-```
-
-- *Type:* string
-- *Default:* $GIT_USER_EMAIL
-
-Author's e-mail.
-
----
-
-##### `authorName`<sup>Required</sup> <a name="authorName" id="projen.python.PoetryOptions.property.authorName"></a>
-
-```typescript
-public readonly authorName: string;
-```
-
-- *Type:* string
-- *Default:* $GIT_USER_NAME
-
-Author's name.
-
----
-
-<<<<<<< HEAD
-##### `version`<sup>Required</sup> <a name="version" id="projen.python.PoetryOptions.property.version"></a>
-=======
-##### `packageMode`<sup>Optional</sup> <a name="packageMode" id="projen.python.PoetryPyprojectOptions.property.packageMode"></a>
-
-```typescript
-public readonly packageMode: boolean;
-```
-
-- *Type:* boolean
-- *Default:* true
-
-Package mode (optional).
-
-> [https://python-poetry.org/docs/pyproject/#package-mode](https://python-poetry.org/docs/pyproject/#package-mode)
-
----
-
-*Example*
-
-```typescript
-false
-```
-
-
-##### `packages`<sup>Optional</sup> <a name="packages" id="projen.python.PoetryPyprojectOptions.property.packages"></a>
->>>>>>> 9d3350b0
-
-```typescript
-public readonly version: string;
-```
-
-- *Type:* string
-- *Default:* "0.1.0"
-
-Version of the package.
-
----
-
-##### `classifiers`<sup>Optional</sup> <a name="classifiers" id="projen.python.PoetryOptions.property.classifiers"></a>
-
-```typescript
-public readonly classifiers: string[];
-```
-
-- *Type:* string[]
-
-A list of PyPI trove classifiers that describe the project.
-
-> [https://pypi.org/classifiers/](https://pypi.org/classifiers/)
-
----
-
-##### `description`<sup>Optional</sup> <a name="description" id="projen.python.PoetryOptions.property.description"></a>
-
-```typescript
-public readonly description: string;
-```
-
-- *Type:* string
-
-A short description of the package.
-
----
-
-##### `homepage`<sup>Optional</sup> <a name="homepage" id="projen.python.PoetryOptions.property.homepage"></a>
-
-```typescript
-public readonly homepage: string;
-```
-
-- *Type:* string
-
-A URL to the website of the project.
-
----
-
-##### `license`<sup>Optional</sup> <a name="license" id="projen.python.PoetryOptions.property.license"></a>
-
-```typescript
-public readonly license: string;
-```
-
-- *Type:* string
-
-License of this package as an SPDX identifier.
-
----
-
-##### `packageName`<sup>Optional</sup> <a name="packageName" id="projen.python.PoetryOptions.property.packageName"></a>
-
-```typescript
-public readonly packageName: string;
-```
-
-- *Type:* string
-
-Package name.
-
----
-
-##### `poetryOptions`<sup>Optional</sup> <a name="poetryOptions" id="projen.python.PoetryOptions.property.poetryOptions"></a>
-
-```typescript
-public readonly poetryOptions: PoetryPyprojectOptionsWithoutDeps;
-```
-
-- *Type:* <a href="#projen.python.PoetryPyprojectOptionsWithoutDeps">PoetryPyprojectOptionsWithoutDeps</a>
-
-Additional options to set for poetry if using poetry.
-
----
-
-##### `setupConfig`<sup>Optional</sup> <a name="setupConfig" id="projen.python.PoetryOptions.property.setupConfig"></a>
-
-```typescript
-public readonly setupConfig: {[ key: string ]: any};
-```
-
-- *Type:* {[ key: string ]: any}
-
-Additional fields to pass in the setup() function if using setuptools.
-
----
-
-##### `pythonExec`<sup>Optional</sup> <a name="pythonExec" id="projen.python.PoetryOptions.property.pythonExec"></a>
-
-```typescript
-public readonly pythonExec: string;
-```
-
-- *Type:* string
-- *Default:* "python"
-
-Path to the python executable to use.
-
----
-
-### PoetryPyprojectOptions <a name="PoetryPyprojectOptions" id="projen.python.PoetryPyprojectOptions"></a>
-
-Poetry-specific options.
-
-> [https://python-poetry.org/docs/pyproject/](https://python-poetry.org/docs/pyproject/)
-
-#### Initializer <a name="Initializer" id="projen.python.PoetryPyprojectOptions.Initializer"></a>
-
-```typescript
-import { python } from 'projen'
-
-const poetryPyprojectOptions: python.PoetryPyprojectOptions = { ... }
-```
-
-#### Properties <a name="Properties" id="Properties"></a>
-
-| **Name** | **Type** | **Description** |
-| --- | --- | --- |
-<<<<<<< HEAD
-| <code><a href="#projen.python.PoetryPyprojectOptions.property.authors">authors</a></code> | <code>string[]</code> | The authors of the package. |
-| <code><a href="#projen.python.PoetryPyprojectOptions.property.classifiers">classifiers</a></code> | <code>string[]</code> | A list of PyPI trove classifiers that describe the project. |
-| <code><a href="#projen.python.PoetryPyprojectOptions.property.description">description</a></code> | <code>string</code> | A short description of the package (required). |
-| <code><a href="#projen.python.PoetryPyprojectOptions.property.documentation">documentation</a></code> | <code>string</code> | A URL to the documentation of the project. |
-| <code><a href="#projen.python.PoetryPyprojectOptions.property.exclude">exclude</a></code> | <code>string[]</code> | A list of patterns that will be excluded in the final package. |
-| <code><a href="#projen.python.PoetryPyprojectOptions.property.extras">extras</a></code> | <code>{[ key: string ]: string[]}</code> | Package extras. |
-| <code><a href="#projen.python.PoetryPyprojectOptions.property.homepage">homepage</a></code> | <code>string</code> | A URL to the website of the project. |
-| <code><a href="#projen.python.PoetryPyprojectOptions.property.include">include</a></code> | <code>string[]</code> | A list of patterns that will be included in the final package. |
-| <code><a href="#projen.python.PoetryPyprojectOptions.property.keywords">keywords</a></code> | <code>string[]</code> | A list of keywords (max: 5) that the package is related to. |
-| <code><a href="#projen.python.PoetryPyprojectOptions.property.license">license</a></code> | <code>string</code> | License of this package as an SPDX identifier. |
-| <code><a href="#projen.python.PoetryPyprojectOptions.property.maintainers">maintainers</a></code> | <code>string[]</code> | the maintainers of the package. |
-| <code><a href="#projen.python.PoetryPyprojectOptions.property.name">name</a></code> | <code>string</code> | Name of the package (required). |
-| <code><a href="#projen.python.PoetryPyprojectOptions.property.packages">packages</a></code> | <code>any[]</code> | A list of packages and modules to include in the final distribution. |
-| <code><a href="#projen.python.PoetryPyprojectOptions.property.plugins">plugins</a></code> | <code>any</code> | Plugins. |
-| <code><a href="#projen.python.PoetryPyprojectOptions.property.readme">readme</a></code> | <code>string</code> | The name of the readme file of the package. |
-| <code><a href="#projen.python.PoetryPyprojectOptions.property.repository">repository</a></code> | <code>string</code> | A URL to the repository of the project. |
-| <code><a href="#projen.python.PoetryPyprojectOptions.property.scripts">scripts</a></code> | <code>{[ key: string ]: any}</code> | The scripts or executables that will be installed when installing the package. |
-| <code><a href="#projen.python.PoetryPyprojectOptions.property.source">source</a></code> | <code>any[]</code> | Source registries from which packages are retrieved. |
-| <code><a href="#projen.python.PoetryPyprojectOptions.property.urls">urls</a></code> | <code>{[ key: string ]: string}</code> | Project custom URLs, in addition to homepage, repository and documentation. |
-| <code><a href="#projen.python.PoetryPyprojectOptions.property.version">version</a></code> | <code>string</code> | Version of the package (required). |
-| <code><a href="#projen.python.PoetryPyprojectOptions.property.dependencies">dependencies</a></code> | <code>{[ key: string ]: any}</code> | A list of dependencies for the project. |
-| <code><a href="#projen.python.PoetryPyprojectOptions.property.devDependencies">devDependencies</a></code> | <code>{[ key: string ]: any}</code> | A list of development dependencies for the project. |
-=======
 | <code><a href="#projen.python.PoetryPyprojectOptionsWithoutDeps.property.authors">authors</a></code> | <code>string[]</code> | The authors of the package. |
 | <code><a href="#projen.python.PoetryPyprojectOptionsWithoutDeps.property.classifiers">classifiers</a></code> | <code>string[]</code> | A list of PyPI trove classifiers that describe the project. |
 | <code><a href="#projen.python.PoetryPyprojectOptionsWithoutDeps.property.description">description</a></code> | <code>string</code> | A short description of the package (required). |
@@ -3985,11 +4273,10 @@
 | <code><a href="#projen.python.PoetryPyprojectOptionsWithoutDeps.property.source">source</a></code> | <code>any[]</code> | Source registries from which packages are retrieved. |
 | <code><a href="#projen.python.PoetryPyprojectOptionsWithoutDeps.property.urls">urls</a></code> | <code>{[ key: string ]: string}</code> | Project custom URLs, in addition to homepage, repository and documentation. |
 | <code><a href="#projen.python.PoetryPyprojectOptionsWithoutDeps.property.version">version</a></code> | <code>string</code> | Version of the package (required). |
->>>>>>> 9d3350b0
-
----
-
-##### `authors`<sup>Optional</sup> <a name="authors" id="projen.python.PoetryPyprojectOptions.property.authors"></a>
+
+---
+
+##### `authors`<sup>Optional</sup> <a name="authors" id="projen.python.PoetryPyprojectOptionsWithoutDeps.property.authors"></a>
 
 ```typescript
 public readonly authors: string[];
@@ -4003,7 +4290,7 @@
 
 ---
 
-##### `classifiers`<sup>Optional</sup> <a name="classifiers" id="projen.python.PoetryPyprojectOptions.property.classifiers"></a>
+##### `classifiers`<sup>Optional</sup> <a name="classifiers" id="projen.python.PoetryPyprojectOptionsWithoutDeps.property.classifiers"></a>
 
 ```typescript
 public readonly classifiers: string[];
@@ -4017,7 +4304,7 @@
 
 ---
 
-##### `description`<sup>Optional</sup> <a name="description" id="projen.python.PoetryPyprojectOptions.property.description"></a>
+##### `description`<sup>Optional</sup> <a name="description" id="projen.python.PoetryPyprojectOptionsWithoutDeps.property.description"></a>
 
 ```typescript
 public readonly description: string;
@@ -4029,7 +4316,7 @@
 
 ---
 
-##### `documentation`<sup>Optional</sup> <a name="documentation" id="projen.python.PoetryPyprojectOptions.property.documentation"></a>
+##### `documentation`<sup>Optional</sup> <a name="documentation" id="projen.python.PoetryPyprojectOptionsWithoutDeps.property.documentation"></a>
 
 ```typescript
 public readonly documentation: string;
@@ -4041,7 +4328,7 @@
 
 ---
 
-##### `exclude`<sup>Optional</sup> <a name="exclude" id="projen.python.PoetryPyprojectOptions.property.exclude"></a>
+##### `exclude`<sup>Optional</sup> <a name="exclude" id="projen.python.PoetryPyprojectOptionsWithoutDeps.property.exclude"></a>
 
 ```typescript
 public readonly exclude: string[];
@@ -4056,7 +4343,7 @@
 
 ---
 
-##### `extras`<sup>Optional</sup> <a name="extras" id="projen.python.PoetryPyprojectOptions.property.extras"></a>
+##### `extras`<sup>Optional</sup> <a name="extras" id="projen.python.PoetryPyprojectOptionsWithoutDeps.property.extras"></a>
 
 ```typescript
 public readonly extras: {[ key: string ]: string[]};
@@ -4068,7 +4355,7 @@
 
 ---
 
-##### `homepage`<sup>Optional</sup> <a name="homepage" id="projen.python.PoetryPyprojectOptions.property.homepage"></a>
+##### `homepage`<sup>Optional</sup> <a name="homepage" id="projen.python.PoetryPyprojectOptionsWithoutDeps.property.homepage"></a>
 
 ```typescript
 public readonly homepage: string;
@@ -4080,7 +4367,7 @@
 
 ---
 
-##### `include`<sup>Optional</sup> <a name="include" id="projen.python.PoetryPyprojectOptions.property.include"></a>
+##### `include`<sup>Optional</sup> <a name="include" id="projen.python.PoetryPyprojectOptionsWithoutDeps.property.include"></a>
 
 ```typescript
 public readonly include: string[];
@@ -4092,7 +4379,7 @@
 
 ---
 
-##### `keywords`<sup>Optional</sup> <a name="keywords" id="projen.python.PoetryPyprojectOptions.property.keywords"></a>
+##### `keywords`<sup>Optional</sup> <a name="keywords" id="projen.python.PoetryPyprojectOptionsWithoutDeps.property.keywords"></a>
 
 ```typescript
 public readonly keywords: string[];
@@ -4104,7 +4391,7 @@
 
 ---
 
-##### `license`<sup>Optional</sup> <a name="license" id="projen.python.PoetryPyprojectOptions.property.license"></a>
+##### `license`<sup>Optional</sup> <a name="license" id="projen.python.PoetryPyprojectOptionsWithoutDeps.property.license"></a>
 
 ```typescript
 public readonly license: string;
@@ -4119,7 +4406,7 @@
 
 ---
 
-##### `maintainers`<sup>Optional</sup> <a name="maintainers" id="projen.python.PoetryPyprojectOptions.property.maintainers"></a>
+##### `maintainers`<sup>Optional</sup> <a name="maintainers" id="projen.python.PoetryPyprojectOptionsWithoutDeps.property.maintainers"></a>
 
 ```typescript
 public readonly maintainers: string[];
@@ -4133,7 +4420,7 @@
 
 ---
 
-##### `name`<sup>Optional</sup> <a name="name" id="projen.python.PoetryPyprojectOptions.property.name"></a>
+##### `name`<sup>Optional</sup> <a name="name" id="projen.python.PoetryPyprojectOptionsWithoutDeps.property.name"></a>
 
 ```typescript
 public readonly name: string;
@@ -4145,344 +4432,27 @@
 
 ---
 
-##### `packages`<sup>Optional</sup> <a name="packages" id="projen.python.PoetryPyprojectOptions.property.packages"></a>
-
-```typescript
-public readonly packages: any[];
-```
-
-- *Type:* any[]
-
-A list of packages and modules to include in the final distribution.
-
----
-
-##### `plugins`<sup>Optional</sup> <a name="plugins" id="projen.python.PoetryPyprojectOptions.property.plugins"></a>
-
-```typescript
-public readonly plugins: any;
-```
-
-- *Type:* any
-
-Plugins.
-
-Must be specified as a table.
-
-> [https://toml.io/en/v1.0.0#table](https://toml.io/en/v1.0.0#table)
-
----
-
-##### `readme`<sup>Optional</sup> <a name="readme" id="projen.python.PoetryPyprojectOptions.property.readme"></a>
-
-```typescript
-public readonly readme: string;
-```
-
-- *Type:* string
-
-The name of the readme file of the package.
-
----
-
-##### `repository`<sup>Optional</sup> <a name="repository" id="projen.python.PoetryPyprojectOptions.property.repository"></a>
-
-```typescript
-public readonly repository: string;
-```
-
-- *Type:* string
-
-A URL to the repository of the project.
-
----
-
-##### `scripts`<sup>Optional</sup> <a name="scripts" id="projen.python.PoetryPyprojectOptions.property.scripts"></a>
-
-```typescript
-public readonly scripts: {[ key: string ]: any};
-```
-
-- *Type:* {[ key: string ]: any}
-
-The scripts or executables that will be installed when installing the package.
-
----
-
-##### `source`<sup>Optional</sup> <a name="source" id="projen.python.PoetryPyprojectOptions.property.source"></a>
-
-```typescript
-public readonly source: any[];
-```
-
-- *Type:* any[]
-
-Source registries from which packages are retrieved.
-
----
-
-##### `urls`<sup>Optional</sup> <a name="urls" id="projen.python.PoetryPyprojectOptions.property.urls"></a>
-
-```typescript
-public readonly urls: {[ key: string ]: string};
-```
-
-- *Type:* {[ key: string ]: string}
-
-Project custom URLs, in addition to homepage, repository and documentation.
-
-E.g. "Bug Tracker"
-
----
-
-##### `version`<sup>Optional</sup> <a name="version" id="projen.python.PoetryPyprojectOptions.property.version"></a>
-
-```typescript
-public readonly version: string;
-```
-
-- *Type:* string
-
-Version of the package (required).
-
----
-
-##### `dependencies`<sup>Optional</sup> <a name="dependencies" id="projen.python.PoetryPyprojectOptions.property.dependencies"></a>
-
-```typescript
-public readonly dependencies: {[ key: string ]: any};
-```
-
-- *Type:* {[ key: string ]: any}
-
-A list of dependencies for the project.
-
-The python version for which your package is compatible is also required.
+##### `packageMode`<sup>Optional</sup> <a name="packageMode" id="projen.python.PoetryPyprojectOptionsWithoutDeps.property.packageMode"></a>
+
+```typescript
+public readonly packageMode: boolean;
+```
+
+- *Type:* boolean
+- *Default:* true
+
+Package mode (optional).
+
+> [https://python-poetry.org/docs/pyproject/#package-mode](https://python-poetry.org/docs/pyproject/#package-mode)
 
 ---
 
 *Example*
 
 ```typescript
-{ requests: "^2.13.0" }
-```
-
-
-##### `devDependencies`<sup>Optional</sup> <a name="devDependencies" id="projen.python.PoetryPyprojectOptions.property.devDependencies"></a>
-
-```typescript
-public readonly devDependencies: {[ key: string ]: any};
-```
-
-- *Type:* {[ key: string ]: any}
-
-A list of development dependencies for the project.
-
----
-
-*Example*
-
-```typescript
-{ requests: "^2.13.0" }
-```
-
-
-### PoetryPyprojectOptionsWithoutDeps <a name="PoetryPyprojectOptionsWithoutDeps" id="projen.python.PoetryPyprojectOptionsWithoutDeps"></a>
-
-Poetry-specific options.
-
-> [https://python-poetry.org/docs/pyproject/](https://python-poetry.org/docs/pyproject/)
-
-#### Initializer <a name="Initializer" id="projen.python.PoetryPyprojectOptionsWithoutDeps.Initializer"></a>
-
-```typescript
-import { python } from 'projen'
-
-const poetryPyprojectOptionsWithoutDeps: python.PoetryPyprojectOptionsWithoutDeps = { ... }
-```
-
-#### Properties <a name="Properties" id="Properties"></a>
-
-| **Name** | **Type** | **Description** |
-| --- | --- | --- |
-| <code><a href="#projen.python.PoetryPyprojectOptionsWithoutDeps.property.authors">authors</a></code> | <code>string[]</code> | The authors of the package. |
-| <code><a href="#projen.python.PoetryPyprojectOptionsWithoutDeps.property.classifiers">classifiers</a></code> | <code>string[]</code> | A list of PyPI trove classifiers that describe the project. |
-| <code><a href="#projen.python.PoetryPyprojectOptionsWithoutDeps.property.description">description</a></code> | <code>string</code> | A short description of the package (required). |
-| <code><a href="#projen.python.PoetryPyprojectOptionsWithoutDeps.property.documentation">documentation</a></code> | <code>string</code> | A URL to the documentation of the project. |
-| <code><a href="#projen.python.PoetryPyprojectOptionsWithoutDeps.property.exclude">exclude</a></code> | <code>string[]</code> | A list of patterns that will be excluded in the final package. |
-| <code><a href="#projen.python.PoetryPyprojectOptionsWithoutDeps.property.extras">extras</a></code> | <code>{[ key: string ]: string[]}</code> | Package extras. |
-| <code><a href="#projen.python.PoetryPyprojectOptionsWithoutDeps.property.homepage">homepage</a></code> | <code>string</code> | A URL to the website of the project. |
-| <code><a href="#projen.python.PoetryPyprojectOptionsWithoutDeps.property.include">include</a></code> | <code>string[]</code> | A list of patterns that will be included in the final package. |
-| <code><a href="#projen.python.PoetryPyprojectOptionsWithoutDeps.property.keywords">keywords</a></code> | <code>string[]</code> | A list of keywords (max: 5) that the package is related to. |
-| <code><a href="#projen.python.PoetryPyprojectOptionsWithoutDeps.property.license">license</a></code> | <code>string</code> | License of this package as an SPDX identifier. |
-| <code><a href="#projen.python.PoetryPyprojectOptionsWithoutDeps.property.maintainers">maintainers</a></code> | <code>string[]</code> | the maintainers of the package. |
-| <code><a href="#projen.python.PoetryPyprojectOptionsWithoutDeps.property.name">name</a></code> | <code>string</code> | Name of the package (required). |
-| <code><a href="#projen.python.PoetryPyprojectOptionsWithoutDeps.property.packages">packages</a></code> | <code>any[]</code> | A list of packages and modules to include in the final distribution. |
-| <code><a href="#projen.python.PoetryPyprojectOptionsWithoutDeps.property.plugins">plugins</a></code> | <code>any</code> | Plugins. |
-| <code><a href="#projen.python.PoetryPyprojectOptionsWithoutDeps.property.readme">readme</a></code> | <code>string</code> | The name of the readme file of the package. |
-| <code><a href="#projen.python.PoetryPyprojectOptionsWithoutDeps.property.repository">repository</a></code> | <code>string</code> | A URL to the repository of the project. |
-| <code><a href="#projen.python.PoetryPyprojectOptionsWithoutDeps.property.scripts">scripts</a></code> | <code>{[ key: string ]: any}</code> | The scripts or executables that will be installed when installing the package. |
-| <code><a href="#projen.python.PoetryPyprojectOptionsWithoutDeps.property.source">source</a></code> | <code>any[]</code> | Source registries from which packages are retrieved. |
-| <code><a href="#projen.python.PoetryPyprojectOptionsWithoutDeps.property.urls">urls</a></code> | <code>{[ key: string ]: string}</code> | Project custom URLs, in addition to homepage, repository and documentation. |
-| <code><a href="#projen.python.PoetryPyprojectOptionsWithoutDeps.property.version">version</a></code> | <code>string</code> | Version of the package (required). |
-
----
-
-##### `authors`<sup>Optional</sup> <a name="authors" id="projen.python.PoetryPyprojectOptionsWithoutDeps.property.authors"></a>
-
-```typescript
-public readonly authors: string[];
-```
-
-- *Type:* string[]
-
-The authors of the package.
-
-Must be in the form "name <email>"
-
----
-
-##### `classifiers`<sup>Optional</sup> <a name="classifiers" id="projen.python.PoetryPyprojectOptionsWithoutDeps.property.classifiers"></a>
-
-```typescript
-public readonly classifiers: string[];
-```
-
-- *Type:* string[]
-
-A list of PyPI trove classifiers that describe the project.
-
-> [https://pypi.org/classifiers/](https://pypi.org/classifiers/)
-
----
-
-##### `description`<sup>Optional</sup> <a name="description" id="projen.python.PoetryPyprojectOptionsWithoutDeps.property.description"></a>
-
-```typescript
-public readonly description: string;
-```
-
-- *Type:* string
-
-A short description of the package (required).
-
----
-
-##### `documentation`<sup>Optional</sup> <a name="documentation" id="projen.python.PoetryPyprojectOptionsWithoutDeps.property.documentation"></a>
-
-```typescript
-public readonly documentation: string;
-```
-
-- *Type:* string
-
-A URL to the documentation of the project.
-
----
-
-##### `exclude`<sup>Optional</sup> <a name="exclude" id="projen.python.PoetryPyprojectOptionsWithoutDeps.property.exclude"></a>
-
-```typescript
-public readonly exclude: string[];
-```
-
-- *Type:* string[]
-
-A list of patterns that will be excluded in the final package.
-
-If a VCS is being used for a package, the exclude field will be seeded with
-the VCS’ ignore settings (.gitignore for git for example).
-
----
-
-##### `extras`<sup>Optional</sup> <a name="extras" id="projen.python.PoetryPyprojectOptionsWithoutDeps.property.extras"></a>
-
-```typescript
-public readonly extras: {[ key: string ]: string[]};
-```
-
-- *Type:* {[ key: string ]: string[]}
-
-Package extras.
-
----
-
-##### `homepage`<sup>Optional</sup> <a name="homepage" id="projen.python.PoetryPyprojectOptionsWithoutDeps.property.homepage"></a>
-
-```typescript
-public readonly homepage: string;
-```
-
-- *Type:* string
-
-A URL to the website of the project.
-
----
-
-##### `include`<sup>Optional</sup> <a name="include" id="projen.python.PoetryPyprojectOptionsWithoutDeps.property.include"></a>
-
-```typescript
-public readonly include: string[];
-```
-
-- *Type:* string[]
-
-A list of patterns that will be included in the final package.
-
----
-
-##### `keywords`<sup>Optional</sup> <a name="keywords" id="projen.python.PoetryPyprojectOptionsWithoutDeps.property.keywords"></a>
-
-```typescript
-public readonly keywords: string[];
-```
-
-- *Type:* string[]
-
-A list of keywords (max: 5) that the package is related to.
-
----
-
-##### `license`<sup>Optional</sup> <a name="license" id="projen.python.PoetryPyprojectOptionsWithoutDeps.property.license"></a>
-
-```typescript
-public readonly license: string;
-```
-
-- *Type:* string
-
-License of this package as an SPDX identifier.
-
-If the project is proprietary and does not use a specific license, you
-can set this value as "Proprietary".
-
----
-
-##### `maintainers`<sup>Optional</sup> <a name="maintainers" id="projen.python.PoetryPyprojectOptionsWithoutDeps.property.maintainers"></a>
-
-```typescript
-public readonly maintainers: string[];
-```
-
-- *Type:* string[]
-
-the maintainers of the package.
-
-Must be in the form "name <email>"
-
----
-
-##### `name`<sup>Optional</sup> <a name="name" id="projen.python.PoetryPyprojectOptionsWithoutDeps.property.name"></a>
-
-```typescript
-public readonly name: string;
-```
-
-- *Type:* string
-
-Name of the package (required).
-
----
+false
+```
+
 
 ##### `packages`<sup>Optional</sup> <a name="packages" id="projen.python.PoetryPyprojectOptionsWithoutDeps.property.packages"></a>
 
@@ -5126,33 +5096,7 @@
 
 ---
 
-<<<<<<< HEAD
 ##### `parent`<sup>Optional</sup> <a name="parent" id="projen.python.PythonProjectOptions.property.parent"></a>
-=======
-##### `packageMode`<sup>Optional</sup> <a name="packageMode" id="projen.python.PoetryPyprojectOptionsWithoutDeps.property.packageMode"></a>
-
-```typescript
-public readonly packageMode: boolean;
-```
-
-- *Type:* boolean
-- *Default:* true
-
-Package mode (optional).
-
-> [https://python-poetry.org/docs/pyproject/#package-mode](https://python-poetry.org/docs/pyproject/#package-mode)
-
----
-
-*Example*
-
-```typescript
-false
-```
-
-
-##### `packages`<sup>Optional</sup> <a name="packages" id="projen.python.PoetryPyprojectOptionsWithoutDeps.property.packages"></a>
->>>>>>> 9d3350b0
 
 ```typescript
 public readonly parent: Project;
