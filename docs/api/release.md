# `release` Submodule <a name="`release` Submodule" id="projen.release"></a>

## Constructs <a name="Constructs" id="Constructs"></a>

### Publisher <a name="Publisher" id="projen.release.Publisher"></a>

Implements GitHub jobs for publishing modules to package managers.

Under the hood, it uses https://github.com/aws/publib

#### Initializers <a name="Initializers" id="projen.release.Publisher.Initializer"></a>

```typescript
import { release } from 'projen'

new release.Publisher(project: Project, options: PublisherOptions)
```

| **Name** | **Type** | **Description** |
| --- | --- | --- |
| <code><a href="#projen.release.Publisher.Initializer.parameter.project">project</a></code> | <code>projen.Project</code> | *No description.* |
| <code><a href="#projen.release.Publisher.Initializer.parameter.options">options</a></code> | <code><a href="#projen.release.PublisherOptions">PublisherOptions</a></code> | *No description.* |

---

##### `project`<sup>Required</sup> <a name="project" id="projen.release.Publisher.Initializer.parameter.project"></a>

- *Type:* projen.Project

---

##### `options`<sup>Required</sup> <a name="options" id="projen.release.Publisher.Initializer.parameter.options"></a>

- *Type:* <a href="#projen.release.PublisherOptions">PublisherOptions</a>

---

#### Methods <a name="Methods" id="Methods"></a>

| **Name** | **Description** |
| --- | --- |
| <code><a href="#projen.release.Publisher.toString">toString</a></code> | Returns a string representation of this construct. |
| <code><a href="#projen.release.Publisher.postSynthesize">postSynthesize</a></code> | Called after synthesis. |
| <code><a href="#projen.release.Publisher.preSynthesize">preSynthesize</a></code> | Called before synthesis. |
| <code><a href="#projen.release.Publisher.synthesize">synthesize</a></code> | Synthesizes files to the project output directory. |
| <code><a href="#projen.release.Publisher.addGitHubPostPublishingSteps">addGitHubPostPublishingSteps</a></code> | Adds post publishing steps for the GitHub release job. |
| <code><a href="#projen.release.Publisher.addGitHubPrePublishingSteps">addGitHubPrePublishingSteps</a></code> | Adds pre publishing steps for the GitHub release job. |
| <code><a href="#projen.release.Publisher.publishToGit">publishToGit</a></code> | Publish to git. |
| <code><a href="#projen.release.Publisher.publishToGitHubReleases">publishToGitHubReleases</a></code> | Creates a GitHub Release. |
| <code><a href="#projen.release.Publisher.publishToGo">publishToGo</a></code> | Adds a go publishing job. |
| <code><a href="#projen.release.Publisher.publishToMaven">publishToMaven</a></code> | Publishes artifacts from `java/**` to Maven. |
| <code><a href="#projen.release.Publisher.publishToNpm">publishToNpm</a></code> | Publishes artifacts from `js/**` to npm. |
| <code><a href="#projen.release.Publisher.publishToNuget">publishToNuget</a></code> | Publishes artifacts from `dotnet/**` to NuGet Gallery. |
| <code><a href="#projen.release.Publisher.publishToPyPi">publishToPyPi</a></code> | Publishes wheel artifacts from `python` to PyPI. |

---

##### `toString` <a name="toString" id="projen.release.Publisher.toString"></a>

```typescript
public toString(): string
```

Returns a string representation of this construct.

##### `postSynthesize` <a name="postSynthesize" id="projen.release.Publisher.postSynthesize"></a>

```typescript
public postSynthesize(): void
```

Called after synthesis.

Order is *not* guaranteed.

##### `preSynthesize` <a name="preSynthesize" id="projen.release.Publisher.preSynthesize"></a>

```typescript
public preSynthesize(): void
```

Called before synthesis.

##### `synthesize` <a name="synthesize" id="projen.release.Publisher.synthesize"></a>

```typescript
public synthesize(): void
```

Synthesizes files to the project output directory.

##### `addGitHubPostPublishingSteps` <a name="addGitHubPostPublishingSteps" id="projen.release.Publisher.addGitHubPostPublishingSteps"></a>

```typescript
public addGitHubPostPublishingSteps(steps: ...JobStep[]): void
```

Adds post publishing steps for the GitHub release job.

###### `steps`<sup>Required</sup> <a name="steps" id="projen.release.Publisher.addGitHubPostPublishingSteps.parameter.steps"></a>

- *Type:* ...projen.github.workflows.JobStep[]

The steps.

---

##### `addGitHubPrePublishingSteps` <a name="addGitHubPrePublishingSteps" id="projen.release.Publisher.addGitHubPrePublishingSteps"></a>

```typescript
public addGitHubPrePublishingSteps(steps: ...JobStep[]): void
```

Adds pre publishing steps for the GitHub release job.

###### `steps`<sup>Required</sup> <a name="steps" id="projen.release.Publisher.addGitHubPrePublishingSteps.parameter.steps"></a>

- *Type:* ...projen.github.workflows.JobStep[]

The steps.

---

##### `publishToGit` <a name="publishToGit" id="projen.release.Publisher.publishToGit"></a>

```typescript
public publishToGit(options: GitPublishOptions): Task
```

Publish to git.

This includes generating a project-level changelog and release tags.

###### `options`<sup>Required</sup> <a name="options" id="projen.release.Publisher.publishToGit.parameter.options"></a>

- *Type:* <a href="#projen.release.GitPublishOptions">GitPublishOptions</a>

Options.

---

##### `publishToGitHubReleases` <a name="publishToGitHubReleases" id="projen.release.Publisher.publishToGitHubReleases"></a>

```typescript
public publishToGitHubReleases(options: GitHubReleasesPublishOptions): void
```

Creates a GitHub Release.

###### `options`<sup>Required</sup> <a name="options" id="projen.release.Publisher.publishToGitHubReleases.parameter.options"></a>

- *Type:* <a href="#projen.release.GitHubReleasesPublishOptions">GitHubReleasesPublishOptions</a>

Options.

---

##### `publishToGo` <a name="publishToGo" id="projen.release.Publisher.publishToGo"></a>

```typescript
public publishToGo(options?: GoPublishOptions): void
```

Adds a go publishing job.

###### `options`<sup>Optional</sup> <a name="options" id="projen.release.Publisher.publishToGo.parameter.options"></a>

- *Type:* <a href="#projen.release.GoPublishOptions">GoPublishOptions</a>

Options.

---

##### `publishToMaven` <a name="publishToMaven" id="projen.release.Publisher.publishToMaven"></a>

```typescript
public publishToMaven(options?: MavenPublishOptions): void
```

Publishes artifacts from `java/**` to Maven.

###### `options`<sup>Optional</sup> <a name="options" id="projen.release.Publisher.publishToMaven.parameter.options"></a>

- *Type:* <a href="#projen.release.MavenPublishOptions">MavenPublishOptions</a>

Options.

---

##### `publishToNpm` <a name="publishToNpm" id="projen.release.Publisher.publishToNpm"></a>

```typescript
public publishToNpm(options?: NpmPublishOptions): void
```

Publishes artifacts from `js/**` to npm.

###### `options`<sup>Optional</sup> <a name="options" id="projen.release.Publisher.publishToNpm.parameter.options"></a>

- *Type:* <a href="#projen.release.NpmPublishOptions">NpmPublishOptions</a>

Options.

---

##### `publishToNuget` <a name="publishToNuget" id="projen.release.Publisher.publishToNuget"></a>

```typescript
public publishToNuget(options?: NugetPublishOptions): void
```

Publishes artifacts from `dotnet/**` to NuGet Gallery.

###### `options`<sup>Optional</sup> <a name="options" id="projen.release.Publisher.publishToNuget.parameter.options"></a>

- *Type:* <a href="#projen.release.NugetPublishOptions">NugetPublishOptions</a>

Options.

---

##### `publishToPyPi` <a name="publishToPyPi" id="projen.release.Publisher.publishToPyPi"></a>

```typescript
public publishToPyPi(options?: PyPiPublishOptions): void
```

Publishes wheel artifacts from `python` to PyPI.

###### `options`<sup>Optional</sup> <a name="options" id="projen.release.Publisher.publishToPyPi.parameter.options"></a>

- *Type:* <a href="#projen.release.PyPiPublishOptions">PyPiPublishOptions</a>

Options.

---

#### Static Functions <a name="Static Functions" id="Static Functions"></a>

| **Name** | **Description** |
| --- | --- |
| <code><a href="#projen.release.Publisher.isConstruct">isConstruct</a></code> | Checks if `x` is a construct. |
| <code><a href="#projen.release.Publisher.isComponent">isComponent</a></code> | Test whether the given construct is a component. |

---

##### `isConstruct` <a name="isConstruct" id="projen.release.Publisher.isConstruct"></a>

```typescript
import { release } from 'projen'

release.Publisher.isConstruct(x: any)
```

Checks if `x` is a construct.

Use this method instead of `instanceof` to properly detect `Construct`
instances, even when the construct library is symlinked.

Explanation: in JavaScript, multiple copies of the `constructs` library on
disk are seen as independent, completely different libraries. As a
consequence, the class `Construct` in each copy of the `constructs` library
is seen as a different class, and an instance of one class will not test as
`instanceof` the other class. `npm install` will not create installations
like this, but users may manually symlink construct libraries together or
use a monorepo tool: in those cases, multiple copies of the `constructs`
library can be accidentally installed, and `instanceof` will behave
unpredictably. It is safest to avoid using `instanceof`, and using
this type-testing method instead.

###### `x`<sup>Required</sup> <a name="x" id="projen.release.Publisher.isConstruct.parameter.x"></a>

- *Type:* any

Any object.

---

##### `isComponent` <a name="isComponent" id="projen.release.Publisher.isComponent"></a>

```typescript
import { release } from 'projen'

release.Publisher.isComponent(x: any)
```

Test whether the given construct is a component.

###### `x`<sup>Required</sup> <a name="x" id="projen.release.Publisher.isComponent.parameter.x"></a>

- *Type:* any

---

#### Properties <a name="Properties" id="Properties"></a>

| **Name** | **Type** | **Description** |
| --- | --- | --- |
| <code><a href="#projen.release.Publisher.property.node">node</a></code> | <code>constructs.Node</code> | The tree node. |
| <code><a href="#projen.release.Publisher.property.project">project</a></code> | <code>projen.Project</code> | *No description.* |
| <code><a href="#projen.release.Publisher.property.artifactName">artifactName</a></code> | <code>string</code> | *No description.* |
| <code><a href="#projen.release.Publisher.property.buildJobId">buildJobId</a></code> | <code>string</code> | *No description.* |
| <code><a href="#projen.release.Publisher.property.jsiiReleaseVersion">jsiiReleaseVersion</a></code> | <code>string</code> | *No description.* |
| <code><a href="#projen.release.Publisher.property.publibVersion">publibVersion</a></code> | <code>string</code> | *No description.* |
| <code><a href="#projen.release.Publisher.property.condition">condition</a></code> | <code>string</code> | *No description.* |

---

##### `node`<sup>Required</sup> <a name="node" id="projen.release.Publisher.property.node"></a>

```typescript
public readonly node: Node;
```

- *Type:* constructs.Node

The tree node.

---

##### `project`<sup>Required</sup> <a name="project" id="projen.release.Publisher.property.project"></a>

```typescript
public readonly project: Project;
```

- *Type:* projen.Project

---

##### `artifactName`<sup>Required</sup> <a name="artifactName" id="projen.release.Publisher.property.artifactName"></a>

```typescript
public readonly artifactName: string;
```

- *Type:* string

---

##### `buildJobId`<sup>Required</sup> <a name="buildJobId" id="projen.release.Publisher.property.buildJobId"></a>

```typescript
public readonly buildJobId: string;
```

- *Type:* string

---

##### ~~`jsiiReleaseVersion`~~<sup>Required</sup> <a name="jsiiReleaseVersion" id="projen.release.Publisher.property.jsiiReleaseVersion"></a>

- *Deprecated:* use `publibVersion`

```typescript
public readonly jsiiReleaseVersion: string;
```

- *Type:* string

---

##### `publibVersion`<sup>Required</sup> <a name="publibVersion" id="projen.release.Publisher.property.publibVersion"></a>

```typescript
public readonly publibVersion: string;
```

- *Type:* string

---

##### `condition`<sup>Optional</sup> <a name="condition" id="projen.release.Publisher.property.condition"></a>

```typescript
public readonly condition: string;
```

- *Type:* string

---

#### Constants <a name="Constants" id="Constants"></a>

| **Name** | **Type** | **Description** |
| --- | --- | --- |
| <code><a href="#projen.release.Publisher.property.PUBLISH_GIT_TASK_NAME">PUBLISH_GIT_TASK_NAME</a></code> | <code>string</code> | *No description.* |

---

##### `PUBLISH_GIT_TASK_NAME`<sup>Required</sup> <a name="PUBLISH_GIT_TASK_NAME" id="projen.release.Publisher.property.PUBLISH_GIT_TASK_NAME"></a>

```typescript
public readonly PUBLISH_GIT_TASK_NAME: string;
```

- *Type:* string

---

### Release <a name="Release" id="projen.release.Release"></a>

Manages releases (currently through GitHub workflows).

By default, no branches are released. To add branches, call `addBranch()`.

#### Initializers <a name="Initializers" id="projen.release.Release.Initializer"></a>

```typescript
import { release } from 'projen'

new release.Release(scope: IConstruct, options: ReleaseOptions)
```

| **Name** | **Type** | **Description** |
| --- | --- | --- |
| <code><a href="#projen.release.Release.Initializer.parameter.scope">scope</a></code> | <code>constructs.IConstruct</code> | should be part of the project the Release belongs to. |
| <code><a href="#projen.release.Release.Initializer.parameter.options">options</a></code> | <code><a href="#projen.release.ReleaseOptions">ReleaseOptions</a></code> | options to configure the Release Component. |

---

##### `scope`<sup>Required</sup> <a name="scope" id="projen.release.Release.Initializer.parameter.scope"></a>

- *Type:* constructs.IConstruct

should be part of the project the Release belongs to.

---

##### `options`<sup>Required</sup> <a name="options" id="projen.release.Release.Initializer.parameter.options"></a>

- *Type:* <a href="#projen.release.ReleaseOptions">ReleaseOptions</a>

options to configure the Release Component.

---

#### Methods <a name="Methods" id="Methods"></a>

| **Name** | **Description** |
| --- | --- |
| <code><a href="#projen.release.Release.toString">toString</a></code> | Returns a string representation of this construct. |
| <code><a href="#projen.release.Release.postSynthesize">postSynthesize</a></code> | Called after synthesis. |
| <code><a href="#projen.release.Release.preSynthesize">preSynthesize</a></code> | Called before synthesis. |
| <code><a href="#projen.release.Release.synthesize">synthesize</a></code> | Synthesizes files to the project output directory. |
| <code><a href="#projen.release.Release.addBranch">addBranch</a></code> | Adds a release branch. |
| <code><a href="#projen.release.Release.addJobs">addJobs</a></code> | Adds jobs to all release workflows. |

---

##### `toString` <a name="toString" id="projen.release.Release.toString"></a>

```typescript
public toString(): string
```

Returns a string representation of this construct.

##### `postSynthesize` <a name="postSynthesize" id="projen.release.Release.postSynthesize"></a>

```typescript
public postSynthesize(): void
```

Called after synthesis.

Order is *not* guaranteed.

##### `preSynthesize` <a name="preSynthesize" id="projen.release.Release.preSynthesize"></a>

```typescript
public preSynthesize(): void
```

Called before synthesis.

##### `synthesize` <a name="synthesize" id="projen.release.Release.synthesize"></a>

```typescript
public synthesize(): void
```

Synthesizes files to the project output directory.

##### `addBranch` <a name="addBranch" id="projen.release.Release.addBranch"></a>

```typescript
public addBranch(branch: string, options: BranchOptions): void
```

Adds a release branch.

It is a git branch from which releases are published. If a project has more than one release
branch, we require that `majorVersion` is also specified for the primary branch in order to
ensure branches always release the correct version.

###### `branch`<sup>Required</sup> <a name="branch" id="projen.release.Release.addBranch.parameter.branch"></a>

- *Type:* string

The branch to monitor (e.g. `main`, `v2.x`).

---

###### `options`<sup>Required</sup> <a name="options" id="projen.release.Release.addBranch.parameter.options"></a>

- *Type:* <a href="#projen.release.BranchOptions">BranchOptions</a>

Branch definition.

---

##### `addJobs` <a name="addJobs" id="projen.release.Release.addJobs"></a>

```typescript
public addJobs(jobs: {[ key: string ]: Job}): void
```

Adds jobs to all release workflows.

###### `jobs`<sup>Required</sup> <a name="jobs" id="projen.release.Release.addJobs.parameter.jobs"></a>

- *Type:* {[ key: string ]: projen.github.workflows.Job}

The jobs to add (name => job).

---

#### Static Functions <a name="Static Functions" id="Static Functions"></a>

| **Name** | **Description** |
| --- | --- |
| <code><a href="#projen.release.Release.isConstruct">isConstruct</a></code> | Checks if `x` is a construct. |
| <code><a href="#projen.release.Release.isComponent">isComponent</a></code> | Test whether the given construct is a component. |
| <code><a href="#projen.release.Release.of">of</a></code> | Returns the `Release` component of a project or `undefined` if the project does not have a Release component. |

---

##### `isConstruct` <a name="isConstruct" id="projen.release.Release.isConstruct"></a>

```typescript
import { release } from 'projen'

release.Release.isConstruct(x: any)
```

Checks if `x` is a construct.

Use this method instead of `instanceof` to properly detect `Construct`
instances, even when the construct library is symlinked.

Explanation: in JavaScript, multiple copies of the `constructs` library on
disk are seen as independent, completely different libraries. As a
consequence, the class `Construct` in each copy of the `constructs` library
is seen as a different class, and an instance of one class will not test as
`instanceof` the other class. `npm install` will not create installations
like this, but users may manually symlink construct libraries together or
use a monorepo tool: in those cases, multiple copies of the `constructs`
library can be accidentally installed, and `instanceof` will behave
unpredictably. It is safest to avoid using `instanceof`, and using
this type-testing method instead.

###### `x`<sup>Required</sup> <a name="x" id="projen.release.Release.isConstruct.parameter.x"></a>

- *Type:* any

Any object.

---

##### `isComponent` <a name="isComponent" id="projen.release.Release.isComponent"></a>

```typescript
import { release } from 'projen'

release.Release.isComponent(x: any)
```

Test whether the given construct is a component.

###### `x`<sup>Required</sup> <a name="x" id="projen.release.Release.isComponent.parameter.x"></a>

- *Type:* any

---

##### `of` <a name="of" id="projen.release.Release.of"></a>

```typescript
import { release } from 'projen'

release.Release.of(project: Project)
```

Returns the `Release` component of a project or `undefined` if the project does not have a Release component.

###### `project`<sup>Required</sup> <a name="project" id="projen.release.Release.of.parameter.project"></a>

- *Type:* projen.Project

---

#### Properties <a name="Properties" id="Properties"></a>

| **Name** | **Type** | **Description** |
| --- | --- | --- |
| <code><a href="#projen.release.Release.property.node">node</a></code> | <code>constructs.Node</code> | The tree node. |
| <code><a href="#projen.release.Release.property.project">project</a></code> | <code>projen.Project</code> | *No description.* |
| <code><a href="#projen.release.Release.property.artifactsDirectory">artifactsDirectory</a></code> | <code>string</code> | Location of build artifacts. |
| <code><a href="#projen.release.Release.property.branches">branches</a></code> | <code>string[]</code> | Retrieve all release branch names. |
| <code><a href="#projen.release.Release.property.publisher">publisher</a></code> | <code><a href="#projen.release.Publisher">Publisher</a></code> | Package publisher. |

---

##### `node`<sup>Required</sup> <a name="node" id="projen.release.Release.property.node"></a>

```typescript
public readonly node: Node;
```

- *Type:* constructs.Node

The tree node.

---

##### `project`<sup>Required</sup> <a name="project" id="projen.release.Release.property.project"></a>

```typescript
public readonly project: Project;
```

- *Type:* projen.Project

---

##### `artifactsDirectory`<sup>Required</sup> <a name="artifactsDirectory" id="projen.release.Release.property.artifactsDirectory"></a>

```typescript
public readonly artifactsDirectory: string;
```

- *Type:* string

Location of build artifacts.

---

##### `branches`<sup>Required</sup> <a name="branches" id="projen.release.Release.property.branches"></a>

```typescript
public readonly branches: string[];
```

- *Type:* string[]

Retrieve all release branch names.

---

##### `publisher`<sup>Required</sup> <a name="publisher" id="projen.release.Release.property.publisher"></a>

```typescript
public readonly publisher: Publisher;
```

- *Type:* <a href="#projen.release.Publisher">Publisher</a>

Package publisher.

---

#### Constants <a name="Constants" id="Constants"></a>

| **Name** | **Type** | **Description** |
| --- | --- | --- |
| <code><a href="#projen.release.Release.property.ANTI_TAMPER_CMD">ANTI_TAMPER_CMD</a></code> | <code>string</code> | *No description.* |

---

##### `ANTI_TAMPER_CMD`<sup>Required</sup> <a name="ANTI_TAMPER_CMD" id="projen.release.Release.property.ANTI_TAMPER_CMD"></a>

```typescript
public readonly ANTI_TAMPER_CMD: string;
```

- *Type:* string

---

## Structs <a name="Structs" id="Structs"></a>

### BranchOptions <a name="BranchOptions" id="projen.release.BranchOptions"></a>

Options for a release branch.

#### Initializer <a name="Initializer" id="projen.release.BranchOptions.Initializer"></a>

```typescript
import { release } from 'projen'

const branchOptions: release.BranchOptions = { ... }
```

#### Properties <a name="Properties" id="Properties"></a>

| **Name** | **Type** | **Description** |
| --- | --- | --- |
| <code><a href="#projen.release.BranchOptions.property.majorVersion">majorVersion</a></code> | <code>number</code> | The major versions released from this branch. |
| <code><a href="#projen.release.BranchOptions.property.minMajorVersion">minMajorVersion</a></code> | <code>number</code> | The minimum major version to release. |
| <code><a href="#projen.release.BranchOptions.property.minorVersion">minorVersion</a></code> | <code>number</code> | The minor versions released from this branch. |
| <code><a href="#projen.release.BranchOptions.property.npmDistTag">npmDistTag</a></code> | <code>string</code> | The npm distribution tag to use for this branch. |
| <code><a href="#projen.release.BranchOptions.property.prerelease">prerelease</a></code> | <code>string</code> | Bump the version as a pre-release tag. |
| <code><a href="#projen.release.BranchOptions.property.tagPrefix">tagPrefix</a></code> | <code>string</code> | Automatically add the given prefix to release tags. Useful if you are releasing on multiple branches with overlapping version numbers. |
| <code><a href="#projen.release.BranchOptions.property.workflowName">workflowName</a></code> | <code>string</code> | The name of the release workflow. |

---

##### `majorVersion`<sup>Required</sup> <a name="majorVersion" id="projen.release.BranchOptions.property.majorVersion"></a>

```typescript
public readonly majorVersion: number;
```

- *Type:* number

The major versions released from this branch.

---

##### `minMajorVersion`<sup>Optional</sup> <a name="minMajorVersion" id="projen.release.BranchOptions.property.minMajorVersion"></a>

```typescript
public readonly minMajorVersion: number;
```

- *Type:* number

The minimum major version to release.

---

##### `minorVersion`<sup>Optional</sup> <a name="minorVersion" id="projen.release.BranchOptions.property.minorVersion"></a>

```typescript
public readonly minorVersion: number;
```

- *Type:* number

The minor versions released from this branch.

---

##### `npmDistTag`<sup>Optional</sup> <a name="npmDistTag" id="projen.release.BranchOptions.property.npmDistTag"></a>

```typescript
public readonly npmDistTag: string;
```

- *Type:* string
- *Default:* "latest"

The npm distribution tag to use for this branch.

---

##### `prerelease`<sup>Optional</sup> <a name="prerelease" id="projen.release.BranchOptions.property.prerelease"></a>

```typescript
public readonly prerelease: string;
```

- *Type:* string
- *Default:* normal releases

Bump the version as a pre-release tag.

---

##### `tagPrefix`<sup>Optional</sup> <a name="tagPrefix" id="projen.release.BranchOptions.property.tagPrefix"></a>

```typescript
public readonly tagPrefix: string;
```

- *Type:* string
- *Default:* no prefix

Automatically add the given prefix to release tags. Useful if you are releasing on multiple branches with overlapping version numbers.

Note: this prefix is used to detect the latest tagged version
when bumping, so if you change this on a project with an existing version
history, you may need to manually tag your latest release
with the new prefix.

---

##### `workflowName`<sup>Optional</sup> <a name="workflowName" id="projen.release.BranchOptions.property.workflowName"></a>

```typescript
public readonly workflowName: string;
```

- *Type:* string
- *Default:* "release-BRANCH"

The name of the release workflow.

---

### CodeArtifactOptions <a name="CodeArtifactOptions" id="projen.release.CodeArtifactOptions"></a>

Options for publishing packages to AWS CodeArtifact.

#### Initializer <a name="Initializer" id="projen.release.CodeArtifactOptions.Initializer"></a>

```typescript
import { release } from 'projen'

const codeArtifactOptions: release.CodeArtifactOptions = { ... }
```

#### Properties <a name="Properties" id="Properties"></a>

| **Name** | **Type** | **Description** |
| --- | --- | --- |
| <code><a href="#projen.release.CodeArtifactOptions.property.accessKeyIdSecret">accessKeyIdSecret</a></code> | <code>string</code> | GitHub secret which contains the AWS access key ID to use when publishing packages to AWS CodeArtifact. |
| <code><a href="#projen.release.CodeArtifactOptions.property.authProvider">authProvider</a></code> | <code><a href="#projen.release.CodeArtifactAuthProvider">CodeArtifactAuthProvider</a></code> | Provider to use for authorizing requests to AWS CodeArtifact. |
| <code><a href="#projen.release.CodeArtifactOptions.property.roleToAssume">roleToAssume</a></code> | <code>string</code> | ARN of AWS role to be assumed prior to get authorization token from AWS CodeArtifact This property must be specified only when publishing to AWS CodeArtifact (`registry` contains AWS CodeArtifact URL). |
| <code><a href="#projen.release.CodeArtifactOptions.property.secretAccessKeySecret">secretAccessKeySecret</a></code> | <code>string</code> | GitHub secret which contains the AWS secret access key to use when publishing packages to AWS CodeArtifact. |

---

##### `accessKeyIdSecret`<sup>Optional</sup> <a name="accessKeyIdSecret" id="projen.release.CodeArtifactOptions.property.accessKeyIdSecret"></a>

```typescript
public readonly accessKeyIdSecret: string;
```

- *Type:* string
- *Default:* When the `authProvider` value is set to `CodeArtifactAuthProvider.ACCESS_AND_SECRET_KEY_PAIR`, the default is "AWS_ACCESS_KEY_ID". For `CodeArtifactAuthProvider.GITHUB_OIDC`, this value must be left undefined.

GitHub secret which contains the AWS access key ID to use when publishing packages to AWS CodeArtifact.

This property must be specified only when publishing to AWS CodeArtifact (`npmRegistryUrl` contains AWS CodeArtifact URL).

---

##### `authProvider`<sup>Optional</sup> <a name="authProvider" id="projen.release.CodeArtifactOptions.property.authProvider"></a>

```typescript
public readonly authProvider: CodeArtifactAuthProvider;
```

- *Type:* <a href="#projen.release.CodeArtifactAuthProvider">CodeArtifactAuthProvider</a>
- *Default:* CodeArtifactAuthProvider.ACCESS_AND_SECRET_KEY_PAIR

Provider to use for authorizing requests to AWS CodeArtifact.

---

##### `roleToAssume`<sup>Optional</sup> <a name="roleToAssume" id="projen.release.CodeArtifactOptions.property.roleToAssume"></a>

```typescript
public readonly roleToAssume: string;
```

- *Type:* string
- *Default:* undefined

ARN of AWS role to be assumed prior to get authorization token from AWS CodeArtifact This property must be specified only when publishing to AWS CodeArtifact (`registry` contains AWS CodeArtifact URL).

When using the `CodeArtifactAuthProvider.GITHUB_OIDC` auth provider, this value must be defined.

---

##### `secretAccessKeySecret`<sup>Optional</sup> <a name="secretAccessKeySecret" id="projen.release.CodeArtifactOptions.property.secretAccessKeySecret"></a>

```typescript
public readonly secretAccessKeySecret: string;
```

- *Type:* string
- *Default:* When the `authProvider` value is set to `CodeArtifactAuthProvider.ACCESS_AND_SECRET_KEY_PAIR`, the default is "AWS_SECRET_ACCESS_KEY". For `CodeArtifactAuthProvider.GITHUB_OIDC`, this value must be left undefined.

GitHub secret which contains the AWS secret access key to use when publishing packages to AWS CodeArtifact.

This property must be specified only when publishing to AWS CodeArtifact (`npmRegistryUrl` contains AWS CodeArtifact URL).

---

### CommonPublishOptions <a name="CommonPublishOptions" id="projen.release.CommonPublishOptions"></a>

Common publishing options.

#### Initializer <a name="Initializer" id="projen.release.CommonPublishOptions.Initializer"></a>

```typescript
import { release } from 'projen'

const commonPublishOptions: release.CommonPublishOptions = { ... }
```

#### Properties <a name="Properties" id="Properties"></a>

| **Name** | **Type** | **Description** |
| --- | --- | --- |
| <code><a href="#projen.release.CommonPublishOptions.property.postPublishSteps">postPublishSteps</a></code> | <code>projen.github.workflows.JobStep[]</code> | Steps to execute after executing the publishing command. |
| <code><a href="#projen.release.CommonPublishOptions.property.prePublishSteps">prePublishSteps</a></code> | <code>projen.github.workflows.JobStep[]</code> | Steps to execute before executing the publishing command. These can be used to prepare the artifact for publishing if needed. |
| <code><a href="#projen.release.CommonPublishOptions.property.publishTools">publishTools</a></code> | <code>projen.github.workflows.Tools</code> | Additional tools to install in the publishing job. |

---

##### `postPublishSteps`<sup>Optional</sup> <a name="postPublishSteps" id="projen.release.CommonPublishOptions.property.postPublishSteps"></a>

```typescript
public readonly postPublishSteps: JobStep[];
```

- *Type:* projen.github.workflows.JobStep[]

Steps to execute after executing the publishing command.

These can be used
to add/update the release artifacts ot any other tasks needed.


Note that when using this in `publishToGitHubReleases` this will override steps added via `addGitHubPostPublishingSteps`.

---

##### `prePublishSteps`<sup>Optional</sup> <a name="prePublishSteps" id="projen.release.CommonPublishOptions.property.prePublishSteps"></a>

```typescript
public readonly prePublishSteps: JobStep[];
```

- *Type:* projen.github.workflows.JobStep[]

Steps to execute before executing the publishing command. These can be used to prepare the artifact for publishing if needed.

These steps are executed after `dist/` has been populated with the build
output.

Note that when using this in `publishToGitHubReleases` this will override steps added via `addGitHubPrePublishingSteps`.

---

##### `publishTools`<sup>Optional</sup> <a name="publishTools" id="projen.release.CommonPublishOptions.property.publishTools"></a>

```typescript
public readonly publishTools: Tools;
```

- *Type:* projen.github.workflows.Tools
- *Default:* no additional tools are installed

Additional tools to install in the publishing job.

---

### ContinuousReleaseOptions <a name="ContinuousReleaseOptions" id="projen.release.ContinuousReleaseOptions"></a>

#### Initializer <a name="Initializer" id="projen.release.ContinuousReleaseOptions.Initializer"></a>

```typescript
import { release } from 'projen'

const continuousReleaseOptions: release.ContinuousReleaseOptions = { ... }
```

#### Properties <a name="Properties" id="Properties"></a>

| **Name** | **Type** | **Description** |
| --- | --- | --- |
| <code><a href="#projen.release.ContinuousReleaseOptions.property.paths">paths</a></code> | <code>string[]</code> | Paths for which pushes should trigger a release. |

---

##### `paths`<sup>Optional</sup> <a name="paths" id="projen.release.ContinuousReleaseOptions.property.paths"></a>

```typescript
public readonly paths: string[];
```

- *Type:* string[]

Paths for which pushes should trigger a release.

---

### GitHubReleasesPublishOptions <a name="GitHubReleasesPublishOptions" id="projen.release.GitHubReleasesPublishOptions"></a>

Publishing options for GitHub releases.

#### Initializer <a name="Initializer" id="projen.release.GitHubReleasesPublishOptions.Initializer"></a>

```typescript
import { release } from 'projen'

const gitHubReleasesPublishOptions: release.GitHubReleasesPublishOptions = { ... }
```

#### Properties <a name="Properties" id="Properties"></a>

| **Name** | **Type** | **Description** |
| --- | --- | --- |
| <code><a href="#projen.release.GitHubReleasesPublishOptions.property.postPublishSteps">postPublishSteps</a></code> | <code>projen.github.workflows.JobStep[]</code> | Steps to execute after executing the publishing command. |
| <code><a href="#projen.release.GitHubReleasesPublishOptions.property.prePublishSteps">prePublishSteps</a></code> | <code>projen.github.workflows.JobStep[]</code> | Steps to execute before executing the publishing command. These can be used to prepare the artifact for publishing if needed. |
| <code><a href="#projen.release.GitHubReleasesPublishOptions.property.publishTools">publishTools</a></code> | <code>projen.github.workflows.Tools</code> | Additional tools to install in the publishing job. |
| <code><a href="#projen.release.GitHubReleasesPublishOptions.property.changelogFile">changelogFile</a></code> | <code>string</code> | The location of an .md file (relative to `dist/`) that includes the changelog for the release. |
| <code><a href="#projen.release.GitHubReleasesPublishOptions.property.releaseTagFile">releaseTagFile</a></code> | <code>string</code> | The location of a text file (relative to `dist/`) that contains the release tag. |
| <code><a href="#projen.release.GitHubReleasesPublishOptions.property.versionFile">versionFile</a></code> | <code>string</code> | The location of a text file (relative to `dist/`) that contains the version number. |

---

##### `postPublishSteps`<sup>Optional</sup> <a name="postPublishSteps" id="projen.release.GitHubReleasesPublishOptions.property.postPublishSteps"></a>

```typescript
public readonly postPublishSteps: JobStep[];
```

- *Type:* projen.github.workflows.JobStep[]

Steps to execute after executing the publishing command.

These can be used
to add/update the release artifacts ot any other tasks needed.


Note that when using this in `publishToGitHubReleases` this will override steps added via `addGitHubPostPublishingSteps`.

---

##### `prePublishSteps`<sup>Optional</sup> <a name="prePublishSteps" id="projen.release.GitHubReleasesPublishOptions.property.prePublishSteps"></a>

```typescript
public readonly prePublishSteps: JobStep[];
```

- *Type:* projen.github.workflows.JobStep[]

Steps to execute before executing the publishing command. These can be used to prepare the artifact for publishing if needed.

These steps are executed after `dist/` has been populated with the build
output.

Note that when using this in `publishToGitHubReleases` this will override steps added via `addGitHubPrePublishingSteps`.

---

##### `publishTools`<sup>Optional</sup> <a name="publishTools" id="projen.release.GitHubReleasesPublishOptions.property.publishTools"></a>

```typescript
public readonly publishTools: Tools;
```

- *Type:* projen.github.workflows.Tools
- *Default:* no additional tools are installed

Additional tools to install in the publishing job.

---

##### `changelogFile`<sup>Required</sup> <a name="changelogFile" id="projen.release.GitHubReleasesPublishOptions.property.changelogFile"></a>

```typescript
public readonly changelogFile: string;
```

- *Type:* string

The location of an .md file (relative to `dist/`) that includes the changelog for the release.

---

*Example*

```typescript
changelog.md
```


##### `releaseTagFile`<sup>Required</sup> <a name="releaseTagFile" id="projen.release.GitHubReleasesPublishOptions.property.releaseTagFile"></a>

```typescript
public readonly releaseTagFile: string;
```

- *Type:* string

The location of a text file (relative to `dist/`) that contains the release tag.

---

*Example*

```typescript
releasetag.txt
```


##### `versionFile`<sup>Required</sup> <a name="versionFile" id="projen.release.GitHubReleasesPublishOptions.property.versionFile"></a>

```typescript
public readonly versionFile: string;
```

- *Type:* string

The location of a text file (relative to `dist/`) that contains the version number.

---

*Example*

```typescript
version.txt
```


### GitPublishOptions <a name="GitPublishOptions" id="projen.release.GitPublishOptions"></a>

Publishing options for Git releases.

#### Initializer <a name="Initializer" id="projen.release.GitPublishOptions.Initializer"></a>

```typescript
import { release } from 'projen'

const gitPublishOptions: release.GitPublishOptions = { ... }
```

#### Properties <a name="Properties" id="Properties"></a>

| **Name** | **Type** | **Description** |
| --- | --- | --- |
| <code><a href="#projen.release.GitPublishOptions.property.changelogFile">changelogFile</a></code> | <code>string</code> | The location of an .md file (relative to `dist/`) that includes the changelog for the release. |
| <code><a href="#projen.release.GitPublishOptions.property.releaseTagFile">releaseTagFile</a></code> | <code>string</code> | The location of a text file (relative to `dist/`) that contains the release tag. |
| <code><a href="#projen.release.GitPublishOptions.property.versionFile">versionFile</a></code> | <code>string</code> | The location of a text file (relative to `dist/`) that contains the version number. |
| <code><a href="#projen.release.GitPublishOptions.property.gitBranch">gitBranch</a></code> | <code>string</code> | Branch to push to. |
| <code><a href="#projen.release.GitPublishOptions.property.gitPushCommand">gitPushCommand</a></code> | <code>string</code> | Override git-push command. |
| <code><a href="#projen.release.GitPublishOptions.property.projectChangelogFile">projectChangelogFile</a></code> | <code>string</code> | The location of an .md file that includes the project-level changelog. |

---

##### `changelogFile`<sup>Required</sup> <a name="changelogFile" id="projen.release.GitPublishOptions.property.changelogFile"></a>

```typescript
public readonly changelogFile: string;
```

- *Type:* string

The location of an .md file (relative to `dist/`) that includes the changelog for the release.

---

*Example*

```typescript
changelog.md
```


##### `releaseTagFile`<sup>Required</sup> <a name="releaseTagFile" id="projen.release.GitPublishOptions.property.releaseTagFile"></a>

```typescript
public readonly releaseTagFile: string;
```

- *Type:* string

The location of a text file (relative to `dist/`) that contains the release tag.

---

*Example*

```typescript
releasetag.txt
```


##### `versionFile`<sup>Required</sup> <a name="versionFile" id="projen.release.GitPublishOptions.property.versionFile"></a>

```typescript
public readonly versionFile: string;
```

- *Type:* string

The location of a text file (relative to `dist/`) that contains the version number.

---

*Example*

```typescript
version.txt
```


##### `gitBranch`<sup>Optional</sup> <a name="gitBranch" id="projen.release.GitPublishOptions.property.gitBranch"></a>

```typescript
public readonly gitBranch: string;
```

- *Type:* string
- *Default:* "main"

Branch to push to.

---

##### `gitPushCommand`<sup>Optional</sup> <a name="gitPushCommand" id="projen.release.GitPublishOptions.property.gitPushCommand"></a>

```typescript
public readonly gitPushCommand: string;
```

- *Type:* string

Override git-push command.

Set to an empty string to disable pushing.

---

##### `projectChangelogFile`<sup>Optional</sup> <a name="projectChangelogFile" id="projen.release.GitPublishOptions.property.projectChangelogFile"></a>

```typescript
public readonly projectChangelogFile: string;
```

- *Type:* string

The location of an .md file that includes the project-level changelog.

---

### GoPublishOptions <a name="GoPublishOptions" id="projen.release.GoPublishOptions"></a>

Options for Go releases.

#### Initializer <a name="Initializer" id="projen.release.GoPublishOptions.Initializer"></a>

```typescript
import { release } from 'projen'

const goPublishOptions: release.GoPublishOptions = { ... }
```

#### Properties <a name="Properties" id="Properties"></a>

| **Name** | **Type** | **Description** |
| --- | --- | --- |
| <code><a href="#projen.release.GoPublishOptions.property.postPublishSteps">postPublishSteps</a></code> | <code>projen.github.workflows.JobStep[]</code> | Steps to execute after executing the publishing command. |
| <code><a href="#projen.release.GoPublishOptions.property.prePublishSteps">prePublishSteps</a></code> | <code>projen.github.workflows.JobStep[]</code> | Steps to execute before executing the publishing command. These can be used to prepare the artifact for publishing if needed. |
| <code><a href="#projen.release.GoPublishOptions.property.publishTools">publishTools</a></code> | <code>projen.github.workflows.Tools</code> | Additional tools to install in the publishing job. |
| <code><a href="#projen.release.GoPublishOptions.property.gitBranch">gitBranch</a></code> | <code>string</code> | Branch to push to. |
| <code><a href="#projen.release.GoPublishOptions.property.gitCommitMessage">gitCommitMessage</a></code> | <code>string</code> | The commit message. |
| <code><a href="#projen.release.GoPublishOptions.property.githubDeployKeySecret">githubDeployKeySecret</a></code> | <code>string</code> | The name of the secret that includes a GitHub deploy key used to push to the GitHub repository. |
| <code><a href="#projen.release.GoPublishOptions.property.githubTokenSecret">githubTokenSecret</a></code> | <code>string</code> | The name of the secret that includes a personal GitHub access token used to push to the GitHub repository. |
| <code><a href="#projen.release.GoPublishOptions.property.githubUseSsh">githubUseSsh</a></code> | <code>boolean</code> | Use SSH to push to GitHub instead of a personal accses token. |
| <code><a href="#projen.release.GoPublishOptions.property.gitUserEmail">gitUserEmail</a></code> | <code>string</code> | The email to use in the release git commit. |
| <code><a href="#projen.release.GoPublishOptions.property.gitUserName">gitUserName</a></code> | <code>string</code> | The user name to use for the release git commit. |

---

##### `postPublishSteps`<sup>Optional</sup> <a name="postPublishSteps" id="projen.release.GoPublishOptions.property.postPublishSteps"></a>

```typescript
public readonly postPublishSteps: JobStep[];
```

- *Type:* projen.github.workflows.JobStep[]

Steps to execute after executing the publishing command.

These can be used
to add/update the release artifacts ot any other tasks needed.


Note that when using this in `publishToGitHubReleases` this will override steps added via `addGitHubPostPublishingSteps`.

---

##### `prePublishSteps`<sup>Optional</sup> <a name="prePublishSteps" id="projen.release.GoPublishOptions.property.prePublishSteps"></a>

```typescript
public readonly prePublishSteps: JobStep[];
```

- *Type:* projen.github.workflows.JobStep[]

Steps to execute before executing the publishing command. These can be used to prepare the artifact for publishing if needed.

These steps are executed after `dist/` has been populated with the build
output.

Note that when using this in `publishToGitHubReleases` this will override steps added via `addGitHubPrePublishingSteps`.

---

##### `publishTools`<sup>Optional</sup> <a name="publishTools" id="projen.release.GoPublishOptions.property.publishTools"></a>

```typescript
public readonly publishTools: Tools;
```

- *Type:* projen.github.workflows.Tools
- *Default:* no additional tools are installed

Additional tools to install in the publishing job.

---

##### `gitBranch`<sup>Optional</sup> <a name="gitBranch" id="projen.release.GoPublishOptions.property.gitBranch"></a>

```typescript
public readonly gitBranch: string;
```

- *Type:* string
- *Default:* "main"

Branch to push to.

---

##### `gitCommitMessage`<sup>Optional</sup> <a name="gitCommitMessage" id="projen.release.GoPublishOptions.property.gitCommitMessage"></a>

```typescript
public readonly gitCommitMessage: string;
```

- *Type:* string
- *Default:* "chore(release): $VERSION"

The commit message.

---

##### `githubDeployKeySecret`<sup>Optional</sup> <a name="githubDeployKeySecret" id="projen.release.GoPublishOptions.property.githubDeployKeySecret"></a>

```typescript
public readonly githubDeployKeySecret: string;
```

- *Type:* string
- *Default:* "GO_GITHUB_DEPLOY_KEY"

The name of the secret that includes a GitHub deploy key used to push to the GitHub repository.

Ignored if `githubUseSsh` is `false`.

---

##### `githubTokenSecret`<sup>Optional</sup> <a name="githubTokenSecret" id="projen.release.GoPublishOptions.property.githubTokenSecret"></a>

```typescript
public readonly githubTokenSecret: string;
```

- *Type:* string
- *Default:* "GO_GITHUB_TOKEN"

The name of the secret that includes a personal GitHub access token used to push to the GitHub repository.

Ignored if `githubUseSsh` is `true`.

---

##### `githubUseSsh`<sup>Optional</sup> <a name="githubUseSsh" id="projen.release.GoPublishOptions.property.githubUseSsh"></a>

```typescript
public readonly githubUseSsh: boolean;
```

- *Type:* boolean
- *Default:* false

Use SSH to push to GitHub instead of a personal accses token.

---

##### `gitUserEmail`<sup>Optional</sup> <a name="gitUserEmail" id="projen.release.GoPublishOptions.property.gitUserEmail"></a>

```typescript
public readonly gitUserEmail: string;
```

- *Type:* string
- *Default:* "github-actions@github.com"

The email to use in the release git commit.

---

##### `gitUserName`<sup>Optional</sup> <a name="gitUserName" id="projen.release.GoPublishOptions.property.gitUserName"></a>

```typescript
public readonly gitUserName: string;
```

- *Type:* string
- *Default:* "github-actions"

The user name to use for the release git commit.

---

### JsiiReleaseGo <a name="JsiiReleaseGo" id="projen.release.JsiiReleaseGo"></a>

#### Initializer <a name="Initializer" id="projen.release.JsiiReleaseGo.Initializer"></a>

```typescript
import { release } from 'projen'

const jsiiReleaseGo: release.JsiiReleaseGo = { ... }
```

#### Properties <a name="Properties" id="Properties"></a>

| **Name** | **Type** | **Description** |
| --- | --- | --- |
| <code><a href="#projen.release.JsiiReleaseGo.property.postPublishSteps">postPublishSteps</a></code> | <code>projen.github.workflows.JobStep[]</code> | Steps to execute after executing the publishing command. |
| <code><a href="#projen.release.JsiiReleaseGo.property.prePublishSteps">prePublishSteps</a></code> | <code>projen.github.workflows.JobStep[]</code> | Steps to execute before executing the publishing command. These can be used to prepare the artifact for publishing if needed. |
| <code><a href="#projen.release.JsiiReleaseGo.property.publishTools">publishTools</a></code> | <code>projen.github.workflows.Tools</code> | Additional tools to install in the publishing job. |
| <code><a href="#projen.release.JsiiReleaseGo.property.gitBranch">gitBranch</a></code> | <code>string</code> | Branch to push to. |
| <code><a href="#projen.release.JsiiReleaseGo.property.gitCommitMessage">gitCommitMessage</a></code> | <code>string</code> | The commit message. |
| <code><a href="#projen.release.JsiiReleaseGo.property.githubDeployKeySecret">githubDeployKeySecret</a></code> | <code>string</code> | The name of the secret that includes a GitHub deploy key used to push to the GitHub repository. |
| <code><a href="#projen.release.JsiiReleaseGo.property.githubTokenSecret">githubTokenSecret</a></code> | <code>string</code> | The name of the secret that includes a personal GitHub access token used to push to the GitHub repository. |
| <code><a href="#projen.release.JsiiReleaseGo.property.githubUseSsh">githubUseSsh</a></code> | <code>boolean</code> | Use SSH to push to GitHub instead of a personal accses token. |
| <code><a href="#projen.release.JsiiReleaseGo.property.gitUserEmail">gitUserEmail</a></code> | <code>string</code> | The email to use in the release git commit. |
| <code><a href="#projen.release.JsiiReleaseGo.property.gitUserName">gitUserName</a></code> | <code>string</code> | The user name to use for the release git commit. |

---

##### ~~`postPublishSteps`~~<sup>Optional</sup> <a name="postPublishSteps" id="projen.release.JsiiReleaseGo.property.postPublishSteps"></a>

- *Deprecated:* Use `GoPublishOptions` instead.

```typescript
public readonly postPublishSteps: JobStep[];
```

- *Type:* projen.github.workflows.JobStep[]

Steps to execute after executing the publishing command.

These can be used
to add/update the release artifacts ot any other tasks needed.


Note that when using this in `publishToGitHubReleases` this will override steps added via `addGitHubPostPublishingSteps`.

---

##### ~~`prePublishSteps`~~<sup>Optional</sup> <a name="prePublishSteps" id="projen.release.JsiiReleaseGo.property.prePublishSteps"></a>

- *Deprecated:* Use `GoPublishOptions` instead.

```typescript
public readonly prePublishSteps: JobStep[];
```

- *Type:* projen.github.workflows.JobStep[]

Steps to execute before executing the publishing command. These can be used to prepare the artifact for publishing if needed.

These steps are executed after `dist/` has been populated with the build
output.

Note that when using this in `publishToGitHubReleases` this will override steps added via `addGitHubPrePublishingSteps`.

---

##### ~~`publishTools`~~<sup>Optional</sup> <a name="publishTools" id="projen.release.JsiiReleaseGo.property.publishTools"></a>

- *Deprecated:* Use `GoPublishOptions` instead.

```typescript
public readonly publishTools: Tools;
```

- *Type:* projen.github.workflows.Tools
- *Default:* no additional tools are installed

Additional tools to install in the publishing job.

---

##### ~~`gitBranch`~~<sup>Optional</sup> <a name="gitBranch" id="projen.release.JsiiReleaseGo.property.gitBranch"></a>

- *Deprecated:* Use `GoPublishOptions` instead.

```typescript
public readonly gitBranch: string;
```

- *Type:* string
- *Default:* "main"

Branch to push to.

---

##### ~~`gitCommitMessage`~~<sup>Optional</sup> <a name="gitCommitMessage" id="projen.release.JsiiReleaseGo.property.gitCommitMessage"></a>

- *Deprecated:* Use `GoPublishOptions` instead.

```typescript
public readonly gitCommitMessage: string;
```

- *Type:* string
- *Default:* "chore(release): $VERSION"

The commit message.

---

##### ~~`githubDeployKeySecret`~~<sup>Optional</sup> <a name="githubDeployKeySecret" id="projen.release.JsiiReleaseGo.property.githubDeployKeySecret"></a>

- *Deprecated:* Use `GoPublishOptions` instead.

```typescript
public readonly githubDeployKeySecret: string;
```

- *Type:* string
- *Default:* "GO_GITHUB_DEPLOY_KEY"

The name of the secret that includes a GitHub deploy key used to push to the GitHub repository.

Ignored if `githubUseSsh` is `false`.

---

##### ~~`githubTokenSecret`~~<sup>Optional</sup> <a name="githubTokenSecret" id="projen.release.JsiiReleaseGo.property.githubTokenSecret"></a>

- *Deprecated:* Use `GoPublishOptions` instead.

```typescript
public readonly githubTokenSecret: string;
```

- *Type:* string
- *Default:* "GO_GITHUB_TOKEN"

The name of the secret that includes a personal GitHub access token used to push to the GitHub repository.

Ignored if `githubUseSsh` is `true`.

---

##### ~~`githubUseSsh`~~<sup>Optional</sup> <a name="githubUseSsh" id="projen.release.JsiiReleaseGo.property.githubUseSsh"></a>

- *Deprecated:* Use `GoPublishOptions` instead.

```typescript
public readonly githubUseSsh: boolean;
```

- *Type:* boolean
- *Default:* false

Use SSH to push to GitHub instead of a personal accses token.

---

##### ~~`gitUserEmail`~~<sup>Optional</sup> <a name="gitUserEmail" id="projen.release.JsiiReleaseGo.property.gitUserEmail"></a>

- *Deprecated:* Use `GoPublishOptions` instead.

```typescript
public readonly gitUserEmail: string;
```

- *Type:* string
- *Default:* "github-actions@github.com"

The email to use in the release git commit.

---

##### ~~`gitUserName`~~<sup>Optional</sup> <a name="gitUserName" id="projen.release.JsiiReleaseGo.property.gitUserName"></a>

- *Deprecated:* Use `GoPublishOptions` instead.

```typescript
public readonly gitUserName: string;
```

- *Type:* string
- *Default:* "github-actions"

The user name to use for the release git commit.

---

### JsiiReleaseMaven <a name="JsiiReleaseMaven" id="projen.release.JsiiReleaseMaven"></a>

#### Initializer <a name="Initializer" id="projen.release.JsiiReleaseMaven.Initializer"></a>

```typescript
import { release } from 'projen'

const jsiiReleaseMaven: release.JsiiReleaseMaven = { ... }
```

#### Properties <a name="Properties" id="Properties"></a>

| **Name** | **Type** | **Description** |
| --- | --- | --- |
| <code><a href="#projen.release.JsiiReleaseMaven.property.postPublishSteps">postPublishSteps</a></code> | <code>projen.github.workflows.JobStep[]</code> | Steps to execute after executing the publishing command. |
| <code><a href="#projen.release.JsiiReleaseMaven.property.prePublishSteps">prePublishSteps</a></code> | <code>projen.github.workflows.JobStep[]</code> | Steps to execute before executing the publishing command. These can be used to prepare the artifact for publishing if needed. |
| <code><a href="#projen.release.JsiiReleaseMaven.property.publishTools">publishTools</a></code> | <code>projen.github.workflows.Tools</code> | Additional tools to install in the publishing job. |
| <code><a href="#projen.release.JsiiReleaseMaven.property.mavenEndpoint">mavenEndpoint</a></code> | <code>string</code> | URL of Nexus repository. |
| <code><a href="#projen.release.JsiiReleaseMaven.property.mavenGpgPrivateKeyPassphrase">mavenGpgPrivateKeyPassphrase</a></code> | <code>string</code> | GitHub secret name which contains the GPG private key or file that includes it. |
| <code><a href="#projen.release.JsiiReleaseMaven.property.mavenGpgPrivateKeySecret">mavenGpgPrivateKeySecret</a></code> | <code>string</code> | GitHub secret name which contains the GPG private key or file that includes it. |
| <code><a href="#projen.release.JsiiReleaseMaven.property.mavenPassword">mavenPassword</a></code> | <code>string</code> | GitHub secret name which contains the Password for maven repository. |
| <code><a href="#projen.release.JsiiReleaseMaven.property.mavenRepositoryUrl">mavenRepositoryUrl</a></code> | <code>string</code> | Deployment repository when not deploying to Maven Central. |
| <code><a href="#projen.release.JsiiReleaseMaven.property.mavenServerId">mavenServerId</a></code> | <code>string</code> | Used in maven settings for credential lookup (e.g. use github when publishing to GitHub). |
| <code><a href="#projen.release.JsiiReleaseMaven.property.mavenStagingProfileId">mavenStagingProfileId</a></code> | <code>string</code> | GitHub secret name which contains the Maven Central (sonatype) staging profile ID (e.g. 68a05363083174). Staging profile ID can be found in the URL of the "Releases" staging profile under "Staging Profiles" in https://oss.sonatype.org (e.g. https://oss.sonatype.org/#stagingProfiles;11a33451234521). |
| <code><a href="#projen.release.JsiiReleaseMaven.property.mavenUsername">mavenUsername</a></code> | <code>string</code> | GitHub secret name which contains the Username for maven repository. |

---

##### ~~`postPublishSteps`~~<sup>Optional</sup> <a name="postPublishSteps" id="projen.release.JsiiReleaseMaven.property.postPublishSteps"></a>

- *Deprecated:* Use `MavenPublishOptions` instead.

```typescript
public readonly postPublishSteps: JobStep[];
```

- *Type:* projen.github.workflows.JobStep[]

Steps to execute after executing the publishing command.

These can be used
to add/update the release artifacts ot any other tasks needed.


Note that when using this in `publishToGitHubReleases` this will override steps added via `addGitHubPostPublishingSteps`.

---

##### ~~`prePublishSteps`~~<sup>Optional</sup> <a name="prePublishSteps" id="projen.release.JsiiReleaseMaven.property.prePublishSteps"></a>

- *Deprecated:* Use `MavenPublishOptions` instead.

```typescript
public readonly prePublishSteps: JobStep[];
```

- *Type:* projen.github.workflows.JobStep[]

Steps to execute before executing the publishing command. These can be used to prepare the artifact for publishing if needed.

These steps are executed after `dist/` has been populated with the build
output.

Note that when using this in `publishToGitHubReleases` this will override steps added via `addGitHubPrePublishingSteps`.

---

##### ~~`publishTools`~~<sup>Optional</sup> <a name="publishTools" id="projen.release.JsiiReleaseMaven.property.publishTools"></a>

- *Deprecated:* Use `MavenPublishOptions` instead.

```typescript
public readonly publishTools: Tools;
```

- *Type:* projen.github.workflows.Tools
- *Default:* no additional tools are installed

Additional tools to install in the publishing job.

---

##### ~~`mavenEndpoint`~~<sup>Optional</sup> <a name="mavenEndpoint" id="projen.release.JsiiReleaseMaven.property.mavenEndpoint"></a>

- *Deprecated:* Use `MavenPublishOptions` instead.

```typescript
public readonly mavenEndpoint: string;
```

- *Type:* string
- *Default:* "https://oss.sonatype.org"

URL of Nexus repository.

if not set, defaults to https://oss.sonatype.org

---

##### ~~`mavenGpgPrivateKeyPassphrase`~~<sup>Optional</sup> <a name="mavenGpgPrivateKeyPassphrase" id="projen.release.JsiiReleaseMaven.property.mavenGpgPrivateKeyPassphrase"></a>

- *Deprecated:* Use `MavenPublishOptions` instead.

```typescript
public readonly mavenGpgPrivateKeyPassphrase: string;
```

- *Type:* string
- *Default:* "MAVEN_GPG_PRIVATE_KEY_PASSPHRASE" or not set when using GitHub Packages

GitHub secret name which contains the GPG private key or file that includes it.

This is used to sign your Maven packages. See instructions.

> [https://github.com/aws/publib#maven](https://github.com/aws/publib#maven)

---

##### ~~`mavenGpgPrivateKeySecret`~~<sup>Optional</sup> <a name="mavenGpgPrivateKeySecret" id="projen.release.JsiiReleaseMaven.property.mavenGpgPrivateKeySecret"></a>

- *Deprecated:* Use `MavenPublishOptions` instead.

```typescript
public readonly mavenGpgPrivateKeySecret: string;
```

- *Type:* string
- *Default:* "MAVEN_GPG_PRIVATE_KEY" or not set when using GitHub Packages

GitHub secret name which contains the GPG private key or file that includes it.

This is used to sign your Maven
packages. See instructions.

> [https://github.com/aws/publib#maven](https://github.com/aws/publib#maven)

---

##### ~~`mavenPassword`~~<sup>Optional</sup> <a name="mavenPassword" id="projen.release.JsiiReleaseMaven.property.mavenPassword"></a>

- *Deprecated:* Use `MavenPublishOptions` instead.

```typescript
public readonly mavenPassword: string;
```

- *Type:* string
- *Default:* "MAVEN_PASSWORD" or "GITHUB_TOKEN" when using GitHub Packages

GitHub secret name which contains the Password for maven repository.

For Maven Central, you will need to Create JIRA account and then request a
new project (see links).

> [https://issues.sonatype.org/secure/CreateIssue.jspa?issuetype=21&pid=10134](https://issues.sonatype.org/secure/CreateIssue.jspa?issuetype=21&pid=10134)

---

##### ~~`mavenRepositoryUrl`~~<sup>Optional</sup> <a name="mavenRepositoryUrl" id="projen.release.JsiiReleaseMaven.property.mavenRepositoryUrl"></a>

- *Deprecated:* Use `MavenPublishOptions` instead.

```typescript
public readonly mavenRepositoryUrl: string;
```

- *Type:* string
- *Default:* not set

Deployment repository when not deploying to Maven Central.

---

##### ~~`mavenServerId`~~<sup>Optional</sup> <a name="mavenServerId" id="projen.release.JsiiReleaseMaven.property.mavenServerId"></a>

- *Deprecated:* Use `MavenPublishOptions` instead.

```typescript
public readonly mavenServerId: string;
```

- *Type:* string
- *Default:* "ossrh" (Maven Central) or "github" when using GitHub Packages

Used in maven settings for credential lookup (e.g. use github when publishing to GitHub).

---

##### ~~`mavenStagingProfileId`~~<sup>Optional</sup> <a name="mavenStagingProfileId" id="projen.release.JsiiReleaseMaven.property.mavenStagingProfileId"></a>

- *Deprecated:* Use `MavenPublishOptions` instead.

```typescript
public readonly mavenStagingProfileId: string;
```

- *Type:* string
- *Default:* "MAVEN_STAGING_PROFILE_ID" or not set when using GitHub Packages

GitHub secret name which contains the Maven Central (sonatype) staging profile ID (e.g. 68a05363083174). Staging profile ID can be found in the URL of the "Releases" staging profile under "Staging Profiles" in https://oss.sonatype.org (e.g. https://oss.sonatype.org/#stagingProfiles;11a33451234521).

---

##### ~~`mavenUsername`~~<sup>Optional</sup> <a name="mavenUsername" id="projen.release.JsiiReleaseMaven.property.mavenUsername"></a>

- *Deprecated:* Use `MavenPublishOptions` instead.

```typescript
public readonly mavenUsername: string;
```

- *Type:* string
- *Default:* "MAVEN_USERNAME" or the GitHub Actor when using GitHub Packages

GitHub secret name which contains the Username for maven repository.

For Maven Central, you will need to Create JIRA account and then request a
new project (see links).

> [https://issues.sonatype.org/secure/CreateIssue.jspa?issuetype=21&pid=10134](https://issues.sonatype.org/secure/CreateIssue.jspa?issuetype=21&pid=10134)

---

### JsiiReleaseNpm <a name="JsiiReleaseNpm" id="projen.release.JsiiReleaseNpm"></a>

#### Initializer <a name="Initializer" id="projen.release.JsiiReleaseNpm.Initializer"></a>

```typescript
import { release } from 'projen'

const jsiiReleaseNpm: release.JsiiReleaseNpm = { ... }
```

#### Properties <a name="Properties" id="Properties"></a>

| **Name** | **Type** | **Description** |
| --- | --- | --- |
| <code><a href="#projen.release.JsiiReleaseNpm.property.postPublishSteps">postPublishSteps</a></code> | <code>projen.github.workflows.JobStep[]</code> | Steps to execute after executing the publishing command. |
| <code><a href="#projen.release.JsiiReleaseNpm.property.prePublishSteps">prePublishSteps</a></code> | <code>projen.github.workflows.JobStep[]</code> | Steps to execute before executing the publishing command. These can be used to prepare the artifact for publishing if needed. |
| <code><a href="#projen.release.JsiiReleaseNpm.property.publishTools">publishTools</a></code> | <code>projen.github.workflows.Tools</code> | Additional tools to install in the publishing job. |
| <code><a href="#projen.release.JsiiReleaseNpm.property.codeArtifactOptions">codeArtifactOptions</a></code> | <code><a href="#projen.release.CodeArtifactOptions">CodeArtifactOptions</a></code> | Options for publishing npm package to AWS CodeArtifact. |
| <code><a href="#projen.release.JsiiReleaseNpm.property.distTag">distTag</a></code> | <code>string</code> | Tags can be used to provide an alias instead of version numbers. |
| <code><a href="#projen.release.JsiiReleaseNpm.property.npmProvenance">npmProvenance</a></code> | <code>boolean</code> | Should provenance statements be generated when package is published. |
| <code><a href="#projen.release.JsiiReleaseNpm.property.npmTokenSecret">npmTokenSecret</a></code> | <code>string</code> | GitHub secret which contains the NPM token to use when publishing packages. |
| <code><a href="#projen.release.JsiiReleaseNpm.property.registry">registry</a></code> | <code>string</code> | The domain name of the npm package registry. |

---

##### ~~`postPublishSteps`~~<sup>Optional</sup> <a name="postPublishSteps" id="projen.release.JsiiReleaseNpm.property.postPublishSteps"></a>

- *Deprecated:* Use `NpmPublishOptions` instead.

```typescript
public readonly postPublishSteps: JobStep[];
```

- *Type:* projen.github.workflows.JobStep[]

Steps to execute after executing the publishing command.

These can be used
to add/update the release artifacts ot any other tasks needed.


Note that when using this in `publishToGitHubReleases` this will override steps added via `addGitHubPostPublishingSteps`.

---

##### ~~`prePublishSteps`~~<sup>Optional</sup> <a name="prePublishSteps" id="projen.release.JsiiReleaseNpm.property.prePublishSteps"></a>

- *Deprecated:* Use `NpmPublishOptions` instead.

```typescript
public readonly prePublishSteps: JobStep[];
```

- *Type:* projen.github.workflows.JobStep[]

Steps to execute before executing the publishing command. These can be used to prepare the artifact for publishing if needed.

These steps are executed after `dist/` has been populated with the build
output.

Note that when using this in `publishToGitHubReleases` this will override steps added via `addGitHubPrePublishingSteps`.

---

##### ~~`publishTools`~~<sup>Optional</sup> <a name="publishTools" id="projen.release.JsiiReleaseNpm.property.publishTools"></a>

- *Deprecated:* Use `NpmPublishOptions` instead.

```typescript
public readonly publishTools: Tools;
```

- *Type:* projen.github.workflows.Tools
- *Default:* no additional tools are installed

Additional tools to install in the publishing job.

---

##### ~~`codeArtifactOptions`~~<sup>Optional</sup> <a name="codeArtifactOptions" id="projen.release.JsiiReleaseNpm.property.codeArtifactOptions"></a>

- *Deprecated:* Use `NpmPublishOptions` instead.

```typescript
public readonly codeArtifactOptions: CodeArtifactOptions;
```

- *Type:* <a href="#projen.release.CodeArtifactOptions">CodeArtifactOptions</a>
- *Default:* undefined

Options for publishing npm package to AWS CodeArtifact.

---

##### ~~`distTag`~~<sup>Optional</sup> <a name="distTag" id="projen.release.JsiiReleaseNpm.property.distTag"></a>

- *Deprecated:* Use `npmDistTag` for each release branch instead.

```typescript
public readonly distTag: string;
```

- *Type:* string
- *Default:* "latest"

Tags can be used to provide an alias instead of version numbers.

For example, a project might choose to have multiple streams of development
and use a different tag for each stream, e.g., stable, beta, dev, canary.

By default, the `latest` tag is used by npm to identify the current version
of a package, and `npm install <pkg>` (without any `@<version>` or `@<tag>`
specifier) installs the latest tag. Typically, projects only use the
`latest` tag for stable release versions, and use other tags for unstable
versions such as prereleases.

The `next` tag is used by some projects to identify the upcoming version.

---

##### ~~`npmProvenance`~~<sup>Optional</sup> <a name="npmProvenance" id="projen.release.JsiiReleaseNpm.property.npmProvenance"></a>

- *Deprecated:* Use `NpmPublishOptions` instead.

```typescript
public readonly npmProvenance: boolean;
```

- *Type:* boolean
- *Default:* undefined

Should provenance statements be generated when package is published.

Note that this component is using `publib` to publish packages,
which is using npm internally and supports provenance statements independently of the package manager used.

> [https://docs.npmjs.com/generating-provenance-statements](https://docs.npmjs.com/generating-provenance-statements)

---

##### ~~`npmTokenSecret`~~<sup>Optional</sup> <a name="npmTokenSecret" id="projen.release.JsiiReleaseNpm.property.npmTokenSecret"></a>

- *Deprecated:* Use `NpmPublishOptions` instead.

```typescript
public readonly npmTokenSecret: string;
```

- *Type:* string
- *Default:* "NPM_TOKEN" or "GITHUB_TOKEN" if `registry` is set to `npm.pkg.github.com`.

GitHub secret which contains the NPM token to use when publishing packages.

---

##### ~~`registry`~~<sup>Optional</sup> <a name="registry" id="projen.release.JsiiReleaseNpm.property.registry"></a>

- *Deprecated:* Use `NpmPublishOptions` instead.

```typescript
public readonly registry: string;
```

- *Type:* string
- *Default:* "registry.npmjs.org"

The domain name of the npm package registry.

To publish to GitHub Packages, set this value to `"npm.pkg.github.com"`. In
this if `npmTokenSecret` is not specified, it will default to
`GITHUB_TOKEN` which means that you will be able to publish to the
repository's package store. In this case, make sure `repositoryUrl` is
correctly defined.

---

*Example*

```typescript
"npm.pkg.github.com"
```


### JsiiReleaseNuget <a name="JsiiReleaseNuget" id="projen.release.JsiiReleaseNuget"></a>

#### Initializer <a name="Initializer" id="projen.release.JsiiReleaseNuget.Initializer"></a>

```typescript
import { release } from 'projen'

const jsiiReleaseNuget: release.JsiiReleaseNuget = { ... }
```

#### Properties <a name="Properties" id="Properties"></a>

| **Name** | **Type** | **Description** |
| --- | --- | --- |
| <code><a href="#projen.release.JsiiReleaseNuget.property.postPublishSteps">postPublishSteps</a></code> | <code>projen.github.workflows.JobStep[]</code> | Steps to execute after executing the publishing command. |
| <code><a href="#projen.release.JsiiReleaseNuget.property.prePublishSteps">prePublishSteps</a></code> | <code>projen.github.workflows.JobStep[]</code> | Steps to execute before executing the publishing command. These can be used to prepare the artifact for publishing if needed. |
| <code><a href="#projen.release.JsiiReleaseNuget.property.publishTools">publishTools</a></code> | <code>projen.github.workflows.Tools</code> | Additional tools to install in the publishing job. |
| <code><a href="#projen.release.JsiiReleaseNuget.property.nugetApiKeySecret">nugetApiKeySecret</a></code> | <code>string</code> | GitHub secret which contains the API key for NuGet. |
| <code><a href="#projen.release.JsiiReleaseNuget.property.nugetServer">nugetServer</a></code> | <code>string</code> | NuGet Server URL (defaults to nuget.org). |

---

##### ~~`postPublishSteps`~~<sup>Optional</sup> <a name="postPublishSteps" id="projen.release.JsiiReleaseNuget.property.postPublishSteps"></a>

- *Deprecated:* Use `NugetPublishOptions` instead.

```typescript
public readonly postPublishSteps: JobStep[];
```

- *Type:* projen.github.workflows.JobStep[]

Steps to execute after executing the publishing command.

These can be used
to add/update the release artifacts ot any other tasks needed.


Note that when using this in `publishToGitHubReleases` this will override steps added via `addGitHubPostPublishingSteps`.

---

##### ~~`prePublishSteps`~~<sup>Optional</sup> <a name="prePublishSteps" id="projen.release.JsiiReleaseNuget.property.prePublishSteps"></a>

- *Deprecated:* Use `NugetPublishOptions` instead.

```typescript
public readonly prePublishSteps: JobStep[];
```

- *Type:* projen.github.workflows.JobStep[]

Steps to execute before executing the publishing command. These can be used to prepare the artifact for publishing if needed.

These steps are executed after `dist/` has been populated with the build
output.

Note that when using this in `publishToGitHubReleases` this will override steps added via `addGitHubPrePublishingSteps`.

---

##### ~~`publishTools`~~<sup>Optional</sup> <a name="publishTools" id="projen.release.JsiiReleaseNuget.property.publishTools"></a>

- *Deprecated:* Use `NugetPublishOptions` instead.

```typescript
public readonly publishTools: Tools;
```

- *Type:* projen.github.workflows.Tools
- *Default:* no additional tools are installed

Additional tools to install in the publishing job.

---

##### ~~`nugetApiKeySecret`~~<sup>Optional</sup> <a name="nugetApiKeySecret" id="projen.release.JsiiReleaseNuget.property.nugetApiKeySecret"></a>

- *Deprecated:* Use `NugetPublishOptions` instead.

```typescript
public readonly nugetApiKeySecret: string;
```

- *Type:* string
- *Default:* "NUGET_API_KEY"

GitHub secret which contains the API key for NuGet.

---

##### ~~`nugetServer`~~<sup>Optional</sup> <a name="nugetServer" id="projen.release.JsiiReleaseNuget.property.nugetServer"></a>

- *Deprecated:* Use `NugetPublishOptions` instead.

```typescript
public readonly nugetServer: string;
```

- *Type:* string

NuGet Server URL (defaults to nuget.org).

---

### JsiiReleasePyPi <a name="JsiiReleasePyPi" id="projen.release.JsiiReleasePyPi"></a>

#### Initializer <a name="Initializer" id="projen.release.JsiiReleasePyPi.Initializer"></a>

```typescript
import { release } from 'projen'

const jsiiReleasePyPi: release.JsiiReleasePyPi = { ... }
```

#### Properties <a name="Properties" id="Properties"></a>

| **Name** | **Type** | **Description** |
| --- | --- | --- |
| <code><a href="#projen.release.JsiiReleasePyPi.property.postPublishSteps">postPublishSteps</a></code> | <code>projen.github.workflows.JobStep[]</code> | Steps to execute after executing the publishing command. |
| <code><a href="#projen.release.JsiiReleasePyPi.property.prePublishSteps">prePublishSteps</a></code> | <code>projen.github.workflows.JobStep[]</code> | Steps to execute before executing the publishing command. These can be used to prepare the artifact for publishing if needed. |
| <code><a href="#projen.release.JsiiReleasePyPi.property.publishTools">publishTools</a></code> | <code>projen.github.workflows.Tools</code> | Additional tools to install in the publishing job. |
| <code><a href="#projen.release.JsiiReleasePyPi.property.codeArtifactOptions">codeArtifactOptions</a></code> | <code><a href="#projen.release.CodeArtifactOptions">CodeArtifactOptions</a></code> | Options for publishing to AWS CodeArtifact. |
| <code><a href="#projen.release.JsiiReleasePyPi.property.twinePasswordSecret">twinePasswordSecret</a></code> | <code>string</code> | The GitHub secret which contains PyPI password. |
| <code><a href="#projen.release.JsiiReleasePyPi.property.twineRegistryUrl">twineRegistryUrl</a></code> | <code>string</code> | The registry url to use when releasing packages. |
| <code><a href="#projen.release.JsiiReleasePyPi.property.twineUsernameSecret">twineUsernameSecret</a></code> | <code>string</code> | The GitHub secret which contains PyPI user name. |

---

##### ~~`postPublishSteps`~~<sup>Optional</sup> <a name="postPublishSteps" id="projen.release.JsiiReleasePyPi.property.postPublishSteps"></a>

- *Deprecated:* Use `PyPiPublishOptions` instead.

```typescript
public readonly postPublishSteps: JobStep[];
```

- *Type:* projen.github.workflows.JobStep[]

Steps to execute after executing the publishing command.

These can be used
to add/update the release artifacts ot any other tasks needed.


Note that when using this in `publishToGitHubReleases` this will override steps added via `addGitHubPostPublishingSteps`.

---

##### ~~`prePublishSteps`~~<sup>Optional</sup> <a name="prePublishSteps" id="projen.release.JsiiReleasePyPi.property.prePublishSteps"></a>

- *Deprecated:* Use `PyPiPublishOptions` instead.

```typescript
public readonly prePublishSteps: JobStep[];
```

- *Type:* projen.github.workflows.JobStep[]

Steps to execute before executing the publishing command. These can be used to prepare the artifact for publishing if needed.

These steps are executed after `dist/` has been populated with the build
output.

Note that when using this in `publishToGitHubReleases` this will override steps added via `addGitHubPrePublishingSteps`.

---

##### ~~`publishTools`~~<sup>Optional</sup> <a name="publishTools" id="projen.release.JsiiReleasePyPi.property.publishTools"></a>

- *Deprecated:* Use `PyPiPublishOptions` instead.

```typescript
public readonly publishTools: Tools;
```

- *Type:* projen.github.workflows.Tools
- *Default:* no additional tools are installed

Additional tools to install in the publishing job.

---

##### ~~`codeArtifactOptions`~~<sup>Optional</sup> <a name="codeArtifactOptions" id="projen.release.JsiiReleasePyPi.property.codeArtifactOptions"></a>

- *Deprecated:* Use `PyPiPublishOptions` instead.

```typescript
public readonly codeArtifactOptions: CodeArtifactOptions;
```

- *Type:* <a href="#projen.release.CodeArtifactOptions">CodeArtifactOptions</a>
- *Default:* undefined

Options for publishing to AWS CodeArtifact.

---

##### ~~`twinePasswordSecret`~~<sup>Optional</sup> <a name="twinePasswordSecret" id="projen.release.JsiiReleasePyPi.property.twinePasswordSecret"></a>

- *Deprecated:* Use `PyPiPublishOptions` instead.

```typescript
public readonly twinePasswordSecret: string;
```

- *Type:* string
- *Default:* "TWINE_PASSWORD"

The GitHub secret which contains PyPI password.

---

##### ~~`twineRegistryUrl`~~<sup>Optional</sup> <a name="twineRegistryUrl" id="projen.release.JsiiReleasePyPi.property.twineRegistryUrl"></a>

- *Deprecated:* Use `PyPiPublishOptions` instead.

```typescript
public readonly twineRegistryUrl: string;
```

- *Type:* string
- *Default:* twine default

The registry url to use when releasing packages.

---

##### ~~`twineUsernameSecret`~~<sup>Optional</sup> <a name="twineUsernameSecret" id="projen.release.JsiiReleasePyPi.property.twineUsernameSecret"></a>

- *Deprecated:* Use `PyPiPublishOptions` instead.

```typescript
public readonly twineUsernameSecret: string;
```

- *Type:* string
- *Default:* "TWINE_USERNAME"

The GitHub secret which contains PyPI user name.

---

### ManualReleaseOptions <a name="ManualReleaseOptions" id="projen.release.ManualReleaseOptions"></a>

#### Initializer <a name="Initializer" id="projen.release.ManualReleaseOptions.Initializer"></a>

```typescript
import { release } from 'projen'

const manualReleaseOptions: release.ManualReleaseOptions = { ... }
```

#### Properties <a name="Properties" id="Properties"></a>

| **Name** | **Type** | **Description** |
| --- | --- | --- |
| <code><a href="#projen.release.ManualReleaseOptions.property.changelog">changelog</a></code> | <code>boolean</code> | Maintain a project-level changelog. |
| <code><a href="#projen.release.ManualReleaseOptions.property.changelogPath">changelogPath</a></code> | <code>string</code> | Project-level changelog file path. |
| <code><a href="#projen.release.ManualReleaseOptions.property.gitPushCommand">gitPushCommand</a></code> | <code>string</code> | Override git-push command. |

---

##### `changelog`<sup>Optional</sup> <a name="changelog" id="projen.release.ManualReleaseOptions.property.changelog"></a>

```typescript
public readonly changelog: boolean;
```

- *Type:* boolean
- *Default:* true

Maintain a project-level changelog.

---

##### `changelogPath`<sup>Optional</sup> <a name="changelogPath" id="projen.release.ManualReleaseOptions.property.changelogPath"></a>

```typescript
public readonly changelogPath: string;
```

- *Type:* string
- *Default:* 'CHANGELOG.md'

Project-level changelog file path.

Ignored if `changelog` is false.

---

##### `gitPushCommand`<sup>Optional</sup> <a name="gitPushCommand" id="projen.release.ManualReleaseOptions.property.gitPushCommand"></a>

```typescript
public readonly gitPushCommand: string;
```

- *Type:* string

Override git-push command.

Set to an empty string to disable pushing.

---

### MavenPublishOptions <a name="MavenPublishOptions" id="projen.release.MavenPublishOptions"></a>

Options for Maven releases.

#### Initializer <a name="Initializer" id="projen.release.MavenPublishOptions.Initializer"></a>

```typescript
import { release } from 'projen'

const mavenPublishOptions: release.MavenPublishOptions = { ... }
```

#### Properties <a name="Properties" id="Properties"></a>

| **Name** | **Type** | **Description** |
| --- | --- | --- |
| <code><a href="#projen.release.MavenPublishOptions.property.postPublishSteps">postPublishSteps</a></code> | <code>projen.github.workflows.JobStep[]</code> | Steps to execute after executing the publishing command. |
| <code><a href="#projen.release.MavenPublishOptions.property.prePublishSteps">prePublishSteps</a></code> | <code>projen.github.workflows.JobStep[]</code> | Steps to execute before executing the publishing command. These can be used to prepare the artifact for publishing if needed. |
| <code><a href="#projen.release.MavenPublishOptions.property.publishTools">publishTools</a></code> | <code>projen.github.workflows.Tools</code> | Additional tools to install in the publishing job. |
| <code><a href="#projen.release.MavenPublishOptions.property.mavenEndpoint">mavenEndpoint</a></code> | <code>string</code> | URL of Nexus repository. |
| <code><a href="#projen.release.MavenPublishOptions.property.mavenGpgPrivateKeyPassphrase">mavenGpgPrivateKeyPassphrase</a></code> | <code>string</code> | GitHub secret name which contains the GPG private key or file that includes it. |
| <code><a href="#projen.release.MavenPublishOptions.property.mavenGpgPrivateKeySecret">mavenGpgPrivateKeySecret</a></code> | <code>string</code> | GitHub secret name which contains the GPG private key or file that includes it. |
| <code><a href="#projen.release.MavenPublishOptions.property.mavenPassword">mavenPassword</a></code> | <code>string</code> | GitHub secret name which contains the Password for maven repository. |
| <code><a href="#projen.release.MavenPublishOptions.property.mavenRepositoryUrl">mavenRepositoryUrl</a></code> | <code>string</code> | Deployment repository when not deploying to Maven Central. |
| <code><a href="#projen.release.MavenPublishOptions.property.mavenServerId">mavenServerId</a></code> | <code>string</code> | Used in maven settings for credential lookup (e.g. use github when publishing to GitHub). |
| <code><a href="#projen.release.MavenPublishOptions.property.mavenStagingProfileId">mavenStagingProfileId</a></code> | <code>string</code> | GitHub secret name which contains the Maven Central (sonatype) staging profile ID (e.g. 68a05363083174). Staging profile ID can be found in the URL of the "Releases" staging profile under "Staging Profiles" in https://oss.sonatype.org (e.g. https://oss.sonatype.org/#stagingProfiles;11a33451234521). |
| <code><a href="#projen.release.MavenPublishOptions.property.mavenUsername">mavenUsername</a></code> | <code>string</code> | GitHub secret name which contains the Username for maven repository. |

---

##### `postPublishSteps`<sup>Optional</sup> <a name="postPublishSteps" id="projen.release.MavenPublishOptions.property.postPublishSteps"></a>

```typescript
public readonly postPublishSteps: JobStep[];
```

- *Type:* projen.github.workflows.JobStep[]

Steps to execute after executing the publishing command.

These can be used
to add/update the release artifacts ot any other tasks needed.


Note that when using this in `publishToGitHubReleases` this will override steps added via `addGitHubPostPublishingSteps`.

---

##### `prePublishSteps`<sup>Optional</sup> <a name="prePublishSteps" id="projen.release.MavenPublishOptions.property.prePublishSteps"></a>

```typescript
public readonly prePublishSteps: JobStep[];
```

- *Type:* projen.github.workflows.JobStep[]

Steps to execute before executing the publishing command. These can be used to prepare the artifact for publishing if needed.

These steps are executed after `dist/` has been populated with the build
output.

Note that when using this in `publishToGitHubReleases` this will override steps added via `addGitHubPrePublishingSteps`.

---

##### `publishTools`<sup>Optional</sup> <a name="publishTools" id="projen.release.MavenPublishOptions.property.publishTools"></a>

```typescript
public readonly publishTools: Tools;
```

- *Type:* projen.github.workflows.Tools
- *Default:* no additional tools are installed

Additional tools to install in the publishing job.

---

##### `mavenEndpoint`<sup>Optional</sup> <a name="mavenEndpoint" id="projen.release.MavenPublishOptions.property.mavenEndpoint"></a>

```typescript
public readonly mavenEndpoint: string;
```

- *Type:* string
- *Default:* "https://oss.sonatype.org"

URL of Nexus repository.

if not set, defaults to https://oss.sonatype.org

---

##### `mavenGpgPrivateKeyPassphrase`<sup>Optional</sup> <a name="mavenGpgPrivateKeyPassphrase" id="projen.release.MavenPublishOptions.property.mavenGpgPrivateKeyPassphrase"></a>

```typescript
public readonly mavenGpgPrivateKeyPassphrase: string;
```

- *Type:* string
- *Default:* "MAVEN_GPG_PRIVATE_KEY_PASSPHRASE" or not set when using GitHub Packages

GitHub secret name which contains the GPG private key or file that includes it.

This is used to sign your Maven packages. See instructions.

> [https://github.com/aws/publib#maven](https://github.com/aws/publib#maven)

---

##### `mavenGpgPrivateKeySecret`<sup>Optional</sup> <a name="mavenGpgPrivateKeySecret" id="projen.release.MavenPublishOptions.property.mavenGpgPrivateKeySecret"></a>

```typescript
public readonly mavenGpgPrivateKeySecret: string;
```

- *Type:* string
- *Default:* "MAVEN_GPG_PRIVATE_KEY" or not set when using GitHub Packages

GitHub secret name which contains the GPG private key or file that includes it.

This is used to sign your Maven
packages. See instructions.

> [https://github.com/aws/publib#maven](https://github.com/aws/publib#maven)

---

##### `mavenPassword`<sup>Optional</sup> <a name="mavenPassword" id="projen.release.MavenPublishOptions.property.mavenPassword"></a>

```typescript
public readonly mavenPassword: string;
```

- *Type:* string
- *Default:* "MAVEN_PASSWORD" or "GITHUB_TOKEN" when using GitHub Packages

GitHub secret name which contains the Password for maven repository.

For Maven Central, you will need to Create JIRA account and then request a
new project (see links).

> [https://issues.sonatype.org/secure/CreateIssue.jspa?issuetype=21&pid=10134](https://issues.sonatype.org/secure/CreateIssue.jspa?issuetype=21&pid=10134)

---

##### `mavenRepositoryUrl`<sup>Optional</sup> <a name="mavenRepositoryUrl" id="projen.release.MavenPublishOptions.property.mavenRepositoryUrl"></a>

```typescript
public readonly mavenRepositoryUrl: string;
```

- *Type:* string
- *Default:* not set

Deployment repository when not deploying to Maven Central.

---

##### `mavenServerId`<sup>Optional</sup> <a name="mavenServerId" id="projen.release.MavenPublishOptions.property.mavenServerId"></a>

```typescript
public readonly mavenServerId: string;
```

- *Type:* string
- *Default:* "ossrh" (Maven Central) or "github" when using GitHub Packages

Used in maven settings for credential lookup (e.g. use github when publishing to GitHub).

---

##### `mavenStagingProfileId`<sup>Optional</sup> <a name="mavenStagingProfileId" id="projen.release.MavenPublishOptions.property.mavenStagingProfileId"></a>

```typescript
public readonly mavenStagingProfileId: string;
```

- *Type:* string
- *Default:* "MAVEN_STAGING_PROFILE_ID" or not set when using GitHub Packages

GitHub secret name which contains the Maven Central (sonatype) staging profile ID (e.g. 68a05363083174). Staging profile ID can be found in the URL of the "Releases" staging profile under "Staging Profiles" in https://oss.sonatype.org (e.g. https://oss.sonatype.org/#stagingProfiles;11a33451234521).

---

##### `mavenUsername`<sup>Optional</sup> <a name="mavenUsername" id="projen.release.MavenPublishOptions.property.mavenUsername"></a>

```typescript
public readonly mavenUsername: string;
```

- *Type:* string
- *Default:* "MAVEN_USERNAME" or the GitHub Actor when using GitHub Packages

GitHub secret name which contains the Username for maven repository.

For Maven Central, you will need to Create JIRA account and then request a
new project (see links).

> [https://issues.sonatype.org/secure/CreateIssue.jspa?issuetype=21&pid=10134](https://issues.sonatype.org/secure/CreateIssue.jspa?issuetype=21&pid=10134)

---

### NpmPublishOptions <a name="NpmPublishOptions" id="projen.release.NpmPublishOptions"></a>

Options for npm release.

#### Initializer <a name="Initializer" id="projen.release.NpmPublishOptions.Initializer"></a>

```typescript
import { release } from 'projen'

const npmPublishOptions: release.NpmPublishOptions = { ... }
```

#### Properties <a name="Properties" id="Properties"></a>

| **Name** | **Type** | **Description** |
| --- | --- | --- |
| <code><a href="#projen.release.NpmPublishOptions.property.postPublishSteps">postPublishSteps</a></code> | <code>projen.github.workflows.JobStep[]</code> | Steps to execute after executing the publishing command. |
| <code><a href="#projen.release.NpmPublishOptions.property.prePublishSteps">prePublishSteps</a></code> | <code>projen.github.workflows.JobStep[]</code> | Steps to execute before executing the publishing command. These can be used to prepare the artifact for publishing if needed. |
| <code><a href="#projen.release.NpmPublishOptions.property.publishTools">publishTools</a></code> | <code>projen.github.workflows.Tools</code> | Additional tools to install in the publishing job. |
| <code><a href="#projen.release.NpmPublishOptions.property.codeArtifactOptions">codeArtifactOptions</a></code> | <code><a href="#projen.release.CodeArtifactOptions">CodeArtifactOptions</a></code> | Options for publishing npm package to AWS CodeArtifact. |
| <code><a href="#projen.release.NpmPublishOptions.property.distTag">distTag</a></code> | <code>string</code> | Tags can be used to provide an alias instead of version numbers. |
| <code><a href="#projen.release.NpmPublishOptions.property.npmProvenance">npmProvenance</a></code> | <code>boolean</code> | Should provenance statements be generated when package is published. |
| <code><a href="#projen.release.NpmPublishOptions.property.npmTokenSecret">npmTokenSecret</a></code> | <code>string</code> | GitHub secret which contains the NPM token to use when publishing packages. |
| <code><a href="#projen.release.NpmPublishOptions.property.registry">registry</a></code> | <code>string</code> | The domain name of the npm package registry. |

---

##### `postPublishSteps`<sup>Optional</sup> <a name="postPublishSteps" id="projen.release.NpmPublishOptions.property.postPublishSteps"></a>

```typescript
public readonly postPublishSteps: JobStep[];
```

- *Type:* projen.github.workflows.JobStep[]

Steps to execute after executing the publishing command.

These can be used
to add/update the release artifacts ot any other tasks needed.


Note that when using this in `publishToGitHubReleases` this will override steps added via `addGitHubPostPublishingSteps`.

---

##### `prePublishSteps`<sup>Optional</sup> <a name="prePublishSteps" id="projen.release.NpmPublishOptions.property.prePublishSteps"></a>

```typescript
public readonly prePublishSteps: JobStep[];
```

- *Type:* projen.github.workflows.JobStep[]

Steps to execute before executing the publishing command. These can be used to prepare the artifact for publishing if needed.

These steps are executed after `dist/` has been populated with the build
output.

Note that when using this in `publishToGitHubReleases` this will override steps added via `addGitHubPrePublishingSteps`.

---

##### `publishTools`<sup>Optional</sup> <a name="publishTools" id="projen.release.NpmPublishOptions.property.publishTools"></a>

```typescript
public readonly publishTools: Tools;
```

- *Type:* projen.github.workflows.Tools
- *Default:* no additional tools are installed

Additional tools to install in the publishing job.

---

##### `codeArtifactOptions`<sup>Optional</sup> <a name="codeArtifactOptions" id="projen.release.NpmPublishOptions.property.codeArtifactOptions"></a>

```typescript
public readonly codeArtifactOptions: CodeArtifactOptions;
```

- *Type:* <a href="#projen.release.CodeArtifactOptions">CodeArtifactOptions</a>
- *Default:* undefined

Options for publishing npm package to AWS CodeArtifact.

---

##### ~~`distTag`~~<sup>Optional</sup> <a name="distTag" id="projen.release.NpmPublishOptions.property.distTag"></a>

- *Deprecated:* Use `npmDistTag` for each release branch instead.

```typescript
public readonly distTag: string;
```

- *Type:* string
- *Default:* "latest"

Tags can be used to provide an alias instead of version numbers.

For example, a project might choose to have multiple streams of development
and use a different tag for each stream, e.g., stable, beta, dev, canary.

By default, the `latest` tag is used by npm to identify the current version
of a package, and `npm install <pkg>` (without any `@<version>` or `@<tag>`
specifier) installs the latest tag. Typically, projects only use the
`latest` tag for stable release versions, and use other tags for unstable
versions such as prereleases.

The `next` tag is used by some projects to identify the upcoming version.

---

##### `npmProvenance`<sup>Optional</sup> <a name="npmProvenance" id="projen.release.NpmPublishOptions.property.npmProvenance"></a>

```typescript
public readonly npmProvenance: boolean;
```

- *Type:* boolean
- *Default:* undefined

Should provenance statements be generated when package is published.

Note that this component is using `publib` to publish packages,
which is using npm internally and supports provenance statements independently of the package manager used.

> [https://docs.npmjs.com/generating-provenance-statements](https://docs.npmjs.com/generating-provenance-statements)

---

##### `npmTokenSecret`<sup>Optional</sup> <a name="npmTokenSecret" id="projen.release.NpmPublishOptions.property.npmTokenSecret"></a>

```typescript
public readonly npmTokenSecret: string;
```

- *Type:* string
- *Default:* "NPM_TOKEN" or "GITHUB_TOKEN" if `registry` is set to `npm.pkg.github.com`.

GitHub secret which contains the NPM token to use when publishing packages.

---

##### `registry`<sup>Optional</sup> <a name="registry" id="projen.release.NpmPublishOptions.property.registry"></a>

```typescript
public readonly registry: string;
```

- *Type:* string
- *Default:* "registry.npmjs.org"

The domain name of the npm package registry.

To publish to GitHub Packages, set this value to `"npm.pkg.github.com"`. In
this if `npmTokenSecret` is not specified, it will default to
`GITHUB_TOKEN` which means that you will be able to publish to the
repository's package store. In this case, make sure `repositoryUrl` is
correctly defined.

---

*Example*

```typescript
"npm.pkg.github.com"
```


### NugetPublishOptions <a name="NugetPublishOptions" id="projen.release.NugetPublishOptions"></a>

Options for NuGet releases.

#### Initializer <a name="Initializer" id="projen.release.NugetPublishOptions.Initializer"></a>

```typescript
import { release } from 'projen'

const nugetPublishOptions: release.NugetPublishOptions = { ... }
```

#### Properties <a name="Properties" id="Properties"></a>

| **Name** | **Type** | **Description** |
| --- | --- | --- |
| <code><a href="#projen.release.NugetPublishOptions.property.postPublishSteps">postPublishSteps</a></code> | <code>projen.github.workflows.JobStep[]</code> | Steps to execute after executing the publishing command. |
| <code><a href="#projen.release.NugetPublishOptions.property.prePublishSteps">prePublishSteps</a></code> | <code>projen.github.workflows.JobStep[]</code> | Steps to execute before executing the publishing command. These can be used to prepare the artifact for publishing if needed. |
| <code><a href="#projen.release.NugetPublishOptions.property.publishTools">publishTools</a></code> | <code>projen.github.workflows.Tools</code> | Additional tools to install in the publishing job. |
| <code><a href="#projen.release.NugetPublishOptions.property.nugetApiKeySecret">nugetApiKeySecret</a></code> | <code>string</code> | GitHub secret which contains the API key for NuGet. |
| <code><a href="#projen.release.NugetPublishOptions.property.nugetServer">nugetServer</a></code> | <code>string</code> | NuGet Server URL (defaults to nuget.org). |

---

##### `postPublishSteps`<sup>Optional</sup> <a name="postPublishSteps" id="projen.release.NugetPublishOptions.property.postPublishSteps"></a>

```typescript
public readonly postPublishSteps: JobStep[];
```

- *Type:* projen.github.workflows.JobStep[]

Steps to execute after executing the publishing command.

These can be used
to add/update the release artifacts ot any other tasks needed.


Note that when using this in `publishToGitHubReleases` this will override steps added via `addGitHubPostPublishingSteps`.

---

##### `prePublishSteps`<sup>Optional</sup> <a name="prePublishSteps" id="projen.release.NugetPublishOptions.property.prePublishSteps"></a>

```typescript
public readonly prePublishSteps: JobStep[];
```

- *Type:* projen.github.workflows.JobStep[]

Steps to execute before executing the publishing command. These can be used to prepare the artifact for publishing if needed.

These steps are executed after `dist/` has been populated with the build
output.

Note that when using this in `publishToGitHubReleases` this will override steps added via `addGitHubPrePublishingSteps`.

---

##### `publishTools`<sup>Optional</sup> <a name="publishTools" id="projen.release.NugetPublishOptions.property.publishTools"></a>

```typescript
public readonly publishTools: Tools;
```

- *Type:* projen.github.workflows.Tools
- *Default:* no additional tools are installed

Additional tools to install in the publishing job.

---

##### `nugetApiKeySecret`<sup>Optional</sup> <a name="nugetApiKeySecret" id="projen.release.NugetPublishOptions.property.nugetApiKeySecret"></a>

```typescript
public readonly nugetApiKeySecret: string;
```

- *Type:* string
- *Default:* "NUGET_API_KEY"

GitHub secret which contains the API key for NuGet.

---

##### `nugetServer`<sup>Optional</sup> <a name="nugetServer" id="projen.release.NugetPublishOptions.property.nugetServer"></a>

```typescript
public readonly nugetServer: string;
```

- *Type:* string

NuGet Server URL (defaults to nuget.org).

---

### PublisherOptions <a name="PublisherOptions" id="projen.release.PublisherOptions"></a>

Options for `Publisher`.

#### Initializer <a name="Initializer" id="projen.release.PublisherOptions.Initializer"></a>

```typescript
import { release } from 'projen'

const publisherOptions: release.PublisherOptions = { ... }
```

#### Properties <a name="Properties" id="Properties"></a>

| **Name** | **Type** | **Description** |
| --- | --- | --- |
| <code><a href="#projen.release.PublisherOptions.property.artifactName">artifactName</a></code> | <code>string</code> | The name of the artifact to download (e.g. `dist`). |
| <code><a href="#projen.release.PublisherOptions.property.buildJobId">buildJobId</a></code> | <code>string</code> | The job ID that produces the build artifacts. |
| <code><a href="#projen.release.PublisherOptions.property.condition">condition</a></code> | <code>string</code> | A GitHub workflow expression used as a condition for publishers. |
| <code><a href="#projen.release.PublisherOptions.property.dryRun">dryRun</a></code> | <code>boolean</code> | Do not actually publish, only print the commands that would be executed instead. |
| <code><a href="#projen.release.PublisherOptions.property.failureIssue">failureIssue</a></code> | <code>boolean</code> | Create an issue when a publish task fails. |
| <code><a href="#projen.release.PublisherOptions.property.failureIssueLabel">failureIssueLabel</a></code> | <code>string</code> | The label to apply to the issue marking failed publish tasks. |
| <code><a href="#projen.release.PublisherOptions.property.jsiiReleaseVersion">jsiiReleaseVersion</a></code> | <code>string</code> | *No description.* |
| <code><a href="#projen.release.PublisherOptions.property.publibVersion">publibVersion</a></code> | <code>string</code> | Version requirement for `publib`. |
| <code><a href="#projen.release.PublisherOptions.property.publishTasks">publishTasks</a></code> | <code>boolean</code> | Define publishing tasks that can be executed manually as well as workflows. |
| <code><a href="#projen.release.PublisherOptions.property.workflowContainerImage">workflowContainerImage</a></code> | <code>string</code> | Container image to use for GitHub workflows. |
| <code><a href="#projen.release.PublisherOptions.property.workflowNodeVersion">workflowNodeVersion</a></code> | <code>string</code> | Node version to setup in GitHub workflows if any node-based CLI utilities are needed. |
| <code><a href="#projen.release.PublisherOptions.property.workflowRunsOn">workflowRunsOn</a></code> | <code>string[]</code> | Github Runner selection labels. |
| <code><a href="#projen.release.PublisherOptions.property.workflowRunsOnGroup">workflowRunsOnGroup</a></code> | <code>projen.GroupRunnerOptions</code> | Github Runner Group selection options. |

---

##### `artifactName`<sup>Required</sup> <a name="artifactName" id="projen.release.PublisherOptions.property.artifactName"></a>

```typescript
public readonly artifactName: string;
```

- *Type:* string

The name of the artifact to download (e.g. `dist`).

The artifact is expected to include a subdirectory for each release target:
`go` (GitHub), `dotnet` (NuGet), `java` (Maven), `js` (npm), `python`
(PyPI).

> [https://github.com/aws/publib](https://github.com/aws/publib)

---

##### `buildJobId`<sup>Required</sup> <a name="buildJobId" id="projen.release.PublisherOptions.property.buildJobId"></a>

```typescript
public readonly buildJobId: string;
```

- *Type:* string

The job ID that produces the build artifacts.

All publish jobs will take a dependency on this job.

---

##### `condition`<sup>Optional</sup> <a name="condition" id="projen.release.PublisherOptions.property.condition"></a>

```typescript
public readonly condition: string;
```

- *Type:* string
- *Default:* no condition

A GitHub workflow expression used as a condition for publishers.

---

##### `dryRun`<sup>Optional</sup> <a name="dryRun" id="projen.release.PublisherOptions.property.dryRun"></a>

```typescript
public readonly dryRun: boolean;
```

- *Type:* boolean

Do not actually publish, only print the commands that would be executed instead.

Useful if you wish to block all publishing from a single option.

---

##### `failureIssue`<sup>Optional</sup> <a name="failureIssue" id="projen.release.PublisherOptions.property.failureIssue"></a>

```typescript
public readonly failureIssue: boolean;
```

- *Type:* boolean
- *Default:* false

Create an issue when a publish task fails.

---

##### `failureIssueLabel`<sup>Optional</sup> <a name="failureIssueLabel" id="projen.release.PublisherOptions.property.failureIssueLabel"></a>

```typescript
public readonly failureIssueLabel: string;
```

- *Type:* string
- *Default:* "failed-release"

The label to apply to the issue marking failed publish tasks.

Only applies if `failureIssue` is true.

---

##### ~~`jsiiReleaseVersion`~~<sup>Optional</sup> <a name="jsiiReleaseVersion" id="projen.release.PublisherOptions.property.jsiiReleaseVersion"></a>

- *Deprecated:* use `publibVersion` instead

```typescript
public readonly jsiiReleaseVersion: string;
```

- *Type:* string

---

##### `publibVersion`<sup>Optional</sup> <a name="publibVersion" id="projen.release.PublisherOptions.property.publibVersion"></a>

```typescript
public readonly publibVersion: string;
```

- *Type:* string
- *Default:* "latest"

Version requirement for `publib`.

---

##### `publishTasks`<sup>Optional</sup> <a name="publishTasks" id="projen.release.PublisherOptions.property.publishTasks"></a>

```typescript
public readonly publishTasks: boolean;
```

- *Type:* boolean
- *Default:* false

Define publishing tasks that can be executed manually as well as workflows.

Normally, publishing only happens within automated workflows. Enable this
in order to create a publishing task for each publishing activity.

---

##### `workflowContainerImage`<sup>Optional</sup> <a name="workflowContainerImage" id="projen.release.PublisherOptions.property.workflowContainerImage"></a>

```typescript
public readonly workflowContainerImage: string;
```

- *Type:* string
- *Default:* default image

Container image to use for GitHub workflows.

---

##### `workflowNodeVersion`<sup>Optional</sup> <a name="workflowNodeVersion" id="projen.release.PublisherOptions.property.workflowNodeVersion"></a>

```typescript
public readonly workflowNodeVersion: string;
```

- *Type:* string
- *Default:* lts/*

Node version to setup in GitHub workflows if any node-based CLI utilities are needed.

For example `publib`, the CLI projen uses to publish releases,
is an npm library.

---

##### `workflowRunsOn`<sup>Optional</sup> <a name="workflowRunsOn" id="projen.release.PublisherOptions.property.workflowRunsOn"></a>

```typescript
public readonly workflowRunsOn: string[];
```

- *Type:* string[]
- *Default:* ["ubuntu-latest"]

Github Runner selection labels.

---

##### `workflowRunsOnGroup`<sup>Optional</sup> <a name="workflowRunsOnGroup" id="projen.release.PublisherOptions.property.workflowRunsOnGroup"></a>

```typescript
public readonly workflowRunsOnGroup: GroupRunnerOptions;
```

- *Type:* projen.GroupRunnerOptions

Github Runner Group selection options.

---

### PyPiPublishOptions <a name="PyPiPublishOptions" id="projen.release.PyPiPublishOptions"></a>

Options for PyPI release.

#### Initializer <a name="Initializer" id="projen.release.PyPiPublishOptions.Initializer"></a>

```typescript
import { release } from 'projen'

const pyPiPublishOptions: release.PyPiPublishOptions = { ... }
```

#### Properties <a name="Properties" id="Properties"></a>

| **Name** | **Type** | **Description** |
| --- | --- | --- |
| <code><a href="#projen.release.PyPiPublishOptions.property.postPublishSteps">postPublishSteps</a></code> | <code>projen.github.workflows.JobStep[]</code> | Steps to execute after executing the publishing command. |
| <code><a href="#projen.release.PyPiPublishOptions.property.prePublishSteps">prePublishSteps</a></code> | <code>projen.github.workflows.JobStep[]</code> | Steps to execute before executing the publishing command. These can be used to prepare the artifact for publishing if needed. |
| <code><a href="#projen.release.PyPiPublishOptions.property.publishTools">publishTools</a></code> | <code>projen.github.workflows.Tools</code> | Additional tools to install in the publishing job. |
| <code><a href="#projen.release.PyPiPublishOptions.property.codeArtifactOptions">codeArtifactOptions</a></code> | <code><a href="#projen.release.CodeArtifactOptions">CodeArtifactOptions</a></code> | Options for publishing to AWS CodeArtifact. |
| <code><a href="#projen.release.PyPiPublishOptions.property.twinePasswordSecret">twinePasswordSecret</a></code> | <code>string</code> | The GitHub secret which contains PyPI password. |
| <code><a href="#projen.release.PyPiPublishOptions.property.twineRegistryUrl">twineRegistryUrl</a></code> | <code>string</code> | The registry url to use when releasing packages. |
| <code><a href="#projen.release.PyPiPublishOptions.property.twineUsernameSecret">twineUsernameSecret</a></code> | <code>string</code> | The GitHub secret which contains PyPI user name. |

---

##### `postPublishSteps`<sup>Optional</sup> <a name="postPublishSteps" id="projen.release.PyPiPublishOptions.property.postPublishSteps"></a>

```typescript
public readonly postPublishSteps: JobStep[];
```

- *Type:* projen.github.workflows.JobStep[]

Steps to execute after executing the publishing command.

These can be used
to add/update the release artifacts ot any other tasks needed.


Note that when using this in `publishToGitHubReleases` this will override steps added via `addGitHubPostPublishingSteps`.

---

##### `prePublishSteps`<sup>Optional</sup> <a name="prePublishSteps" id="projen.release.PyPiPublishOptions.property.prePublishSteps"></a>

```typescript
public readonly prePublishSteps: JobStep[];
```

- *Type:* projen.github.workflows.JobStep[]

Steps to execute before executing the publishing command. These can be used to prepare the artifact for publishing if needed.

These steps are executed after `dist/` has been populated with the build
output.

Note that when using this in `publishToGitHubReleases` this will override steps added via `addGitHubPrePublishingSteps`.

---

##### `publishTools`<sup>Optional</sup> <a name="publishTools" id="projen.release.PyPiPublishOptions.property.publishTools"></a>

```typescript
public readonly publishTools: Tools;
```

- *Type:* projen.github.workflows.Tools
- *Default:* no additional tools are installed

Additional tools to install in the publishing job.

---

##### `codeArtifactOptions`<sup>Optional</sup> <a name="codeArtifactOptions" id="projen.release.PyPiPublishOptions.property.codeArtifactOptions"></a>

```typescript
public readonly codeArtifactOptions: CodeArtifactOptions;
```

- *Type:* <a href="#projen.release.CodeArtifactOptions">CodeArtifactOptions</a>
- *Default:* undefined

Options for publishing to AWS CodeArtifact.

---

##### `twinePasswordSecret`<sup>Optional</sup> <a name="twinePasswordSecret" id="projen.release.PyPiPublishOptions.property.twinePasswordSecret"></a>

```typescript
public readonly twinePasswordSecret: string;
```

- *Type:* string
- *Default:* "TWINE_PASSWORD"

The GitHub secret which contains PyPI password.

---

##### `twineRegistryUrl`<sup>Optional</sup> <a name="twineRegistryUrl" id="projen.release.PyPiPublishOptions.property.twineRegistryUrl"></a>

```typescript
public readonly twineRegistryUrl: string;
```

- *Type:* string
- *Default:* twine default

The registry url to use when releasing packages.

---

##### `twineUsernameSecret`<sup>Optional</sup> <a name="twineUsernameSecret" id="projen.release.PyPiPublishOptions.property.twineUsernameSecret"></a>

```typescript
public readonly twineUsernameSecret: string;
```

- *Type:* string
- *Default:* "TWINE_USERNAME"

The GitHub secret which contains PyPI user name.

---

### ReleaseOptions <a name="ReleaseOptions" id="projen.release.ReleaseOptions"></a>

Options for `Release`.

#### Initializer <a name="Initializer" id="projen.release.ReleaseOptions.Initializer"></a>

```typescript
import { release } from 'projen'

const releaseOptions: release.ReleaseOptions = { ... }
```

#### Properties <a name="Properties" id="Properties"></a>

| **Name** | **Type** | **Description** |
| --- | --- | --- |
| <code><a href="#projen.release.ReleaseOptions.property.bumpPackage">bumpPackage</a></code> | <code>string</code> | The `commit-and-tag-version` compatible package used to bump the package version, as a dependency string. |
| <code><a href="#projen.release.ReleaseOptions.property.jsiiReleaseVersion">jsiiReleaseVersion</a></code> | <code>string</code> | Version requirement of `publib` which is used to publish modules to npm. |
| <code><a href="#projen.release.ReleaseOptions.property.majorVersion">majorVersion</a></code> | <code>number</code> | Major version to release from the default branch. |
| <code><a href="#projen.release.ReleaseOptions.property.minMajorVersion">minMajorVersion</a></code> | <code>number</code> | Minimal Major version to release. |
| <code><a href="#projen.release.ReleaseOptions.property.nextVersionCommand">nextVersionCommand</a></code> | <code>string</code> | A shell command to control the next version to release. |
| <code><a href="#projen.release.ReleaseOptions.property.npmDistTag">npmDistTag</a></code> | <code>string</code> | The npmDistTag to use when publishing from the default branch. |
| <code><a href="#projen.release.ReleaseOptions.property.postBuildSteps">postBuildSteps</a></code> | <code>projen.github.workflows.JobStep[]</code> | Steps to execute after build as part of the release workflow. |
| <code><a href="#projen.release.ReleaseOptions.property.prerelease">prerelease</a></code> | <code>string</code> | Bump versions from the default branch as pre-releases (e.g. "beta", "alpha", "pre"). |
| <code><a href="#projen.release.ReleaseOptions.property.publishDryRun">publishDryRun</a></code> | <code>boolean</code> | Instead of actually publishing to package managers, just print the publishing command. |
| <code><a href="#projen.release.ReleaseOptions.property.publishTasks">publishTasks</a></code> | <code>boolean</code> | Define publishing tasks that can be executed manually as well as workflows. |
| <code><a href="#projen.release.ReleaseOptions.property.releasableCommits">releasableCommits</a></code> | <code>projen.ReleasableCommits</code> | Find commits that should be considered releasable Used to decide if a release is required. |
| <code><a href="#projen.release.ReleaseOptions.property.releaseBranches">releaseBranches</a></code> | <code>{[ key: string ]: <a href="#projen.release.BranchOptions">BranchOptions</a>}</code> | Defines additional release branches. |
| <code><a href="#projen.release.ReleaseOptions.property.releaseEveryCommit">releaseEveryCommit</a></code> | <code>boolean</code> | Automatically release new versions every commit to one of branches in `releaseBranches`. |
| <code><a href="#projen.release.ReleaseOptions.property.releaseFailureIssue">releaseFailureIssue</a></code> | <code>boolean</code> | Create a github issue on every failed publishing task. |
| <code><a href="#projen.release.ReleaseOptions.property.releaseFailureIssueLabel">releaseFailureIssueLabel</a></code> | <code>string</code> | The label to apply to issues indicating publish failures. |
| <code><a href="#projen.release.ReleaseOptions.property.releaseSchedule">releaseSchedule</a></code> | <code>string</code> | CRON schedule to trigger new releases. |
| <code><a href="#projen.release.ReleaseOptions.property.releaseTagPrefix">releaseTagPrefix</a></code> | <code>string</code> | Automatically add the given prefix to release tags. Useful if you are releasing on multiple branches with overlapping version numbers. |
| <code><a href="#projen.release.ReleaseOptions.property.releaseTrigger">releaseTrigger</a></code> | <code><a href="#projen.release.ReleaseTrigger">ReleaseTrigger</a></code> | The release trigger to use. |
| <code><a href="#projen.release.ReleaseOptions.property.releaseWorkflowName">releaseWorkflowName</a></code> | <code>string</code> | The name of the default release workflow. |
| <code><a href="#projen.release.ReleaseOptions.property.releaseWorkflowSetupSteps">releaseWorkflowSetupSteps</a></code> | <code>projen.github.workflows.JobStep[]</code> | A set of workflow steps to execute in order to setup the workflow container. |
| <code><a href="#projen.release.ReleaseOptions.property.versionrcOptions">versionrcOptions</a></code> | <code>{[ key: string ]: any}</code> | Custom configuration used when creating changelog with commit-and-tag-version package. |
| <code><a href="#projen.release.ReleaseOptions.property.workflowContainerImage">workflowContainerImage</a></code> | <code>string</code> | Container image to use for GitHub workflows. |
| <code><a href="#projen.release.ReleaseOptions.property.workflowRunsOn">workflowRunsOn</a></code> | <code>string[]</code> | Github Runner selection labels. |
| <code><a href="#projen.release.ReleaseOptions.property.workflowRunsOnGroup">workflowRunsOnGroup</a></code> | <code>projen.GroupRunnerOptions</code> | Github Runner Group selection options. |
| <code><a href="#projen.release.ReleaseOptions.property.artifactsDirectory">artifactsDirectory</a></code> | <code>string</code> | A directory which will contain build artifacts. |
| <code><a href="#projen.release.ReleaseOptions.property.branch">branch</a></code> | <code>string</code> | The default branch name to release from. |
| <code><a href="#projen.release.ReleaseOptions.property.task">task</a></code> | <code>projen.Task</code> | The task to execute in order to create the release artifacts. |
| <code><a href="#projen.release.ReleaseOptions.property.versionFile">versionFile</a></code> | <code>string</code> | A name of a .json file to set the `version` field in after a bump. |
| <code><a href="#projen.release.ReleaseOptions.property.githubRelease">githubRelease</a></code> | <code>boolean</code> | Create a GitHub release for each release. |
| <code><a href="#projen.release.ReleaseOptions.property.workflowNodeVersion">workflowNodeVersion</a></code> | <code>string</code> | Node version to setup in GitHub workflows if any node-based CLI utilities are needed. |
| <code><a href="#projen.release.ReleaseOptions.property.workflowPermissions">workflowPermissions</a></code> | <code>projen.github.workflows.JobPermissions</code> | Permissions granted to the release workflow job. |

---

##### `bumpPackage`<sup>Optional</sup> <a name="bumpPackage" id="projen.release.ReleaseOptions.property.bumpPackage"></a>

```typescript
public readonly bumpPackage: string;
```

- *Type:* string
- *Default:* A recent version of "commit-and-tag-version"

The `commit-and-tag-version` compatible package used to bump the package version, as a dependency string.

This can be any compatible package version, including the deprecated `standard-version@9`.

---

##### `jsiiReleaseVersion`<sup>Optional</sup> <a name="jsiiReleaseVersion" id="projen.release.ReleaseOptions.property.jsiiReleaseVersion"></a>

```typescript
public readonly jsiiReleaseVersion: string;
```

- *Type:* string
- *Default:* "latest"

Version requirement of `publib` which is used to publish modules to npm.

---

##### `majorVersion`<sup>Optional</sup> <a name="majorVersion" id="projen.release.ReleaseOptions.property.majorVersion"></a>

```typescript
public readonly majorVersion: number;
```

- *Type:* number
- *Default:* Major version is not enforced.

Major version to release from the default branch.

If this is specified, we bump the latest version of this major version line.
If not specified, we bump the global latest version.

---

##### `minMajorVersion`<sup>Optional</sup> <a name="minMajorVersion" id="projen.release.ReleaseOptions.property.minMajorVersion"></a>

```typescript
public readonly minMajorVersion: number;
```

- *Type:* number
- *Default:* No minimum version is being enforced

Minimal Major version to release.

This can be useful to set to 1, as breaking changes before the 1.x major
release are not incrementing the major version number.

Can not be set together with `majorVersion`.

---

##### `nextVersionCommand`<sup>Optional</sup> <a name="nextVersionCommand" id="projen.release.ReleaseOptions.property.nextVersionCommand"></a>

```typescript
public readonly nextVersionCommand: string;
```

- *Type:* string
- *Default:* The next version will be determined based on the commit history.

A shell command to control the next version to release.

If present, this shell command will be run before the bump is executed, and
it determines what version to release. It will be executed in the following
environment:

- Working directory: the project directory.
- `$VERSION`: the current version.

The command should print one of the following to `stdout`:

- Nothing: the next version number will be determined based on commit history.
- `x.y.z`: the next version number will be `x.y.z`.
- `major|minor|patch`: the next version number will be the current version number
  with the indicated component bumped.

<<<<<<< HEAD
This setting cannot be specified together with `minMajorVersion`; the invoked
script can be used to achieve the effects of `minMajorVersion`.

=======
>>>>>>> 23d66b73
---

##### `npmDistTag`<sup>Optional</sup> <a name="npmDistTag" id="projen.release.ReleaseOptions.property.npmDistTag"></a>

```typescript
public readonly npmDistTag: string;
```

- *Type:* string
- *Default:* "latest"

The npmDistTag to use when publishing from the default branch.

To set the npm dist-tag for release branches, set the `npmDistTag` property
for each branch.

---

##### `postBuildSteps`<sup>Optional</sup> <a name="postBuildSteps" id="projen.release.ReleaseOptions.property.postBuildSteps"></a>

```typescript
public readonly postBuildSteps: JobStep[];
```

- *Type:* projen.github.workflows.JobStep[]
- *Default:* []

Steps to execute after build as part of the release workflow.

---

##### `prerelease`<sup>Optional</sup> <a name="prerelease" id="projen.release.ReleaseOptions.property.prerelease"></a>

```typescript
public readonly prerelease: string;
```

- *Type:* string
- *Default:* normal semantic versions

Bump versions from the default branch as pre-releases (e.g. "beta", "alpha", "pre").

---

##### `publishDryRun`<sup>Optional</sup> <a name="publishDryRun" id="projen.release.ReleaseOptions.property.publishDryRun"></a>

```typescript
public readonly publishDryRun: boolean;
```

- *Type:* boolean
- *Default:* false

Instead of actually publishing to package managers, just print the publishing command.

---

##### `publishTasks`<sup>Optional</sup> <a name="publishTasks" id="projen.release.ReleaseOptions.property.publishTasks"></a>

```typescript
public readonly publishTasks: boolean;
```

- *Type:* boolean
- *Default:* false

Define publishing tasks that can be executed manually as well as workflows.

Normally, publishing only happens within automated workflows. Enable this
in order to create a publishing task for each publishing activity.

---

##### `releasableCommits`<sup>Optional</sup> <a name="releasableCommits" id="projen.release.ReleaseOptions.property.releasableCommits"></a>

```typescript
public readonly releasableCommits: ReleasableCommits;
```

- *Type:* projen.ReleasableCommits
- *Default:* ReleasableCommits.everyCommit()

Find commits that should be considered releasable Used to decide if a release is required.

---

##### `releaseBranches`<sup>Optional</sup> <a name="releaseBranches" id="projen.release.ReleaseOptions.property.releaseBranches"></a>

```typescript
public readonly releaseBranches: {[ key: string ]: BranchOptions};
```

- *Type:* {[ key: string ]: <a href="#projen.release.BranchOptions">BranchOptions</a>}
- *Default:* no additional branches are used for release. you can use `addBranch()` to add additional branches.

Defines additional release branches.

A workflow will be created for each
release branch which will publish releases from commits in this branch.
Each release branch _must_ be assigned a major version number which is used
to enforce that versions published from that branch always use that major
version. If multiple branches are used, the `majorVersion` field must also
be provided for the default branch.

---

##### ~~`releaseEveryCommit`~~<sup>Optional</sup> <a name="releaseEveryCommit" id="projen.release.ReleaseOptions.property.releaseEveryCommit"></a>

- *Deprecated:* Use `releaseTrigger: ReleaseTrigger.continuous()` instead

```typescript
public readonly releaseEveryCommit: boolean;
```

- *Type:* boolean
- *Default:* true

Automatically release new versions every commit to one of branches in `releaseBranches`.

---

##### `releaseFailureIssue`<sup>Optional</sup> <a name="releaseFailureIssue" id="projen.release.ReleaseOptions.property.releaseFailureIssue"></a>

```typescript
public readonly releaseFailureIssue: boolean;
```

- *Type:* boolean
- *Default:* false

Create a github issue on every failed publishing task.

---

##### `releaseFailureIssueLabel`<sup>Optional</sup> <a name="releaseFailureIssueLabel" id="projen.release.ReleaseOptions.property.releaseFailureIssueLabel"></a>

```typescript
public readonly releaseFailureIssueLabel: string;
```

- *Type:* string
- *Default:* "failed-release"

The label to apply to issues indicating publish failures.

Only applies if `releaseFailureIssue` is true.

---

##### ~~`releaseSchedule`~~<sup>Optional</sup> <a name="releaseSchedule" id="projen.release.ReleaseOptions.property.releaseSchedule"></a>

- *Deprecated:* Use `releaseTrigger: ReleaseTrigger.scheduled()` instead

```typescript
public readonly releaseSchedule: string;
```

- *Type:* string
- *Default:* no scheduled releases

CRON schedule to trigger new releases.

---

##### `releaseTagPrefix`<sup>Optional</sup> <a name="releaseTagPrefix" id="projen.release.ReleaseOptions.property.releaseTagPrefix"></a>

```typescript
public readonly releaseTagPrefix: string;
```

- *Type:* string
- *Default:* "v"

Automatically add the given prefix to release tags. Useful if you are releasing on multiple branches with overlapping version numbers.

Note: this prefix is used to detect the latest tagged version
when bumping, so if you change this on a project with an existing version
history, you may need to manually tag your latest release
with the new prefix.

---

##### `releaseTrigger`<sup>Optional</sup> <a name="releaseTrigger" id="projen.release.ReleaseOptions.property.releaseTrigger"></a>

```typescript
public readonly releaseTrigger: ReleaseTrigger;
```

- *Type:* <a href="#projen.release.ReleaseTrigger">ReleaseTrigger</a>
- *Default:* Continuous releases (`ReleaseTrigger.continuous()`)

The release trigger to use.

---

##### `releaseWorkflowName`<sup>Optional</sup> <a name="releaseWorkflowName" id="projen.release.ReleaseOptions.property.releaseWorkflowName"></a>

```typescript
public readonly releaseWorkflowName: string;
```

- *Type:* string
- *Default:* "release"

The name of the default release workflow.

---

##### `releaseWorkflowSetupSteps`<sup>Optional</sup> <a name="releaseWorkflowSetupSteps" id="projen.release.ReleaseOptions.property.releaseWorkflowSetupSteps"></a>

```typescript
public readonly releaseWorkflowSetupSteps: JobStep[];
```

- *Type:* projen.github.workflows.JobStep[]

A set of workflow steps to execute in order to setup the workflow container.

---

##### `versionrcOptions`<sup>Optional</sup> <a name="versionrcOptions" id="projen.release.ReleaseOptions.property.versionrcOptions"></a>

```typescript
public readonly versionrcOptions: {[ key: string ]: any};
```

- *Type:* {[ key: string ]: any}
- *Default:* standard configuration applicable for GitHub repositories

Custom configuration used when creating changelog with commit-and-tag-version package.

Given values either append to default configuration or overwrite values in it.

---

##### `workflowContainerImage`<sup>Optional</sup> <a name="workflowContainerImage" id="projen.release.ReleaseOptions.property.workflowContainerImage"></a>

```typescript
public readonly workflowContainerImage: string;
```

- *Type:* string
- *Default:* default image

Container image to use for GitHub workflows.

---

##### `workflowRunsOn`<sup>Optional</sup> <a name="workflowRunsOn" id="projen.release.ReleaseOptions.property.workflowRunsOn"></a>

```typescript
public readonly workflowRunsOn: string[];
```

- *Type:* string[]
- *Default:* ["ubuntu-latest"]

Github Runner selection labels.

---

##### `workflowRunsOnGroup`<sup>Optional</sup> <a name="workflowRunsOnGroup" id="projen.release.ReleaseOptions.property.workflowRunsOnGroup"></a>

```typescript
public readonly workflowRunsOnGroup: GroupRunnerOptions;
```

- *Type:* projen.GroupRunnerOptions

Github Runner Group selection options.

---

##### `artifactsDirectory`<sup>Required</sup> <a name="artifactsDirectory" id="projen.release.ReleaseOptions.property.artifactsDirectory"></a>

```typescript
public readonly artifactsDirectory: string;
```

- *Type:* string
- *Default:* "dist"

A directory which will contain build artifacts.

---

##### `branch`<sup>Required</sup> <a name="branch" id="projen.release.ReleaseOptions.property.branch"></a>

```typescript
public readonly branch: string;
```

- *Type:* string

The default branch name to release from.

Use `majorVersion` to restrict this branch to only publish releases with a
specific major version.

You can add additional branches using `addBranch()`.

---

##### `task`<sup>Required</sup> <a name="task" id="projen.release.ReleaseOptions.property.task"></a>

```typescript
public readonly task: Task;
```

- *Type:* projen.Task

The task to execute in order to create the release artifacts.

Artifacts are
expected to reside under `artifactsDirectory` (defaults to `dist/`) once
build is complete.

---

##### `versionFile`<sup>Required</sup> <a name="versionFile" id="projen.release.ReleaseOptions.property.versionFile"></a>

```typescript
public readonly versionFile: string;
```

- *Type:* string

A name of a .json file to set the `version` field in after a bump.

---

*Example*

```typescript
"package.json"
```


##### `githubRelease`<sup>Optional</sup> <a name="githubRelease" id="projen.release.ReleaseOptions.property.githubRelease"></a>

```typescript
public readonly githubRelease: boolean;
```

- *Type:* boolean
- *Default:* true

Create a GitHub release for each release.

---

##### `workflowNodeVersion`<sup>Optional</sup> <a name="workflowNodeVersion" id="projen.release.ReleaseOptions.property.workflowNodeVersion"></a>

```typescript
public readonly workflowNodeVersion: string;
```

- *Type:* string
- *Default:* "lts/*""

Node version to setup in GitHub workflows if any node-based CLI utilities are needed.

For example `publib`, the CLI projen uses to publish releases,
is an npm library.

---

##### `workflowPermissions`<sup>Optional</sup> <a name="workflowPermissions" id="projen.release.ReleaseOptions.property.workflowPermissions"></a>

```typescript
public readonly workflowPermissions: JobPermissions;
```

- *Type:* projen.github.workflows.JobPermissions
- *Default:* `{ contents: JobPermission.WRITE }`

Permissions granted to the release workflow job.

---

### ReleaseProjectOptions <a name="ReleaseProjectOptions" id="projen.release.ReleaseProjectOptions"></a>

Project options for release.

#### Initializer <a name="Initializer" id="projen.release.ReleaseProjectOptions.Initializer"></a>

```typescript
import { release } from 'projen'

const releaseProjectOptions: release.ReleaseProjectOptions = { ... }
```

#### Properties <a name="Properties" id="Properties"></a>

| **Name** | **Type** | **Description** |
| --- | --- | --- |
| <code><a href="#projen.release.ReleaseProjectOptions.property.bumpPackage">bumpPackage</a></code> | <code>string</code> | The `commit-and-tag-version` compatible package used to bump the package version, as a dependency string. |
| <code><a href="#projen.release.ReleaseProjectOptions.property.jsiiReleaseVersion">jsiiReleaseVersion</a></code> | <code>string</code> | Version requirement of `publib` which is used to publish modules to npm. |
| <code><a href="#projen.release.ReleaseProjectOptions.property.majorVersion">majorVersion</a></code> | <code>number</code> | Major version to release from the default branch. |
| <code><a href="#projen.release.ReleaseProjectOptions.property.minMajorVersion">minMajorVersion</a></code> | <code>number</code> | Minimal Major version to release. |
| <code><a href="#projen.release.ReleaseProjectOptions.property.nextVersionCommand">nextVersionCommand</a></code> | <code>string</code> | A shell command to control the next version to release. |
| <code><a href="#projen.release.ReleaseProjectOptions.property.npmDistTag">npmDistTag</a></code> | <code>string</code> | The npmDistTag to use when publishing from the default branch. |
| <code><a href="#projen.release.ReleaseProjectOptions.property.postBuildSteps">postBuildSteps</a></code> | <code>projen.github.workflows.JobStep[]</code> | Steps to execute after build as part of the release workflow. |
| <code><a href="#projen.release.ReleaseProjectOptions.property.prerelease">prerelease</a></code> | <code>string</code> | Bump versions from the default branch as pre-releases (e.g. "beta", "alpha", "pre"). |
| <code><a href="#projen.release.ReleaseProjectOptions.property.publishDryRun">publishDryRun</a></code> | <code>boolean</code> | Instead of actually publishing to package managers, just print the publishing command. |
| <code><a href="#projen.release.ReleaseProjectOptions.property.publishTasks">publishTasks</a></code> | <code>boolean</code> | Define publishing tasks that can be executed manually as well as workflows. |
| <code><a href="#projen.release.ReleaseProjectOptions.property.releasableCommits">releasableCommits</a></code> | <code>projen.ReleasableCommits</code> | Find commits that should be considered releasable Used to decide if a release is required. |
| <code><a href="#projen.release.ReleaseProjectOptions.property.releaseBranches">releaseBranches</a></code> | <code>{[ key: string ]: <a href="#projen.release.BranchOptions">BranchOptions</a>}</code> | Defines additional release branches. |
| <code><a href="#projen.release.ReleaseProjectOptions.property.releaseEveryCommit">releaseEveryCommit</a></code> | <code>boolean</code> | Automatically release new versions every commit to one of branches in `releaseBranches`. |
| <code><a href="#projen.release.ReleaseProjectOptions.property.releaseFailureIssue">releaseFailureIssue</a></code> | <code>boolean</code> | Create a github issue on every failed publishing task. |
| <code><a href="#projen.release.ReleaseProjectOptions.property.releaseFailureIssueLabel">releaseFailureIssueLabel</a></code> | <code>string</code> | The label to apply to issues indicating publish failures. |
| <code><a href="#projen.release.ReleaseProjectOptions.property.releaseSchedule">releaseSchedule</a></code> | <code>string</code> | CRON schedule to trigger new releases. |
| <code><a href="#projen.release.ReleaseProjectOptions.property.releaseTagPrefix">releaseTagPrefix</a></code> | <code>string</code> | Automatically add the given prefix to release tags. Useful if you are releasing on multiple branches with overlapping version numbers. |
| <code><a href="#projen.release.ReleaseProjectOptions.property.releaseTrigger">releaseTrigger</a></code> | <code><a href="#projen.release.ReleaseTrigger">ReleaseTrigger</a></code> | The release trigger to use. |
| <code><a href="#projen.release.ReleaseProjectOptions.property.releaseWorkflowName">releaseWorkflowName</a></code> | <code>string</code> | The name of the default release workflow. |
| <code><a href="#projen.release.ReleaseProjectOptions.property.releaseWorkflowSetupSteps">releaseWorkflowSetupSteps</a></code> | <code>projen.github.workflows.JobStep[]</code> | A set of workflow steps to execute in order to setup the workflow container. |
| <code><a href="#projen.release.ReleaseProjectOptions.property.versionrcOptions">versionrcOptions</a></code> | <code>{[ key: string ]: any}</code> | Custom configuration used when creating changelog with commit-and-tag-version package. |
| <code><a href="#projen.release.ReleaseProjectOptions.property.workflowContainerImage">workflowContainerImage</a></code> | <code>string</code> | Container image to use for GitHub workflows. |
| <code><a href="#projen.release.ReleaseProjectOptions.property.workflowRunsOn">workflowRunsOn</a></code> | <code>string[]</code> | Github Runner selection labels. |
| <code><a href="#projen.release.ReleaseProjectOptions.property.workflowRunsOnGroup">workflowRunsOnGroup</a></code> | <code>projen.GroupRunnerOptions</code> | Github Runner Group selection options. |

---

##### `bumpPackage`<sup>Optional</sup> <a name="bumpPackage" id="projen.release.ReleaseProjectOptions.property.bumpPackage"></a>

```typescript
public readonly bumpPackage: string;
```

- *Type:* string
- *Default:* A recent version of "commit-and-tag-version"

The `commit-and-tag-version` compatible package used to bump the package version, as a dependency string.

This can be any compatible package version, including the deprecated `standard-version@9`.

---

##### `jsiiReleaseVersion`<sup>Optional</sup> <a name="jsiiReleaseVersion" id="projen.release.ReleaseProjectOptions.property.jsiiReleaseVersion"></a>

```typescript
public readonly jsiiReleaseVersion: string;
```

- *Type:* string
- *Default:* "latest"

Version requirement of `publib` which is used to publish modules to npm.

---

##### `majorVersion`<sup>Optional</sup> <a name="majorVersion" id="projen.release.ReleaseProjectOptions.property.majorVersion"></a>

```typescript
public readonly majorVersion: number;
```

- *Type:* number
- *Default:* Major version is not enforced.

Major version to release from the default branch.

If this is specified, we bump the latest version of this major version line.
If not specified, we bump the global latest version.

---

##### `minMajorVersion`<sup>Optional</sup> <a name="minMajorVersion" id="projen.release.ReleaseProjectOptions.property.minMajorVersion"></a>

```typescript
public readonly minMajorVersion: number;
```

- *Type:* number
- *Default:* No minimum version is being enforced

Minimal Major version to release.

This can be useful to set to 1, as breaking changes before the 1.x major
release are not incrementing the major version number.

Can not be set together with `majorVersion`.

---

##### `nextVersionCommand`<sup>Optional</sup> <a name="nextVersionCommand" id="projen.release.ReleaseProjectOptions.property.nextVersionCommand"></a>

```typescript
public readonly nextVersionCommand: string;
```

- *Type:* string
- *Default:* The next version will be determined based on the commit history.

A shell command to control the next version to release.

If present, this shell command will be run before the bump is executed, and
it determines what version to release. It will be executed in the following
environment:

- Working directory: the project directory.
- `$VERSION`: the current version.

The command should print one of the following to `stdout`:

- Nothing: the next version number will be determined based on commit history.
- `x.y.z`: the next version number will be `x.y.z`.
- `major|minor|patch`: the next version number will be the current version number
  with the indicated component bumped.

<<<<<<< HEAD
This setting cannot be specified together with `minMajorVersion`; the invoked
script can be used to achieve the effects of `minMajorVersion`.

=======
>>>>>>> 23d66b73
---

##### `npmDistTag`<sup>Optional</sup> <a name="npmDistTag" id="projen.release.ReleaseProjectOptions.property.npmDistTag"></a>

```typescript
public readonly npmDistTag: string;
```

- *Type:* string
- *Default:* "latest"

The npmDistTag to use when publishing from the default branch.

To set the npm dist-tag for release branches, set the `npmDistTag` property
for each branch.

---

##### `postBuildSteps`<sup>Optional</sup> <a name="postBuildSteps" id="projen.release.ReleaseProjectOptions.property.postBuildSteps"></a>

```typescript
public readonly postBuildSteps: JobStep[];
```

- *Type:* projen.github.workflows.JobStep[]
- *Default:* []

Steps to execute after build as part of the release workflow.

---

##### `prerelease`<sup>Optional</sup> <a name="prerelease" id="projen.release.ReleaseProjectOptions.property.prerelease"></a>

```typescript
public readonly prerelease: string;
```

- *Type:* string
- *Default:* normal semantic versions

Bump versions from the default branch as pre-releases (e.g. "beta", "alpha", "pre").

---

##### `publishDryRun`<sup>Optional</sup> <a name="publishDryRun" id="projen.release.ReleaseProjectOptions.property.publishDryRun"></a>

```typescript
public readonly publishDryRun: boolean;
```

- *Type:* boolean
- *Default:* false

Instead of actually publishing to package managers, just print the publishing command.

---

##### `publishTasks`<sup>Optional</sup> <a name="publishTasks" id="projen.release.ReleaseProjectOptions.property.publishTasks"></a>

```typescript
public readonly publishTasks: boolean;
```

- *Type:* boolean
- *Default:* false

Define publishing tasks that can be executed manually as well as workflows.

Normally, publishing only happens within automated workflows. Enable this
in order to create a publishing task for each publishing activity.

---

##### `releasableCommits`<sup>Optional</sup> <a name="releasableCommits" id="projen.release.ReleaseProjectOptions.property.releasableCommits"></a>

```typescript
public readonly releasableCommits: ReleasableCommits;
```

- *Type:* projen.ReleasableCommits
- *Default:* ReleasableCommits.everyCommit()

Find commits that should be considered releasable Used to decide if a release is required.

---

##### `releaseBranches`<sup>Optional</sup> <a name="releaseBranches" id="projen.release.ReleaseProjectOptions.property.releaseBranches"></a>

```typescript
public readonly releaseBranches: {[ key: string ]: BranchOptions};
```

- *Type:* {[ key: string ]: <a href="#projen.release.BranchOptions">BranchOptions</a>}
- *Default:* no additional branches are used for release. you can use `addBranch()` to add additional branches.

Defines additional release branches.

A workflow will be created for each
release branch which will publish releases from commits in this branch.
Each release branch _must_ be assigned a major version number which is used
to enforce that versions published from that branch always use that major
version. If multiple branches are used, the `majorVersion` field must also
be provided for the default branch.

---

##### ~~`releaseEveryCommit`~~<sup>Optional</sup> <a name="releaseEveryCommit" id="projen.release.ReleaseProjectOptions.property.releaseEveryCommit"></a>

- *Deprecated:* Use `releaseTrigger: ReleaseTrigger.continuous()` instead

```typescript
public readonly releaseEveryCommit: boolean;
```

- *Type:* boolean
- *Default:* true

Automatically release new versions every commit to one of branches in `releaseBranches`.

---

##### `releaseFailureIssue`<sup>Optional</sup> <a name="releaseFailureIssue" id="projen.release.ReleaseProjectOptions.property.releaseFailureIssue"></a>

```typescript
public readonly releaseFailureIssue: boolean;
```

- *Type:* boolean
- *Default:* false

Create a github issue on every failed publishing task.

---

##### `releaseFailureIssueLabel`<sup>Optional</sup> <a name="releaseFailureIssueLabel" id="projen.release.ReleaseProjectOptions.property.releaseFailureIssueLabel"></a>

```typescript
public readonly releaseFailureIssueLabel: string;
```

- *Type:* string
- *Default:* "failed-release"

The label to apply to issues indicating publish failures.

Only applies if `releaseFailureIssue` is true.

---

##### ~~`releaseSchedule`~~<sup>Optional</sup> <a name="releaseSchedule" id="projen.release.ReleaseProjectOptions.property.releaseSchedule"></a>

- *Deprecated:* Use `releaseTrigger: ReleaseTrigger.scheduled()` instead

```typescript
public readonly releaseSchedule: string;
```

- *Type:* string
- *Default:* no scheduled releases

CRON schedule to trigger new releases.

---

##### `releaseTagPrefix`<sup>Optional</sup> <a name="releaseTagPrefix" id="projen.release.ReleaseProjectOptions.property.releaseTagPrefix"></a>

```typescript
public readonly releaseTagPrefix: string;
```

- *Type:* string
- *Default:* "v"

Automatically add the given prefix to release tags. Useful if you are releasing on multiple branches with overlapping version numbers.

Note: this prefix is used to detect the latest tagged version
when bumping, so if you change this on a project with an existing version
history, you may need to manually tag your latest release
with the new prefix.

---

##### `releaseTrigger`<sup>Optional</sup> <a name="releaseTrigger" id="projen.release.ReleaseProjectOptions.property.releaseTrigger"></a>

```typescript
public readonly releaseTrigger: ReleaseTrigger;
```

- *Type:* <a href="#projen.release.ReleaseTrigger">ReleaseTrigger</a>
- *Default:* Continuous releases (`ReleaseTrigger.continuous()`)

The release trigger to use.

---

##### `releaseWorkflowName`<sup>Optional</sup> <a name="releaseWorkflowName" id="projen.release.ReleaseProjectOptions.property.releaseWorkflowName"></a>

```typescript
public readonly releaseWorkflowName: string;
```

- *Type:* string
- *Default:* "release"

The name of the default release workflow.

---

##### `releaseWorkflowSetupSteps`<sup>Optional</sup> <a name="releaseWorkflowSetupSteps" id="projen.release.ReleaseProjectOptions.property.releaseWorkflowSetupSteps"></a>

```typescript
public readonly releaseWorkflowSetupSteps: JobStep[];
```

- *Type:* projen.github.workflows.JobStep[]

A set of workflow steps to execute in order to setup the workflow container.

---

##### `versionrcOptions`<sup>Optional</sup> <a name="versionrcOptions" id="projen.release.ReleaseProjectOptions.property.versionrcOptions"></a>

```typescript
public readonly versionrcOptions: {[ key: string ]: any};
```

- *Type:* {[ key: string ]: any}
- *Default:* standard configuration applicable for GitHub repositories

Custom configuration used when creating changelog with commit-and-tag-version package.

Given values either append to default configuration or overwrite values in it.

---

##### `workflowContainerImage`<sup>Optional</sup> <a name="workflowContainerImage" id="projen.release.ReleaseProjectOptions.property.workflowContainerImage"></a>

```typescript
public readonly workflowContainerImage: string;
```

- *Type:* string
- *Default:* default image

Container image to use for GitHub workflows.

---

##### `workflowRunsOn`<sup>Optional</sup> <a name="workflowRunsOn" id="projen.release.ReleaseProjectOptions.property.workflowRunsOn"></a>

```typescript
public readonly workflowRunsOn: string[];
```

- *Type:* string[]
- *Default:* ["ubuntu-latest"]

Github Runner selection labels.

---

##### `workflowRunsOnGroup`<sup>Optional</sup> <a name="workflowRunsOnGroup" id="projen.release.ReleaseProjectOptions.property.workflowRunsOnGroup"></a>

```typescript
public readonly workflowRunsOnGroup: GroupRunnerOptions;
```

- *Type:* projen.GroupRunnerOptions

Github Runner Group selection options.

---

### ScheduledReleaseOptions <a name="ScheduledReleaseOptions" id="projen.release.ScheduledReleaseOptions"></a>

#### Initializer <a name="Initializer" id="projen.release.ScheduledReleaseOptions.Initializer"></a>

```typescript
import { release } from 'projen'

const scheduledReleaseOptions: release.ScheduledReleaseOptions = { ... }
```

#### Properties <a name="Properties" id="Properties"></a>

| **Name** | **Type** | **Description** |
| --- | --- | --- |
| <code><a href="#projen.release.ScheduledReleaseOptions.property.schedule">schedule</a></code> | <code>string</code> | Cron schedule for releases. |

---

##### `schedule`<sup>Required</sup> <a name="schedule" id="projen.release.ScheduledReleaseOptions.property.schedule"></a>

```typescript
public readonly schedule: string;
```

- *Type:* string

Cron schedule for releases.

Only defined if this is a scheduled release.

---

*Example*

```typescript
'0 17 * * *' - every day at 5 pm
```


## Classes <a name="Classes" id="Classes"></a>

### ReleaseTrigger <a name="ReleaseTrigger" id="projen.release.ReleaseTrigger"></a>

Used to manage release strategies.

This includes release
and release artifact automation


#### Static Functions <a name="Static Functions" id="Static Functions"></a>

| **Name** | **Description** |
| --- | --- |
| <code><a href="#projen.release.ReleaseTrigger.continuous">continuous</a></code> | Creates a continuous release trigger. |
| <code><a href="#projen.release.ReleaseTrigger.manual">manual</a></code> | Creates a manual release trigger. |
| <code><a href="#projen.release.ReleaseTrigger.scheduled">scheduled</a></code> | Creates a scheduled release trigger. |

---

##### `continuous` <a name="continuous" id="projen.release.ReleaseTrigger.continuous"></a>

```typescript
import { release } from 'projen'

release.ReleaseTrigger.continuous(options?: ContinuousReleaseOptions)
```

Creates a continuous release trigger.

Automated releases will occur on every commit.

###### `options`<sup>Optional</sup> <a name="options" id="projen.release.ReleaseTrigger.continuous.parameter.options"></a>

- *Type:* <a href="#projen.release.ContinuousReleaseOptions">ContinuousReleaseOptions</a>

---

##### `manual` <a name="manual" id="projen.release.ReleaseTrigger.manual"></a>

```typescript
import { release } from 'projen'

release.ReleaseTrigger.manual(options?: ManualReleaseOptions)
```

Creates a manual release trigger.

Use this option if you want totally manual releases.

This will give you a release task that, in addition to the normal
release activities will trigger a `publish:git` task. This task will
handle project-level changelog management, release tagging, and pushing
these artifacts to origin.

The command used for pushing can be customised by specifying
`gitPushCommand`. Set to an empty string to disable pushing entirely.

Simply run `yarn release` to trigger a manual release.

###### `options`<sup>Optional</sup> <a name="options" id="projen.release.ReleaseTrigger.manual.parameter.options"></a>

- *Type:* <a href="#projen.release.ManualReleaseOptions">ManualReleaseOptions</a>

release options.

---

##### `scheduled` <a name="scheduled" id="projen.release.ReleaseTrigger.scheduled"></a>

```typescript
import { release } from 'projen'

release.ReleaseTrigger.scheduled(options: ScheduledReleaseOptions)
```

Creates a scheduled release trigger.

Automated releases will occur based on the provided cron schedule.

###### `options`<sup>Required</sup> <a name="options" id="projen.release.ReleaseTrigger.scheduled.parameter.options"></a>

- *Type:* <a href="#projen.release.ScheduledReleaseOptions">ScheduledReleaseOptions</a>

release options.

---

#### Properties <a name="Properties" id="Properties"></a>

| **Name** | **Type** | **Description** |
| --- | --- | --- |
| <code><a href="#projen.release.ReleaseTrigger.property.isContinuous">isContinuous</a></code> | <code>boolean</code> | Whether or not this is a continuous release. |
| <code><a href="#projen.release.ReleaseTrigger.property.isManual">isManual</a></code> | <code>boolean</code> | Whether or not this is a manual release trigger. |
| <code><a href="#projen.release.ReleaseTrigger.property.changelogPath">changelogPath</a></code> | <code>string</code> | Project-level changelog file path. |
| <code><a href="#projen.release.ReleaseTrigger.property.gitPushCommand">gitPushCommand</a></code> | <code>string</code> | Override git-push command used when releasing manually. |
| <code><a href="#projen.release.ReleaseTrigger.property.paths">paths</a></code> | <code>string[]</code> | Paths for which pushes will trigger a release when `isContinuous` is `true`. |
| <code><a href="#projen.release.ReleaseTrigger.property.schedule">schedule</a></code> | <code>string</code> | Cron schedule for releases. |

---

##### `isContinuous`<sup>Required</sup> <a name="isContinuous" id="projen.release.ReleaseTrigger.property.isContinuous"></a>

```typescript
public readonly isContinuous: boolean;
```

- *Type:* boolean

Whether or not this is a continuous release.

---

##### `isManual`<sup>Required</sup> <a name="isManual" id="projen.release.ReleaseTrigger.property.isManual"></a>

```typescript
public readonly isManual: boolean;
```

- *Type:* boolean

Whether or not this is a manual release trigger.

---

##### `changelogPath`<sup>Optional</sup> <a name="changelogPath" id="projen.release.ReleaseTrigger.property.changelogPath"></a>

```typescript
public readonly changelogPath: string;
```

- *Type:* string

Project-level changelog file path.

---

##### `gitPushCommand`<sup>Optional</sup> <a name="gitPushCommand" id="projen.release.ReleaseTrigger.property.gitPushCommand"></a>

```typescript
public readonly gitPushCommand: string;
```

- *Type:* string

Override git-push command used when releasing manually.

Set to an empty string to disable pushing.

---

##### `paths`<sup>Optional</sup> <a name="paths" id="projen.release.ReleaseTrigger.property.paths"></a>

```typescript
public readonly paths: string[];
```

- *Type:* string[]

Paths for which pushes will trigger a release when `isContinuous` is `true`.

---

##### `schedule`<sup>Optional</sup> <a name="schedule" id="projen.release.ReleaseTrigger.property.schedule"></a>

```typescript
public readonly schedule: string;
```

- *Type:* string

Cron schedule for releases.

Only defined if this is a scheduled release.

---

*Example*

```typescript
'0 17 * * *' - every day at 5 pm
```




## Enums <a name="Enums" id="Enums"></a>

### CodeArtifactAuthProvider <a name="CodeArtifactAuthProvider" id="projen.release.CodeArtifactAuthProvider"></a>

Options for authorizing requests to a AWS CodeArtifact npm repository.

#### Members <a name="Members" id="Members"></a>

| **Name** | **Description** |
| --- | --- |
| <code><a href="#projen.release.CodeArtifactAuthProvider.ACCESS_AND_SECRET_KEY_PAIR">ACCESS_AND_SECRET_KEY_PAIR</a></code> | Fixed credentials provided via Github secrets. |
| <code><a href="#projen.release.CodeArtifactAuthProvider.GITHUB_OIDC">GITHUB_OIDC</a></code> | Ephemeral credentials provided via Github's OIDC integration with an IAM role. |

---

##### `ACCESS_AND_SECRET_KEY_PAIR` <a name="ACCESS_AND_SECRET_KEY_PAIR" id="projen.release.CodeArtifactAuthProvider.ACCESS_AND_SECRET_KEY_PAIR"></a>

Fixed credentials provided via Github secrets.

---


##### `GITHUB_OIDC` <a name="GITHUB_OIDC" id="projen.release.CodeArtifactAuthProvider.GITHUB_OIDC"></a>

Ephemeral credentials provided via Github's OIDC integration with an IAM role.

See:
https://docs.aws.amazon.com/IAM/latest/UserGuide/id_roles_providers_create_oidc.html
https://docs.github.com/en/actions/deployment/security-hardening-your-deployments/configuring-openid-connect-in-amazon-web-services

---
<|MERGE_RESOLUTION|>--- conflicted
+++ resolved
@@ -3262,12 +3262,6 @@
 - `major|minor|patch`: the next version number will be the current version number
   with the indicated component bumped.
 
-<<<<<<< HEAD
-This setting cannot be specified together with `minMajorVersion`; the invoked
-script can be used to achieve the effects of `minMajorVersion`.
-
-=======
->>>>>>> 23d66b73
 ---
 
 ##### `npmDistTag`<sup>Optional</sup> <a name="npmDistTag" id="projen.release.ReleaseOptions.property.npmDistTag"></a>
@@ -3778,12 +3772,6 @@
 - `major|minor|patch`: the next version number will be the current version number
   with the indicated component bumped.
 
-<<<<<<< HEAD
-This setting cannot be specified together with `minMajorVersion`; the invoked
-script can be used to achieve the effects of `minMajorVersion`.
-
-=======
->>>>>>> 23d66b73
 ---
 
 ##### `npmDistTag`<sup>Optional</sup> <a name="npmDistTag" id="projen.release.ReleaseProjectOptions.property.npmDistTag"></a>
