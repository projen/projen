const {
  cdk,
  github,
  javascript,
  JsonFile,
  ProjectTree,
  TextFile,
  ReleasableCommits,
  DependencyType,
} = require("./lib");
const { PROJEN_MARKER } = require("./lib/common");

const project = new cdk.JsiiProject({
  name: "projen",
  description: "CDK for software projects",
  repository: "https://github.com/projen/projen.git",

  authorName: "Amazon Web Services",
  authorUrl: "https://aws.amazon.com",
  authorOrganization: true,

  stability: "experimental",
  keywords: [
    "scaffolding",
    "cicd",
    "project",
    "management",
    "generator",
    "cdk",
  ],

  githubOptions: {
    pullRequestLintOptions: {
      contributorStatement:
        "By submitting this pull request, I confirm that my contribution is made under the terms of the Apache 2.0 license.",
      contributorStatementOptions: {
        exemptUsers: ["cdklabs-automation", "dependabot[bot]"],
      },
    },
  },

  jsiiVersion: "5.1.x",
  typescriptVersion: "5.1.x",

  deps: ["constructs@^10.0.0"],

  bundledDeps: [
    "conventional-changelog-config-spec",
    "yaml@^2.2.2",
    "yargs",
    "case",
    "glob@^8",
    "semver",
    "chalk",
    "@iarna/toml",
    "xmlbuilder2",
    "ini",
    "shx",
    "fast-json-patch",
    "comment-json@4.2.2",
  ],

  devDeps: [
    "@types/conventional-changelog-config-spec",
    "@types/yargs",
    "@types/glob",
    "@types/semver",
    "@types/ini",
    "markmac",
    "esbuild",
    "all-contributors-cli",
  ],

  peerDeps: ["constructs@^10.0.0"],

  depsUpgrade: false, // configured below

  projenDevDependency: false, // because I am projen
  releaseToNpm: true,
  minNodeVersion: "16.0.0", // Do not change this before a version has been EOL for a while
  workflowNodeVersion: "18.14.0",

  codeCov: true,
  prettier: true,
  defaultReleaseBranch: "main",
  gitpod: true,
  devContainer: true,
  // since this is projen, we need to always compile before we run
  projenCommand: "/bin/bash ./projen.bash",

  // cli tests need projen to be compiled
  compileBeforeTest: true,

  // Disable interop since it's disabled available in jsii
  tsconfigDev: {
    compilerOptions: {
      esModuleInterop: false,
    },
    exclude: ["docusaurus/**/*"],
  },

  jestOptions: {
    // makes it very hard to iterate with jest --watch
    coverageText: false,
    jestConfig: {
      // By default jest will try to use all CPU cores on the running machine.
      // But some of our integration tests spawn child processes - so by
      // creating one jest worker per test, some of the child processes will get
      // starved of CPU time and sometimes hang or timeout. This should
      // help mitigate that.
      maxWorkers: "50%",
    },
  },

  // To reduce the release frequency we only release features and fixes
  // This is important because PyPI has limits on the total storage amount used, and extensions need to be manually requested
  releasableCommits: ReleasableCommits.featuresAndFixes(),

  publishToMaven: {
    javaPackage: "io.github.cdklabs.projen",
    mavenGroupId: "io.github.cdklabs",
    mavenArtifactId: "projen",
    mavenEndpoint: "https://s01.oss.sonatype.org",
  },
  publishToPypi: {
    distName: "projen",
    module: "projen",
  },
  publishToGo: {
    moduleName: "github.com/projen/projen-go",
  },

  releaseFailureIssue: true,

  autoApproveUpgrades: true,
  autoApproveOptions: { allowedUsernames: ["cdklabs-automation"] },
<<<<<<< HEAD
=======

  docgenFilePath: "docs/api/API.md",

  // Only allow certain open source licenses
  checkLicenses: {
    allow: ["MIT", "ISC", "BSD", "BSD-2-Clause", "BSD-3-Clause", "Apache-2.0"],
  },
});

// Run license checker as a separate CI job
new github.TaskWorkflow(project.github, {
  name: "check-licenses",
  jobId: "check-licenses",
  triggers: {
    pullRequest: {},
    workflowDispatch: {},
    push: { branches: ["main"] },
  },
  permissions: {},
  preBuildSteps: [
    {
      name: "Install dependencies",
      run: project.runTaskCommand(project.tasks.tryFind("install:ci")),
    },
  ],
  task: project.tasks.tryFind("check-licenses"),
>>>>>>> 7402c576
});

// Upgrade Dependencies in two parts:
// a) Upgrade bundled dependencies as a releasable fix
// b) Upgrade devDependencies as a chore
new javascript.UpgradeDependencies(project, {
  taskName: "upgrade-bundled",
  types: [DependencyType.BUNDLED],
  semanticCommit: "fix",
  pullRequestTitle: "upgrade bundled dependencies",
  workflowOptions: {
    labels: ["auto-approve"],
    // Run projen's daily upgrade (and release) acyclic to the schedule that projects are on so they get updates faster
    schedule: javascript.UpgradeDependenciesSchedule.expressions([
      "0 12 * * *",
    ]),
  },
});
new javascript.UpgradeDependencies(project, {
  taskName: "upgrade",
  exclude: [
    // exclude the bundled deps
    ...project.deps.all
      .filter((d) => d.type === DependencyType.BUNDLED)
      .map((d) => d.name),
    // constructs version constraint should not be changed
    "constructs",
    // markmac depends on projen, we are excluding it here to avoid a circular update loop
    "markmac",
  ],
  workflowOptions: {
    labels: ["auto-approve"],
  },
});

project.tasks
  .tryFind("docgen")
  .reset(
    "jsii-docgen .jsii -o docusaurus/docs/api/projen --split-by-submodule"
  );
project.gitignore.addPatterns("docusaurus/docs/api/");

// this script is what we use as the projen command in this project
// it will compile the project if needed and then run the cli.
new TextFile(project, "projen.bash", {
  lines: [
    "#!/bin/bash",
    `# ${PROJEN_MARKER}`,
    "set -euo pipefail",
    "if [ ! -f lib/cli/index.js ]; then",
    '  echo "bootstrapping..."',
    "  if [ ! -f node_modules/.bin/jsii ]; then",
    "    yarn install --frozen-lockfile --check-files --non-interactive",
    "  fi",
    "  npx jsii --silence-warnings=reserved-word --no-fix-peer-dependencies",
    "fi",
    "exec bin/projen $@",
  ],
  executable: true,
});
project.npmignore.exclude("/projen.bash");

project.addExcludeFromCleanup("test/**"); // because snapshots include the projen marker...
project.gitignore.include("templates/**");
project.gitignore.include("test/inventory/**");
project.gitignore.exclude("/.idea");
project.gitignore.exclude("**/.tool-versions");

// expand markdown macros in readme
const macros = project.addTask("readme-macros");
macros.exec("mv README.md README.md.bak");
macros.exec("cat README.md.bak | markmac > README.md");
macros.exec("rm README.md.bak");
project.postCompileTask.spawn(macros);

new JsonFile(project, ".markdownlint.json", {
  obj: {
    default: true,
    "commands-show-output": false,
    "line-length": {
      line_length: 200,
    },
  },
});
project.npmignore.exclude("/.markdownlint.json");

project.vscode.launchConfiguration.addConfiguration({
  type: "pwa-node",
  request: "launch",
  name: "projen CLI",
  skipFiles: ["<node_internals>/**"],
  program: "${workspaceFolder}/lib/cli/index.js",
  outFiles: ["${workspaceFolder}/lib/**/*.js"],
});

project.github.mergify.addRule({
  name: "Label core contributions",
  actions: {
    label: {
      add: ["contribution/core"],
    },
  },
  conditions: ["author~=^(eladb|Chriscbr)$", "label!=contribution/core"],
});

project.gitpod.addCustomTask({
  name: "Setup",
  init: "yarn install",
  prebuild: "bash ./projen.bash",
  command: "npx projen build",
});

const setup = project.addTask("devenv:setup");
setup.exec("yarn install");
setup.spawn(project.buildTask);
project.devContainer.addTasks(setup);
project.npmignore.exclude("/.devcontainer.json");

project.addTask("contributors:update", {
  exec: 'all-contributors check | grep "Missing contributors" -A 1 | tail -n1 | sed -e "s/,//g" | xargs -n1 | grep -v "\\[bot\\]" | grep -v "cdklabs-automation" | xargs -n1 -I{} all-contributors add {} code',
});
project.npmignore.exclude("/.all-contributorsrc");

project.npmignore.exclude("/docs/");
project.npmignore.exclude("/logo/");
project.npmignore.exclude("/rfcs/");
project.npmignore.exclude("/scripts/");
project.npmignore.exclude("/ARCHITECTURE.md");
project.npmignore.exclude("/CODE_OF_CONDUCT.md");
project.npmignore.exclude("/CONTRIBUTING.md");
project.npmignore.exclude("/VISION.md");
project.npmignore.exclude("/SECURITY.md");
project.npmignore.exclude("/.gitattributes");
project.npmignore.exclude("/.gitpod.yml");
project.npmignore.exclude("/.prettierignore");
project.npmignore.exclude("/.prettierrc.json");

function setupIntegTest() {
  const pythonCompatTask = project.addTask("integ:python-compat", {
    exec: "scripts/python-compat.sh",
    description:
      "Checks that projen's submodule structure does not cause import failures for python. Expects python to be installed and projen to be fully built.",
  });
  const integTask = project.addTask("integ", {
    description: "Run integration tests",
  });
  integTask.spawn(project.compileTask);
  integTask.spawn(project.tasks.tryFind("package:python"));
  integTask.spawn(pythonCompatTask);

  project.buildWorkflow.addPostBuildJobTask(integTask, {
    tools: { python: { version: "3.x" }, go: { version: "1.16.x" } },
  });
}

// build `run-task` script needed for "projen eject" functionality
function setupBundleTaskRunner() {
  const taskRunnerPath = "lib/run-task.js";
  const task = project.addTask("bundle:task-runner", {
    description: 'Bundle the run-task script needed for "projen eject"',
    exec: `esbuild src/task-runtime.ts --outfile=${taskRunnerPath} --bundle --platform=node --external:"*/package.json"`,
  });
  task.exec(
    `echo "#!/usr/bin/env node" | cat - lib/run-task.js | tee lib/run-task.js > /dev/null`,
    {
      name: "Insert Node shebang to beginning of the file",
    }
  );
  task.exec(
    `echo "const runtime = new TaskRuntime(\\".\\");\nruntime.runTask(process.argv[2]);" >> ${taskRunnerPath}`,
    {
      name: "Add driver code to end of the file",
    }
  );
  project.postCompileTask.spawn(task);
}

setupIntegTest();
setupBundleTaskRunner();

// we are projen, so re-synth after compiling.
// fixes feedback loop where projen contibutors run "build"
// but not all files are updated
project.postCompileTask.spawn(project.defaultTask);

new ProjectTree(project);

project.synth();<|MERGE_RESOLUTION|>--- conflicted
+++ resolved
@@ -134,12 +134,6 @@
 
   autoApproveUpgrades: true,
   autoApproveOptions: { allowedUsernames: ["cdklabs-automation"] },
-<<<<<<< HEAD
-=======
-
-  docgenFilePath: "docs/api/API.md",
-
-  // Only allow certain open source licenses
   checkLicenses: {
     allow: ["MIT", "ISC", "BSD", "BSD-2-Clause", "BSD-3-Clause", "Apache-2.0"],
   },
@@ -162,7 +156,6 @@
     },
   ],
   task: project.tasks.tryFind("check-licenses"),
->>>>>>> 7402c576
 });
 
 // Upgrade Dependencies in two parts:
