--- conflicted
+++ resolved
@@ -26,10 +26,6 @@
  * Options for `Bundler`.
  */
 export interface BundlerOptions extends BundlerCommonOptions {
-<<<<<<< HEAD
-=======
-
->>>>>>> a6aea5df
 }
 
 /**
@@ -67,14 +63,11 @@
     super(project);
 
     this.esbuildVersion = options.esbuildVersion;
-<<<<<<< HEAD
     this.bundledir = options.bundledir ?? 'assets';
 
     const ignoreEntry = `/${this.bundledir}/`;
     project.addGitIgnore(ignoreEntry);
     project.addPackageIgnore(`!${ignoreEntry}`); // include in tarball
-=======
->>>>>>> a6aea5df
   }
 
   /**
@@ -90,11 +83,8 @@
         throw new Error('Could not find "bundle" task in project');
       }
 
-<<<<<<< HEAD
       this._task = task;
-=======
       this.project.preCompileTask.spawn(this._task);
->>>>>>> a6aea5df
     }
 
     return this._task;
