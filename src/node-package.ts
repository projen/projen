import { join } from 'path';
import { parse as urlparse } from 'url';
import { accessSync, constants, existsSync, readdirSync, readJsonSync } from 'fs-extra';
import * as semver from 'semver';
import { resolve as resolveJson } from './_resolve';
import { Component } from './component';
import { DependencyType } from './deps';
import { JsonFile } from './json';
import { Project } from './project';
<<<<<<< HEAD
import { isAwsCodeArtifactRegistry } from './release/publisher';
import { sanitizeTaskName, Task, TasksEngine } from './tasks';
import { exec, sorted, isTruthy, writeFile } from './util';
=======
import { sanitizeTaskName, Task, TasksEngine } from './tasks';
import { exec, isTruthy, sorted, writeFile } from './util';
>>>>>>> 8833ef3e

const UNLICENSED = 'UNLICENSED';
const DEFAULT_NPM_REGISTRY_URL = 'https://registry.npmjs.org/';
const DEFAULT_NPM_TAG = 'latest';
const GITHUB_PACKAGES_REGISTRY = 'npm.pkg.github.com';
const DEFAULT_NPM_TOKEN_SECRET = 'NPM_TOKEN';
const DEFAULT_GITHUB_TOKEN_SECRET = 'GITHUB_TOKEN';

export interface NodePackageOptions {
  /**
   * The "name" in package.json
   * @default - defaults to project name
   * @featured
   */
  readonly packageName?: string;
  /**
   * The description is just a string that helps people understand the purpose of the package.
   * It can be used when searching for packages in a package manager as well.
   * See https://classic.yarnpkg.com/en/docs/package-json/#toc-description
   * @featured
   */
  readonly description?: string;

  /**
   * Runtime dependencies of this module.
   *
   * The recommendation is to only specify the module name here (e.g.
   * `express`). This will behave similar to `yarn add` or `npm install` in the
   * sense that it will add the module as a dependency to your `package.json`
   * file with the latest version (`^`). You can specify semver requirements in
   * the same syntax passed to `npm i` or `yarn add` (e.g. `express@^2`) and
   * this will be what you `package.json` will eventually include.
   *
   * @example [ 'express', 'lodash', 'foo@^2' ]
   * @default []
   * @featured
   */
  readonly deps?: string[];

  /**
   * Build dependencies for this module. These dependencies will only be
   * available in your build environment but will not be fetched when this
   * module is consumed.
   *
   * The recommendation is to only specify the module name here (e.g.
   * `express`). This will behave similar to `yarn add` or `npm install` in the
   * sense that it will add the module as a dependency to your `package.json`
   * file with the latest version (`^`). You can specify semver requirements in
   * the same syntax passed to `npm i` or `yarn add` (e.g. `express@^2`) and
   * this will be what you `package.json` will eventually include.
   *
   * @example [ 'typescript', '@types/express' ]
   * @default []
   * @featured
   */
  readonly devDeps?: string[];

  /**
   * Peer dependencies for this module. Dependencies listed here are required to
   * be installed (and satisfied) by the _consumer_ of this library. Using peer
   * dependencies allows you to ensure that only a single module of a certain
   * library exists in the `node_modules` tree of your consumers.
   *
   * Note that prior to npm@7, peer dependencies are _not_ automatically
   * installed, which means that adding peer dependencies to a library will be a
   * breaking change for your customers.
   *
   * Unless `peerDependencyOptions.pinnedDevDependency` is disabled (it is
   * enabled by default), projen will automatically add a dev dependency with a
   * pinned version for each peer dependency. This will ensure that you build &
   * test your module against the lowest peer version required.
   *
   * @default []
   */
  readonly peerDeps?: string[];

  /**
   * List of dependencies to bundle into this module. These modules will be
   * added both to the `dependencies` section and `peerDependencies` section of
   * your `package.json`.
   *
   * The recommendation is to only specify the module name here (e.g.
   * `express`). This will behave similar to `yarn add` or `npm install` in the
   * sense that it will add the module as a dependency to your `package.json`
   * file with the latest version (`^`). You can specify semver requirements in
   * the same syntax passed to `npm i` or `yarn add` (e.g. `express@^2`) and
   * this will be what you `package.json` will eventually include.
   */
  readonly bundledDeps?: string[];

  /**
   * Options for `peerDeps`.
   */
  readonly peerDependencyOptions?: PeerDependencyOptions;

  /**
   * Allow the project to include `peerDependencies` and `bundledDependencies`.
   * This is normally only allowed for libraries. For apps, there's no meaning
   * for specifying these.
   *
   * @default true
   */
  readonly allowLibraryDependencies?: boolean;

  /**
   * Keywords to include in `package.json`.
   */
  readonly keywords?: string[];

  /**
   * Module entrypoint (`main` in `package.json`)
   *
   * Set to an empty string to not include `main` in your package.json
   *
   * @default "lib/index.js"
   */
  readonly entrypoint?: string;


  /**
   * Binary programs vended with your module.
   *
   * You can use this option to add/customize how binaries are represented in
   * your `package.json`, but unless `autoDetectBin` is `false`, every
   * executable file under `bin` will automatically be added to this section.
   */
  readonly bin?: Record<string, string>;

  /**
   * Automatically add all executables under the `bin` directory to your
   * `package.json` file under the `bin` section.
   *
   * @default true
   */
  readonly autoDetectBin?: boolean;

  /**
   * npm scripts to include. If a script has the same name as a standard script,
   * the standard script will be overwritten.
   *
   * @default {}
   */
  readonly scripts?: { [name: string]: string };

  /**
<<<<<<< HEAD
=======
   * The shell command to use in order to run the projen CLI.
   *
   * Can be used to customize in special environments.
   *
   * Defaults to "npx projen" if the projen built-in task engine is used, and
   * "make" if the projen task engine is used.
   *
   * @default - depends on the task engine used
   */
  readonly projenCommand?: string;

  /**
>>>>>>> 8833ef3e
   * The Node Package Manager used to execute scripts
   *
   * @default NodePackageManager.YARN
   */
  readonly packageManager?: NodePackageManager;

  /**
   * The repository is the location where the actual code for your package lives.
   * See https://classic.yarnpkg.com/en/docs/package-json/#toc-repository
   */
  readonly repository?: string;

  /**
   * If the package.json for your package is not in the root directory (for example if it is part of a monorepo),
   * you can specify the directory in which it lives.
   */
  readonly repositoryDirectory?: string;

  /**
   * Author's name
   */
  readonly authorName?: string;

  /**
   * Author's e-mail
   */
  readonly authorEmail?: string;

  /**
   * Author's URL / Website
   */
  readonly authorUrl?: string;

  /**
   * Author's Organization
   */
  readonly authorOrganization?: boolean;

  /**
   * Package's Homepage / Website
   */
  readonly homepage?: string;

  /**
   * Package's Stability
   */
  readonly stability?: string;

  /**
   * Minimum Node.js version to require via package.json `engines` (inclusive).
   *
   * @default - no "engines" specified
   */
  readonly minNodeVersion?: string;

  /**
   * Minimum node.js version to require via `engines` (inclusive).
   *
   * @default - no max
   */
  readonly maxNodeVersion?: string;

  /**
   * License's SPDX identifier.
   * See https://github.com/projen/projen/tree/main/license-text for a list of supported licenses.
   * Use the `licensed` option if you want to no license to be specified.
   *
   * @default "Apache-2.0"
   */
  readonly license?: string;

  /**
   * Indicates if a license should be added.
   *
   * @default true
   */
  readonly licensed?: boolean;

  /**
   * Tags can be used to provide an alias instead of version numbers.
   *
   * For example, a project might choose to have multiple streams of development
   * and use a different tag for each stream, e.g., stable, beta, dev, canary.
   *
   * By default, the `latest` tag is used by npm to identify the current version
   * of a package, and `npm install <pkg>` (without any `@<version>` or `@<tag>`
   * specifier) installs the latest tag. Typically, projects only use the
   * `latest` tag for stable release versions, and use other tags for unstable
   * versions such as prereleases.
   *
   * The `next` tag is used by some projects to identify the upcoming version.
   *
   * @default "latest"
   */
  readonly npmDistTag?: string;

  /**
   * The base URL of the npm package registry.
   *
   * Must be a URL (e.g. start with "https://" or "http://")
   *
   * @default "https://registry.npmjs.org"
   */
  readonly npmRegistryUrl?: string;

  /**
   * The host name of the npm registry to publish to. Cannot be set together with `npmRegistryUrl`.
   *
   * @deprecated use `npmRegistryUrl` instead
   */
  readonly npmRegistry?: string;

  /**
   * Access level of the npm package.
   *
   * @default - for scoped packages (e.g. `foo@bar`), the default is
   * `NpmAccess.RESTRICTED`, for non-scoped packages, the default is
   * `NpmAccess.PUBLIC`.
   */
  readonly npmAccess?: NpmAccess;

  /**
   * GitHub secret which contains the NPM token to use when publishing packages.
   *
   * @default "NPM_TOKEN"
   */
  readonly npmTokenSecret?: string;

  /**
   * Options for publishing npm package to AWS CodeArtifact.
   *
   * @default - undefined
   */
  readonly codeArtifactOptions?: CodeArtifactOptions;
}

export interface CodeArtifactOptions {
  /**
   * GitHub secret which contains the AWS access key ID to use when publishing packages to AWS CodeArtifact.
   * This property must be specified only when publishing to AWS CodeArtifact (`npmRegistryUrl` contains AWS CodeArtifact URL).
   *
   * @default "AWS_ACCESS_KEY_ID"
   */
  readonly accessKeyIdSecret?: string;

  /**
    * GitHub secret which contains the AWS secret access key to use when publishing packages to AWS CodeArtifact.
    * This property must be specified only when publishing to AWS CodeArtifact (`npmRegistryUrl` contains AWS CodeArtifact URL).
    *
    * @default "AWS_SECRET_ACCESS_KEY"
    */
  readonly secretAccessKeySecret?: string;

  /**
    * ARN of AWS role to be assumed prior to get authorization token from AWS CodeArtifact
    * This property must be specified only when publishing to AWS CodeArtifact (`registry` contains AWS CodeArtifact URL).
    *
    * @default undefined
    */
  readonly roleToAssume?: string;
}

/**
 * Represents the npm `package.json` file.
 */
export class NodePackage extends Component {

  /**
   * The name of the npm package.
   */
  public readonly packageName: string;

  /**
   * The module's entrypoint (e.g. `lib/index.js`).
   */
  public readonly entrypoint: string;

  /**
   * Allow project to take library dependencies.
   */
  public readonly allowLibraryDependencies: boolean;

  /**
   * The package manager to use.
   */
  public readonly packageManager: NodePackageManager;

  /**
   * @deprecated use `addField(x, y)`
   */
  public readonly manifest: any;

  /**
   * Minimum node.js version required by this package.
   * @default - no minimum
   */
  public readonly minNodeVersion?: string;

  /**
   * Maximum node version required by this pacakge.
   * @default - no maximum.
   */
  public readonly maxNodeVersion?: string;

  /**
   * The SPDX license of this module. `undefined` if this package is not licensed.
   */
  public readonly license?: string;

  /**
   * npm distribution tag
   */
  public readonly npmDistTag: string;

  /**
   * npm registry (e.g. `https://registry.npmjs.org`). Use `npmRegistryHost` to get just the host name.
   */
  public readonly npmRegistryUrl: string;

  /**
   * The npm registry host (e.g. `registry.npmjs.org`).
   */
  public readonly npmRegistry: string;

  /**
   * GitHub secret which contains the NPM token to use when publishing packages.
   */
  public readonly npmTokenSecret?: string;

  /**
   * Options for publishing npm package to AWS CodeArtifact.
   *
   * @default - undefined
   */
  readonly codeArtifactOptions?: CodeArtifactOptions;

  /**
   * npm package access level.
   */
  public readonly npmAccess: NpmAccess;

  /**
   * The name of the lock file.
   */
  public readonly lockFile: string;

  private readonly keywords: Set<string> = new Set();
  private readonly bin: Record<string, string> = {};
  private readonly engines: Record<string, string> = {};
  private readonly peerDependencyOptions: PeerDependencyOptions;
  private readonly file: JsonFile;
  private _renderedDeps?: NpmDependencies;

  constructor(project: Project, options: NodePackageOptions = {}) {
    super(project);

    this.packageName = options.packageName ?? project.name;
<<<<<<< HEAD
=======
    this.projenCommand = options.projenCommand ?? (project.tasks.engine === TasksEngine.PROJEN_RUNTIME ? 'npx projen' : 'make');
>>>>>>> 8833ef3e
    this.peerDependencyOptions = options.peerDependencyOptions ?? {};
    this.allowLibraryDependencies = options.allowLibraryDependencies ?? true;
    this.packageManager = options.packageManager ?? NodePackageManager.YARN;
    this.entrypoint = options.entrypoint ?? 'lib/index.js';
    this.lockFile = determineLockfile(this.packageManager);

    this.project.annotateGenerated(`/${this.lockFile}`);

    const {
      npmDistTag, npmAccess, npmRegistry, npmRegistryUrl, npmTokenSecret, codeArtifactOptions,
    } = this.parseNpmOptions(options);
    this.npmDistTag = npmDistTag;
    this.npmAccess = npmAccess;
    this.npmRegistry = npmRegistry;
    this.npmRegistryUrl = npmRegistryUrl;
    this.npmTokenSecret = npmTokenSecret;
    this.codeArtifactOptions = codeArtifactOptions;

    this.processDeps(options);

    const prev = this.readPackageJson() ?? {};

    // empty objects are here to preserve order for backwards compatibility
    this.manifest = {
      name: this.packageName,
      description: options.description,
      repository: !options.repository ? undefined : {
        type: 'git',
        url: options.repository,
        directory: options.repositoryDirectory,
      },
      bin: () => this.renderBin(),
      scripts: () => this.renderScripts(),
      author: this.renderAuthor(options),
      devDependencies: {},
      peerDependencies: {},
      dependencies: {},
      bundledDependencies: [],
      keywords: () => this.renderKeywords(),
      engines: () => this.renderEngines(),
      main: this.entrypoint !== '' ? this.entrypoint : undefined,
      license: () => this.license ?? UNLICENSED,
      homepage: options.homepage,
      publishConfig: () => this.renderPublishConfig(),

      // in release CI builds we bump the version before we run "build" so we want
      // to preserve the version number. otherwise, we always set it to 0.0.0
      version: this.determineVersion(prev?.version),
    };

    // override any scripts from options (if specified)
    for (const [cmdname, shell] of Object.entries(options.scripts ?? {})) {
      project.addTask(cmdname, { exec: shell });
    }

    this.file = new JsonFile(this.project, 'package.json', {
      obj: this.manifest,
      readonly: false, // we want "yarn add" to work and we have anti-tamper
    });

    this.addKeywords(...options.keywords ?? []);
    this.addBin(options.bin ?? {});

    // automatically add all executable files under "bin"
    if (options.autoDetectBin ?? true) {
      this.autoDiscoverBinaries();
    }

    // node version
    this.minNodeVersion = options.minNodeVersion;
    this.maxNodeVersion = options.maxNodeVersion;
    this.addNodeEngine();

    // license
    if (options.licensed ?? true) {
      this.license = options.license ?? 'Apache-2.0';
    }
  }

  /**
   * Defines normal dependencies.
   *
   * @param deps Names modules to install. By default, the the dependency will
   * be installed in the next `npx projen` run and the version will be recorded
   * in your `package.json` file. You can upgrade manually or using `yarn
   * add/upgrade`. If you wish to specify a version range use this syntax:
   * `module@^7`.
   */
  public addDeps(...deps: string[]) {
    for (const dep of deps) {
      this.project.deps.addDependency(dep, DependencyType.RUNTIME);
    }
  }

  /**
   * Defines development/test dependencies.
   *
   * @param deps Names modules to install. By default, the the dependency will
   * be installed in the next `npx projen` run and the version will be recorded
   * in your `package.json` file. You can upgrade manually or using `yarn
   * add/upgrade`. If you wish to specify a version range use this syntax:
   * `module@^7`.
   */
  public addDevDeps(...deps: string[]) {
    for (const dep of deps) {
      this.project.deps.addDependency(dep, DependencyType.BUILD);

    }
  }

  /**
   * Defines peer dependencies.
   *
   * When adding peer dependencies, a devDependency will also be added on the
   * pinned version of the declared peer. This will ensure that you are testing
   * your code against the minimum version required from your consumers.
   *
   * @param deps Names modules to install. By default, the the dependency will
   * be installed in the next `npx projen` run and the version will be recorded
   * in your `package.json` file. You can upgrade manually or using `yarn
   * add/upgrade`. If you wish to specify a version range use this syntax:
   * `module@^7`.
   */
  public addPeerDeps(...deps: string[]) {
    if (Object.keys(deps).length && !this.allowLibraryDependencies) {
      throw new Error(`cannot add peer dependencies to an APP project: ${Object.keys(deps).join(',')}`);
    }

    for (const dep of deps) {
      this.project.deps.addDependency(dep, DependencyType.PEER);
    }
  }

  /**
   * Defines bundled dependencies.
   *
   * Bundled dependencies will be added as normal dependencies as well as to the
   * `bundledDependencies` section of your `package.json`.
   *
   * @param deps Names modules to install. By default, the the dependency will
   * be installed in the next `npx projen` run and the version will be recorded
   * in your `package.json` file. You can upgrade manually or using `yarn
   * add/upgrade`. If you wish to specify a version range use this syntax:
   * `module@^7`.
   */
  public addBundledDeps(...deps: string[]) {
    if (deps.length && !this.allowLibraryDependencies) {
      throw new Error(`cannot add bundled dependencies to an APP project: ${deps.join(',')}`);
    }

    for (const dep of deps) {
      this.project.deps.addDependency(dep, DependencyType.BUNDLED);
    }
  }

  /**
   * Adds an `engines` requirement to your package.
   * @param engine The engine (e.g. `node`)
   * @param version The semantic version requirement (e.g. `^10`)
   */
  public addEngine(engine: string, version: string) {
    this.engines[engine] = version;
  }

  /**
   * Adds keywords to package.json (deduplicated)
   * @param keywords The keywords to add
   */
  public addKeywords(...keywords: string[]) {
    for (const k of keywords) {
      this.keywords.add(k);
    }
  }

  public addBin(bins: Record<string, string>) {
    for (const [k, v] of Object.entries(bins)) {
      this.bin[k] = v;
    }
  }

  /**
   * Override the contents of an npm package.json script.
   *
   * @param name The script name
   * @param command The command to execute
   */
  public setScript(name: string, command: string) {
    this.file.addOverride(`scripts.${name}`, command);
  }

  /**
   * Removes the npm script (always successful).
   * @param name The name of the script.
   */
  public removeScript(name: string) {
    this.file.addDeletionOverride(`scripts.${name}`);
  }


  /**
   * Indicates if a script by the given name is defined.
   * @param name The name of the script
   * @deprecated Use `project.tasks.tryFind(name)`
   */
  public hasScript(name: string) {
    return this.project.tasks.tryFind(name) !== undefined;
  }

  /**
   * Directly set fields in `package.json`.
   * @escape
   * @param name field name
   * @param value field value
   */
  public addField(name: string, value: any) {
    this.manifest[name] = value;
  }

  /**
   * Sets the package version.
   * @param version Package version.
   */
  public addVersion(version: string) {
    this.manifest.version = version;
  }

  /**
   * Returns the command to execute in order to install all dependencies (always frozen).
   */
  public get installCommand() {
    return this.renderInstallCommand(true);
  }

  /**
   * Renders `yarn install` or `npm install` with lockfile update (not frozen)
   */
  public get installAndUpdateLockfileCommand() {
    return this.renderInstallCommand(false);
  }

  /**
   * Render a package manager specific command to upgrade all requested dependencies.
   */
  public renderUpgradePackagesCommand(exclude: string[], include?: string[]): string {

    const project = this.project;
    function upgradePackages(command: string) {
      return () => {
        if (exclude.length === 0 && !include) {
          // request to upgrade all packages
          // separated for asthetic reasons.
          return command;
        }

        // filter by exclude and include.
        return `${command} ${project.deps.all
          .map(d => d.name)
          .filter(d => include ? include.includes(d) : true)
          .filter(d => !exclude.includes(d))
          .join(' ')}`;
      };
    }

    let lazy = undefined;
    switch (this.packageManager) {
      case NodePackageManager.YARN:
        lazy = upgradePackages('yarn upgrade');
        break;
      case NodePackageManager.NPM:
        lazy = upgradePackages('npm update');
        break;
      case NodePackageManager.PNPM:
        lazy = upgradePackages('pnpm update');
        break;
      default:
        throw new Error(`unexpected package manager ${this.packageManager}`);
    }

    // return a lazy function so that dependencies include ones that were
    // added post project instantiation (i.e using project.addDeps)
    return lazy as unknown as string;

  }

  // ---------------------------------------------------------------------------------------

  public preSynthesize() {
    super.preSynthesize();
    this._renderedDeps = this.renderDependencies();
  }

  public postSynthesize() {
    super.postSynthesize();

    const outdir = this.project.outdir;

    exec(this.renderInstallCommand(this.isAutomatedBuild), { cwd: outdir });

    this.resolveDepsAndWritePackageJson(outdir);
  }

  /**
   * The command which executes "projen".
   */
  public get projenCommand() {
    return this.project.projenCommand;
  }

  /**
   * Returns `true` if we are running within a CI build.
   */
  private get isAutomatedBuild(): boolean {
    return isTruthy(process.env.CI);
  }

  private determineVersion(currVersion?: string) {
    if (!this.isReleaseBuild) {
      return '0.0.0';
    }

    return currVersion ?? '0.0.0';
  }

  /**
   * Returns `true` if this is a CI release build.
   */
  private get isReleaseBuild(): boolean {
    return isTruthy(process.env.RELEASE);
  }

  // -------------------------------------------------------------------------------------------

  private parseNpmOptions(options: NodePackageOptions) {
    let npmRegistryUrl = options.npmRegistryUrl;
    if (options.npmRegistry) {
      if (npmRegistryUrl) {
        throw new Error('cannot use the deprecated "npmRegistry" together with "npmRegistryUrl". please use "npmRegistryUrl" instead.');
      }

      npmRegistryUrl = `https://${options.npmRegistry}`;
    }

    const npmr = urlparse(npmRegistryUrl ?? DEFAULT_NPM_REGISTRY_URL);
    if (!npmr || !npmr.hostname || !npmr.href) {
      throw new Error(`unable to determine npm registry host from url ${npmRegistryUrl}. Is this really a URL?`);
    }

    const npmAccess = options.npmAccess ?? defaultNpmAccess(this.packageName);
    if (!isScoped(this.packageName) && npmAccess === NpmAccess.RESTRICTED) {
      throw new Error(`"npmAccess" cannot be RESTRICTED for non-scoped npm package "${this.packageName}"`);
    }

    const isAwsCodeArtifact = isAwsCodeArtifactRegistry(npmRegistryUrl);
    if (isAwsCodeArtifact) {
      if (options.npmTokenSecret) {
        throw new Error('"npmTokenSecret" must not be specified when publishing AWS CodeArtifact.');
      }
    } else {
      if (options.codeArtifactOptions?.accessKeyIdSecret ||
        options.codeArtifactOptions?.secretAccessKeySecret ||
        options.codeArtifactOptions?.roleToAssume) {
        throw new Error('codeArtifactOptions must only be specified when publishing AWS CodeArtifact.');
      }
    }

    // apply defaults for AWS CodeArtifact
    let codeArtifactOptions: CodeArtifactOptions | undefined;
    if (isAwsCodeArtifact) {
      codeArtifactOptions = {
        accessKeyIdSecret: options.codeArtifactOptions?.accessKeyIdSecret ?? 'AWS_ACCESS_KEY_ID',
        secretAccessKeySecret: options.codeArtifactOptions?.secretAccessKeySecret ?? 'AWS_SECRET_ACCESS_KEY',
        roleToAssume: options.codeArtifactOptions?.roleToAssume,
      };
    }

    return {
      npmDistTag: options.npmDistTag ?? DEFAULT_NPM_TAG,
      npmAccess,
      npmRegistry: npmr.hostname + this.renderNpmRegistryPath(npmr.pathname!),
      npmRegistryUrl: npmr.href,
      npmTokenSecret: defaultNpmToken(options.npmTokenSecret, npmr.hostname),
      codeArtifactOptions,
    };
  }

  private addNodeEngine() {
    if (!this.minNodeVersion && !this.maxNodeVersion) {
      return;
    }

    let nodeVersion = '';
    if (this.minNodeVersion) {
      nodeVersion += `>= ${this.minNodeVersion}`;
    }
    if (this.maxNodeVersion) {
      nodeVersion += ` <= ${this.maxNodeVersion}`;
    }
    this.addEngine('node', nodeVersion);
  }

  private renderNpmRegistryPath(path: string | undefined): string {
    if (!path || path == '/') {
      return '';
    } else {
      return path;
    }
  }

  private renderInstallCommand(frozen: boolean) {
    switch (this.packageManager) {
      case NodePackageManager.YARN:
        return [
          'yarn install',
          '--check-files', // ensure all modules exist (especially projen which was just removed).
          ...frozen ? ['--frozen-lockfile'] : [],
        ].join(' ');

      case NodePackageManager.NPM:
        return frozen
          ? 'npm ci'
          : 'npm install';

      case NodePackageManager.PNPM:
        return [
          'pnpm i',
          ...frozen ? ['--frozen-lockfile'] : [],
        ].join(' ');

      default:
        throw new Error(`unexpected package manager ${this.packageManager}`);
    }
  }

  private processDeps(options: NodePackageOptions) {
    this.addDeps(...options.deps ?? []);
    this.addDevDeps(...options.devDeps ?? []);
    this.addPeerDeps(...options.peerDeps ?? []);
    this.addBundledDeps(...options.bundledDeps ?? []);
  }

  private renderDependencies(): NpmDependencies {
    const devDependencies: Record<string, string> = {};
    const peerDependencies: Record<string, string> = {};
    const dependencies: Record<string, string> = {};
    const bundledDependencies = new Array<string>();

    // synthetic dependencies: add a pinned build dependency to ensure we are
    // testing against the minimum requirement of the peer.
    const pinned = this.peerDependencyOptions.pinnedDevDependency ?? true;
    if (pinned) {
      for (const dep of this.project.deps.all.filter(d => d.type === DependencyType.PEER)) {
        let req = dep.name;
        if (dep.version) {
          const ver = semver.minVersion(dep.version)?.version;
          if (!ver) {
            throw new Error(`unable to determine minimum semver for peer dependency ${dep.name}@${dep.version}`);
          }

          req += '@' + ver;
        }
        this.addDevDeps(req);
      }
    }

    for (const dep of this.project.deps.all) {
      const version = dep.version ?? '*';

      switch (dep.type) {
        case DependencyType.BUNDLED:
          bundledDependencies.push(dep.name);

          if (this.project.deps.all.find(d => d.name === dep.name && d.type === DependencyType.PEER)) {
            throw new Error(`unable to bundle "${dep.name}". it cannot appear as a peer dependency`);
          }

          // also add as a runtime dependency
          dependencies[dep.name] = version;
          break;

        case DependencyType.PEER:
          peerDependencies[dep.name] = version;
          break;

        case DependencyType.RUNTIME:
          dependencies[dep.name] = version;
          break;

        case DependencyType.TEST:
        case DependencyType.DEVENV:
        case DependencyType.BUILD:
          devDependencies[dep.name] = version;
          break;
      }
    }

    // update the manifest we are about to save into `package.json`
    this.manifest.devDependencies = devDependencies;
    this.manifest.peerDependencies = peerDependencies;
    this.manifest.dependencies = dependencies;
    this.manifest.bundledDependencies = bundledDependencies;

    // nothing further to do if package.json file does not exist
    const pkg = this.readPackageJson();
    if (!pkg) {
      return { devDependencies, peerDependencies, dependencies };
    }

    const readDeps = (user: Record<string, string>, current: Record<string, string> = {}) => {
      for (const [name, userVersion] of Object.entries(user)) {
        const currentVersion = current[name];

        // respect user version if it's not '*' or if current version is undefined
        if (userVersion !== '*' || !currentVersion || currentVersion === '*') {
          continue;
        }

        // memoize current version in memory so it is preserved when saving
        user[name] = currentVersion;
      }

      // report removals
      for (const name of Object.keys(current ?? {})) {
        if (!user[name]) {
          this.project.logger.verbose(`${name}: removed`);
        }
      }
    };

    readDeps(devDependencies, pkg.devDependencies);
    readDeps(dependencies, pkg.dependencies);
    readDeps(peerDependencies, pkg.peerDependencies);

    return { devDependencies, dependencies, peerDependencies };
  }

  private resolveDepsAndWritePackageJson(outdir: string) {
    const root = join(outdir, 'package.json');
    const pkg = readJsonSync(root);

    const resolveDeps = (current: { [name: string]: string }, user: Record<string, string>) => {
      const result: Record<string, string> = {};
      current = current ?? {};
      user = user ?? {};

      for (const [name, currentDefinition] of Object.entries(user)) {
        // find actual version from node_modules
        let desiredVersion = currentDefinition;

        if (currentDefinition === '*') {
          try {
            const modulePath = require.resolve(`${name}/package.json`, { paths: [outdir] });
            const module = readJsonSync(modulePath);
            desiredVersion = `^${module.version}`;
          } catch (e) { }

          if (!desiredVersion) {
            this.project.logger.warn(`unable to resolve version for ${name} from installed modules`);
            continue;
          }
        }

        if (currentDefinition !== desiredVersion) {
          this.project.logger.verbose(`${name}: ${currentDefinition} => ${desiredVersion}`);
        }

        result[name] = desiredVersion;
      }

      // print removed packages
      for (const name of Object.keys(current)) {
        if (!result[name]) {
          this.project.logger.verbose(`${name} removed`);
        }
      }

      return sorted(result);
    };

    const rendered = this._renderedDeps;
    if (!rendered) {
      throw new Error('assertion failed');
    }
    pkg.dependencies = resolveDeps(pkg.dependencies, rendered.dependencies);
    pkg.devDependencies = resolveDeps(pkg.devDependencies, rendered.devDependencies);
    pkg.peerDependencies = resolveDeps(pkg.peerDependencies, rendered.peerDependencies);

    writeFile(root, JSON.stringify(pkg, undefined, 2));
  }

  private renderPublishConfig() {
    // omit values if they are the same as the npm defaults
    return resolveJson({
      registry: this.npmRegistryUrl !== DEFAULT_NPM_REGISTRY_URL ? this.npmRegistryUrl : undefined,
      tag: this.npmDistTag !== DEFAULT_NPM_TAG ? this.npmDistTag : undefined,
      access: this.npmAccess !== defaultNpmAccess(this.packageName) ? this.npmAccess : undefined,
    }, { omitEmpty: true });
  }

  private renderKeywords() {
    const kwds = Array.from(this.keywords);
    return sorted(kwds.sort());
  }

  private renderEngines() {
    return sorted(this.engines);
  }

  private autoDiscoverBinaries() {
    const binrel = 'bin';
    const bindir = join(this.project.outdir, binrel);
    if (existsSync(bindir)) {
      for (const file of readdirSync(bindir)) {
        try {
          accessSync(join(bindir, file), constants.X_OK);
          this.bin[file] = join(binrel, file).replace(/\\/g, '/');
        } catch (e) {
          // not executable, skip
        }
      }
    }
  }

  private renderAuthor(options: NodePackageOptions) {
    let author;
    if (options.authorName) {
      author = {
        name: options.authorName,
        email: options.authorEmail,
        url: options.authorUrl,
        organization: options.authorOrganization ?? false,
      };
    } else {
      if (options.authorEmail || options.authorUrl || options.authorOrganization !== undefined) {
        throw new Error('"authorName" is required if specifying "authorEmail" or "authorUrl"');
      }
    }
    return author;
  }

  private renderBin() {
    return sorted(this.bin);
  }

  private renderScripts() {
    const result: any = {};
    for (const task of this.project.tasks.all.sort((x, y) => x.name.localeCompare(y.name))) {
      result[task.name] = this.npmScriptForTask(task);
    }

    return result;
  }


  private npmScriptForTask(task: Task) {
    if (this.project.tasks.engine === TasksEngine.MAKE) {
<<<<<<< HEAD
      return `make ${sanitizeTaskName(task.name)}`;
=======
      return `${this.projenCommand} ${sanitizeTaskName(task.name)}`;
>>>>>>> 8833ef3e
    } else {
      return `${this.projenCommand} ${task.name}`;
    }
  }

  private readPackageJson() {
    const file = join(this.project.outdir, 'package.json');
    if (!existsSync(file)) {
      return undefined;
    }

    return readJsonSync(file);
  }
}

export interface PeerDependencyOptions {
  /**
   * Automatically add a pinned dev dependency.
   * @default true
   */
  readonly pinnedDevDependency?: boolean;
}

/**
 * The node package manager to use.
 */
export enum NodePackageManager {
  /**
   * Use `yarn` as the package manager.
   */
  YARN = 'yarn',

  /**
   * Use `npm` as the package manager.
   */
  NPM = 'npm',

  /**
   * Use `pnpm` as the package manager.
   */
  PNPM = 'pnpm'
}

/**
 * Npm package access level
 */
export enum NpmAccess {
  /**
   * Package is public.
   */
  PUBLIC = 'public',

  /**
   * Package can only be accessed with credentials.
   */
  RESTRICTED = 'restricted'
}

interface NpmDependencies {
  readonly dependencies: Record<string, string>;
  readonly devDependencies: Record<string, string>;
  readonly peerDependencies: Record<string, string>;
}

/**
 * Determines if an npm package is "scoped" (i.e. it starts with "xxx@").
 */
function isScoped(packageName: string) {
  return packageName.includes('@');
}

function defaultNpmAccess(packageName: string) {
  return isScoped(packageName) ? NpmAccess.RESTRICTED : NpmAccess.PUBLIC;
}

export function defaultNpmToken(npmToken: string | undefined, registry: string | undefined) {
  // if we are publishing to AWS CdodeArtifact, no NPM_TOKEN used (will be requested using AWS CLI later).
  if (isAwsCodeArtifactRegistry(registry)) {
    return undefined;
  }

  // if we are publishing to GitHub Packages, default to GITHUB_TOKEN.
  const isGitHubPackages = registry === GITHUB_PACKAGES_REGISTRY;
  return npmToken ?? (isGitHubPackages ? DEFAULT_GITHUB_TOKEN_SECRET : DEFAULT_NPM_TOKEN_SECRET);
}

function determineLockfile(packageManager: NodePackageManager) {
  if (packageManager === NodePackageManager.YARN) {
    return 'yarn.lock';
  } else if (packageManager === NodePackageManager.NPM) {
    return 'package-lock.json';
  } else if (packageManager === NodePackageManager.PNPM) {
    return 'pnpm-lock.yaml';
  }

  throw new Error(`unsupported package manager ${packageManager}`);
}<|MERGE_RESOLUTION|>--- conflicted
+++ resolved
@@ -7,14 +7,9 @@
 import { DependencyType } from './deps';
 import { JsonFile } from './json';
 import { Project } from './project';
-<<<<<<< HEAD
 import { isAwsCodeArtifactRegistry } from './release/publisher';
 import { sanitizeTaskName, Task, TasksEngine } from './tasks';
-import { exec, sorted, isTruthy, writeFile } from './util';
-=======
-import { sanitizeTaskName, Task, TasksEngine } from './tasks';
 import { exec, isTruthy, sorted, writeFile } from './util';
->>>>>>> 8833ef3e
 
 const UNLICENSED = 'UNLICENSED';
 const DEFAULT_NPM_REGISTRY_URL = 'https://registry.npmjs.org/';
@@ -160,21 +155,6 @@
   readonly scripts?: { [name: string]: string };
 
   /**
-<<<<<<< HEAD
-=======
-   * The shell command to use in order to run the projen CLI.
-   *
-   * Can be used to customize in special environments.
-   *
-   * Defaults to "npx projen" if the projen built-in task engine is used, and
-   * "make" if the projen task engine is used.
-   *
-   * @default - depends on the task engine used
-   */
-  readonly projenCommand?: string;
-
-  /**
->>>>>>> 8833ef3e
    * The Node Package Manager used to execute scripts
    *
    * @default NodePackageManager.YARN
@@ -432,10 +412,6 @@
     super(project);
 
     this.packageName = options.packageName ?? project.name;
-<<<<<<< HEAD
-=======
-    this.projenCommand = options.projenCommand ?? (project.tasks.engine === TasksEngine.PROJEN_RUNTIME ? 'npx projen' : 'make');
->>>>>>> 8833ef3e
     this.peerDependencyOptions = options.peerDependencyOptions ?? {};
     this.allowLibraryDependencies = options.allowLibraryDependencies ?? true;
     this.packageManager = options.packageManager ?? NodePackageManager.YARN;
@@ -1091,11 +1067,7 @@
 
   private npmScriptForTask(task: Task) {
     if (this.project.tasks.engine === TasksEngine.MAKE) {
-<<<<<<< HEAD
       return `make ${sanitizeTaskName(task.name)}`;
-=======
-      return `${this.projenCommand} ${sanitizeTaskName(task.name)}`;
->>>>>>> 8833ef3e
     } else {
       return `${this.projenCommand} ${task.name}`;
     }
