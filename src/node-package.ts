import { join, resolve } from 'path';
import { parse as urlparse } from 'url';
import { accessSync, constants, existsSync, lstatSync, readdirSync, readJsonSync, unlinkSync } from 'fs-extra';
import * as semver from 'semver';
import { resolve as resolveJson } from './_resolve';
import { Component } from './component';
import { DependencyType } from './deps';
import { JsonFile } from './json';
import { Project } from './project';
import { Task } from './tasks';
import { exec, sorted, isTruthy, writeFile } from './util';

const UNLICENSED = 'UNLICENSED';
const DEFAULT_NPM_REGISTRY_URL = 'https://registry.npmjs.org/';
const DEFAULT_NPM_TAG = 'latest';

export interface NodePackageOptions {
  /**
   * The "name" in package.json
   * @default - defaults to project name
   */
  readonly packageName?: string;
  /**
   * The description is just a string that helps people understand the purpose of the package.
   * It can be used when searching for packages in a package manager as well.
   * See https://classic.yarnpkg.com/en/docs/package-json/#toc-description
   */
  readonly description?: string;

  /**
   * Runtime dependencies of this module.
   *
   * The recommendation is to only specify the module name here (e.g.
   * `express`). This will behave similar to `yarn add` or `npm install` in the
   * sense that it will add the module as a dependency to your `package.json`
   * file with the latest version (`^`). You can specify semver requirements in
   * the same syntax passed to `npm i` or `yarn add` (e.g. `express@^2`) and
   * this will be what you `package.json` will eventually include.
   *
   * @example [ 'express', 'lodash', 'foo@^2' ]
   * @default []
   */
  readonly deps?: string[];

  /**
   * Build dependencies for this module. These dependencies will only be
   * available in your build environment but will not be fetched when this
   * module is consumed.
   *
   * The recommendation is to only specify the module name here (e.g.
   * `express`). This will behave similar to `yarn add` or `npm install` in the
   * sense that it will add the module as a dependency to your `package.json`
   * file with the latest version (`^`). You can specify semver requirements in
   * the same syntax passed to `npm i` or `yarn add` (e.g. `express@^2`) and
   * this will be what you `package.json` will eventually include.
   *
   * @example [ 'typescript', '@types/express' ]
   * @default []
   */
  readonly devDeps?: string[];

  /**
   * Peer dependencies for this module. Dependencies listed here are required to
   * be installed (and satisfied) by the _consumer_ of this library. Using peer
   * dependencies allows you to ensure that only a single module of a certain
   * library exists in the `node_modules` tree of your consumers.
   *
   * Note that prior to npm@7, peer dependencies are _not_ automatically
   * installed, which means that adding peer dependencies to a library will be a
   * breaking change for your customers.
   *
   * Unless `peerDependencyOptions.pinnedDevDependency` is disabled (it is
   * enabled by default), projen will automatically add a dev dependency with a
   * pinned version for each peer dependency. This will ensure that you build &
   * test your module against the lowest peer version required.
   *
   * @default []
   */
  readonly peerDeps?: string[];

  /**
   * List of dependencies to bundle into this module. These modules will be
   * added both to the `dependencies` section and `peerDependencies` section of
   * your `package.json`.
   *
   * The recommendation is to only specify the module name here (e.g.
   * `express`). This will behave similar to `yarn add` or `npm install` in the
   * sense that it will add the module as a dependency to your `package.json`
   * file with the latest version (`^`). You can specify semver requirements in
   * the same syntax passed to `npm i` or `yarn add` (e.g. `express@^2`) and
   * this will be what you `package.json` will eventually include.
   */
  readonly bundledDeps?: string[];

  /**
   * Options for `peerDeps`.
   */
  readonly peerDependencyOptions?: PeerDependencyOptions;

  /**
   * Allow the project to include `peerDependencies` and `bundledDependencies`.
   * This is normally only allowed for libraries. For apps, there's no meaning
   * for specifying these.
   *
   * @default true
   */
  readonly allowLibraryDependencies?: boolean;

  /**
   * Keywords to include in `package.json`.
   */
  readonly keywords?: string[];

  /**
   * Module entrypoint (`main` in `package.json`)
   *
   * Set to an empty string to not include `main` in your package.json
   *
   * @default "lib/index.js"
   */
  readonly entrypoint?: string;


  /**
   * Binary programs vended with your module.
   *
   * You can use this option to add/customize how binaries are represented in
   * your `package.json`, but unless `autoDetectBin` is `false`, every
   * executable file under `bin` will automatically be added to this section.
   */
  readonly bin?: Record<string, string>;

  /**
   * Automatically add all executables under the `bin` directory to your
   * `package.json` file under the `bin` section.
   *
   * @default true
   */
  readonly autoDetectBin?: boolean;

  /**
   * npm scripts to include. If a script has the same name as a standard script,
   * the standard script will be overwritten.
   *
   * @default {}
   */
  readonly scripts?: { [name: string]: string };

  /**
   * Determines how tasks are executed when invoked as npm scripts (yarn/npm run xyz).
   * @default NpmTaskExecution.PROJEN
   */
  readonly npmTaskExecution?: NpmTaskExecution;

  /**
   * The shell command to use in order to run the projen CLI.
   *
   * Can be used to customize in special environments.
   *
   * @default "npx projen"
   */
  readonly projenCommand?: string;

  /**
   * The Node Package Manager used to execute scripts
   *
   * @default NodePackageManager.YARN
   */
  readonly packageManager?: NodePackageManager;

  /**
   * The repository is the location where the actual code for your package lives.
   * See https://classic.yarnpkg.com/en/docs/package-json/#toc-repository
   */
  readonly repository?: string;

  /**
   * If the package.json for your package is not in the root directory (for example if it is part of a monorepo),
   * you can specify the directory in which it lives.
   */
  readonly repositoryDirectory?: string;

  /**
   * Author's name
   */
  readonly authorName?: string;

  /**
   * Author's e-mail
   */
  readonly authorEmail?: string;

  /**
   * Author's URL / Website
   */
  readonly authorUrl?: string;

  /**
   * Author's Organization
   */
  readonly authorOrganization?: boolean;

  /**
   * Package's Homepage / Website
   */
  readonly homepage?: string;

  /**
   * Package's Stability
   */
  readonly stability?: string;

  /**
   * Minimum Node.js version to require via package.json `engines` (inclusive).
   *
   * @default - no "engines" specified
   */
  readonly minNodeVersion?: string;

  /**
   * Minimum node.js version to require via `engines` (inclusive).
   *
   * @default - no max
   */
  readonly maxNodeVersion?: string;

  /**
   * License's SPDX identifier.
   * See https://github.com/projen/projen/tree/master/license-text for a list of supported licenses.
   * @default "Apache-2.0"
   */
  readonly license?: string;

  /**
   * Indicates if a license should be added.
   *
   * @default true
   */
  readonly licensed?: boolean;

  /**
   * Tags can be used to provide an alias instead of version numbers.
   *
   * For example, a project might choose to have multiple streams of development
   * and use a different tag for each stream, e.g., stable, beta, dev, canary.
   *
   * By default, the `latest` tag is used by npm to identify the current version
   * of a package, and `npm install <pkg>` (without any `@<version>` or `@<tag>`
   * specifier) installs the latest tag. Typically, projects only use the
   * `latest` tag for stable release versions, and use other tags for unstable
   * versions such as prereleases.
   *
   * The `next` tag is used by some projects to identify the upcoming version.
   *
   * @default "latest"
   */
  readonly npmDistTag?: string;

  /**
   * The base URL of the npm package registry.
   *
   * Must be a URL (e.g. start with "https://" or "http://")
   *
   * @default "https://registry.npmjs.org"
   */
  readonly npmRegistryUrl?: string;

  /**
   * The host name of the npm registry to publish to. Cannot be set together with `npmRegistryUrl`.
   *
   * @deprecated use `npmRegistryUrl` instead
   */
  readonly npmRegistry?: string;

  /**
   * Access level of the npm package.
   *
   * @default - for scoped packages (e.g. `foo@bar`), the default is
   * `NpmAccess.RESTRICTED`, for non-scoped packages, the default is
   * `NpmAccess.PUBLIC`.
   */
  readonly npmAccess?: NpmAccess;
}

/**
 * Represents the npm `package.json` file.
 */
export class NodePackage extends Component {

  /**
   * The name of the npm package.
   */
  public readonly packageName: string;

  /**
   * The module's entrypoint (e.g. `lib/index.js`).
   */
  public readonly entrypoint: string;

  /**
   * Determines how tasks are executed when invoked as npm scripts (yarn/npm/pnpm run xyz).
   */
  public readonly npmTaskExecution: NpmTaskExecution;

  /**
   * The command to use in order to run the projen CLI.
   */
  public readonly projenCommand: string;

  /**
   * Allow project to take library dependencies.
   */
  public readonly allowLibraryDependencies: boolean;

  /**
   * The package manager to use.
   */
  public readonly packageManager: NodePackageManager;

  /**
   * @deprecated use `addField(x, y)`
   */
  public readonly manifest: any;

  /**
   * Minimum node.js version required by this package.
   * @default - no minimum
   */
  public readonly minNodeVersion?: string;

  /**
   * Maximum node version required by this pacakge.
   * @default - no maximum.
   */
  public readonly maxNodeVersion?: string;

  /**
   * The SPDX license of this module. `undefined` if this package is not licensed.
   */
  public readonly license?: string;

  /**
   * npm distribution tag
   */
  public readonly npmDistTag: string;

  /**
   * npm registry (e.g. `https://registry.npmjs.org`). Use `npmRegistryHost` to get just the host name.
   */
  public readonly npmRegistryUrl: string;

  /**
   * The npm registry host (e.g. `registry.npmjs.org`).
   */
  public readonly npmRegistry: string;

  /**
   * npm package access level.
   */
  public readonly npmAccess: NpmAccess;

  private readonly keywords: Set<string> = new Set();
  private readonly bin: Record<string, string> = {};
  private readonly engines: Record<string, string> = {};
  private readonly peerDependencyOptions: PeerDependencyOptions;
  private readonly file: JsonFile;
  private _renderedDeps?: NpmDependencies;

  constructor(project: Project, options: NodePackageOptions = {}) {
    super(project);

    this.packageName = options.packageName ?? project.name;
    this.npmTaskExecution = options.npmTaskExecution ?? NpmTaskExecution.PROJEN;
    this.projenCommand = options.projenCommand ?? 'npx projen';
    this.peerDependencyOptions = options.peerDependencyOptions ?? {};
    this.allowLibraryDependencies = options.allowLibraryDependencies ?? true;
    this.packageManager = options.packageManager ?? NodePackageManager.YARN;
    this.entrypoint = options.entrypoint ?? 'lib/index.js';

    const { npmDistTag, npmAccess, npmRegistry, npmRegistryUrl } = this.parseNpmOptions(options);
    this.npmDistTag = npmDistTag;
    this.npmAccess = npmAccess;
    this.npmRegistry = npmRegistry;
    this.npmRegistryUrl = npmRegistryUrl;

    // reads the current "package.json" file (if exists) so that we can fall
    // back to existing values in certain cases
    // TODO: move dependency management from "preSynth" to here
    const current = this.readPackageJson() ?? {};

    this.processDeps(options);

    // empty objects are here to preserve order for backwards compatibility
    this.manifest = {
      name: this.packageName,
      description: options.description,
      repository: !options.repository ? undefined : {
        type: 'git',
        url: options.repository,
        directory: options.repositoryDirectory,
      },
      bin: () => this.renderBin(),
      scripts: () => this.renderScripts(),
      author: this.renderAuthor(options),
      devDependencies: {},
      peerDependencies: {},
      dependencies: {},
      bundledDependencies: [],
      keywords: () => this.renderKeywords(),
      engines: () => this.renderEngines(),
      main: this.entrypoint !== '' ? this.entrypoint : undefined,
      license: () => this.license ?? UNLICENSED,
      homepage: options.homepage,
      publishConfig: () => this.renderPublishConfig(),
      version: current.version ?? '0.0.0',
    };

    // override any scripts from options (if specified)
    for (const [cmdname, shell] of Object.entries(options.scripts ?? {})) {
      project.addTask(cmdname, { exec: shell });
    }

<<<<<<< HEAD
    new JsonFile(this.project, 'package.json', {
=======
    this.file = new JsonFile(this.project, 'package.json', {
>>>>>>> 9c5a3a35
      obj: this.manifest,
      readonly: false, // we want "yarn add" to work and we have anti-tamper
    });

    this.addKeywords(...options.keywords ?? []);
    this.addBin(options.bin ?? {});

    // automatically add all executable files under "bin"
    if (options.autoDetectBin ?? true) {
      this.autoDiscoverBinaries();
    }

    // node version
    this.minNodeVersion = options.minNodeVersion;
    this.maxNodeVersion = options.maxNodeVersion;
    this.addNodeEngine();

    // license
    if (options.licensed ?? true) {
      this.license = options.license ?? 'Apache-2.0';
    }
  }

  /**
   * Defines normal dependencies.
   *
   * @param deps Names modules to install. By default, the the dependency will
   * be installed in the next `npx projen` run and the version will be recorded
   * in your `package.json` file. You can upgrade manually or using `yarn
   * add/upgrade`. If you wish to specify a version range use this syntax:
   * `module@^7`.
   */
  public addDeps(...deps: string[]) {
    for (const dep of deps) {
      this.project.deps.addDependency(dep, DependencyType.RUNTIME);
    }
  }

  /**
   * Defines development/test dependencies.
   *
   * @param deps Names modules to install. By default, the the dependency will
   * be installed in the next `npx projen` run and the version will be recorded
   * in your `package.json` file. You can upgrade manually or using `yarn
   * add/upgrade`. If you wish to specify a version range use this syntax:
   * `module@^7`.
   */
  public addDevDeps(...deps: string[]) {
    for (const dep of deps) {
      this.project.deps.addDependency(dep, DependencyType.BUILD);

    }
  }

  /**
   * Defines peer dependencies.
   *
   * When adding peer dependencies, a devDependency will also be added on the
   * pinned version of the declared peer. This will ensure that you are testing
   * your code against the minimum version required from your consumers.
   *
   * @param deps Names modules to install. By default, the the dependency will
   * be installed in the next `npx projen` run and the version will be recorded
   * in your `package.json` file. You can upgrade manually or using `yarn
   * add/upgrade`. If you wish to specify a version range use this syntax:
   * `module@^7`.
   */
  public addPeerDeps(...deps: string[]) {
    if (Object.keys(deps).length && !this.allowLibraryDependencies) {
      throw new Error(`cannot add peer dependencies to an APP project: ${Object.keys(deps).join(',')}`);
    }

    for (const dep of deps) {
      this.project.deps.addDependency(dep, DependencyType.PEER);
    }
  }

  /**
   * Defines bundled dependencies.
   *
   * Bundled dependencies will be added as normal dependencies as well as to the
   * `bundledDependencies` section of your `package.json`.
   *
   * @param deps Names modules to install. By default, the the dependency will
   * be installed in the next `npx projen` run and the version will be recorded
   * in your `package.json` file. You can upgrade manually or using `yarn
   * add/upgrade`. If you wish to specify a version range use this syntax:
   * `module@^7`.
   */
  public addBundledDeps(...deps: string[]) {
    if (deps.length && !this.allowLibraryDependencies) {
      throw new Error(`cannot add bundled dependencies to an APP project: ${deps.join(',')}`);
    }

    for (const dep of deps) {
      this.project.deps.addDependency(dep, DependencyType.BUNDLED);
    }
  }

  /**
   * Adds an `engines` requirement to your package.
   * @param engine The engine (e.g. `node`)
   * @param version The semantic version requirement (e.g. `^10`)
   */
  public addEngine(engine: string, version: string) {
    this.engines[engine] = version;
  }

  /**
   * Adds keywords to package.json (deduplicated)
   * @param keywords The keywords to add
   */
  public addKeywords(...keywords: string[]) {
    for (const k of keywords) {
      this.keywords.add(k);
    }
  }

  public addBin(bins: Record<string, string>) {
    for (const [k, v] of Object.entries(bins)) {
      this.bin[k] = v;
    }
  }

  /**
   * Override the contents of an npm package.json script.
   *
   * @param name The script name
   * @param command The command to execute
   */
  public setScript(name: string, command: string) {
    this.file.addOverride(`scripts.${name}`, command);
  }

  /**
   * Removes the npm script (always successful).
   * @param name The name of the script.
   */
  public removeScript(name: string) {
    this.file.addDeletionOverride(`scripts.${name}`);
  }


  /**
   * Indicates if a script by the given name is defined.
   * @param name The name of the script
   * @deprecated Use `project.tasks.tryFind(name)`
   */
  public hasScript(name: string) {
    return this.project.tasks.tryFind(name) !== undefined;
  }

  /**
   * Directly set fields in `package.json`.
   * @escape
   * @param name field name
   * @param value field value
   */
  public addField(name: string, value: any) {
    this.manifest[name] = value;
  }

  /**
   * Sets the package version.
   * @param version Package version.
   */
  public addVersion(version: string) {
    this.manifest.version = version;
  }

  /**
   * Returns the command to execute in order to install all dependencies (always frozen).
   */
  public get installCommand() {
    return this.renderInstallCommand(true);
  }

  // ---------------------------------------------------------------------------------------

  public preSynthesize() {
    super.preSynthesize();
    this._renderedDeps = this.renderDependencies();
  }

  public postSynthesize() {
    super.postSynthesize();

    const outdir = this.project.outdir;

    // now we run `yarn install`, but before we do that, remove the
    // `node_modules/projen` symlink so that yarn won't hate us.
    const projenModule = resolve('node_modules', 'projen');
    try {
      if (lstatSync(projenModule).isSymbolicLink()) {
        unlinkSync(projenModule);
      }
    } catch (e) { }

    exec(this.renderInstallCommand(isTruthy(process.env.CI)), { cwd: outdir });

    this.resolveDepsAndWritePackageJson(outdir);
  }

  // -------------------------------------------------------------------------------------------

  private parseNpmOptions(options: NodePackageOptions) {
    let npmRegistryUrl = options.npmRegistryUrl;
    if (options.npmRegistry) {
      if (npmRegistryUrl) {
        throw new Error('cannot use the deprecated "npmRegistry" together with "npmRegistryUrl". please use "npmRegistryUrl" instead.');
      }

      npmRegistryUrl = `https://${options.npmRegistry}`;
    }

    const npmr = urlparse(npmRegistryUrl ?? DEFAULT_NPM_REGISTRY_URL);
    if (!npmr || !npmr.hostname || !npmr.href) {
      throw new Error(`unable to determine npm registry host from url ${npmRegistryUrl}. Is this really a URL?`);
    }

    const npmAccess = options.npmAccess ?? defaultNpmAccess(this.packageName);
    if (!isScoped(this.packageName) && npmAccess === NpmAccess.RESTRICTED) {
      throw new Error(`"npmAccess" cannot be RESTRICTED for non-scoped npm package "${this.packageName}"`);
    }

    return {
      npmDistTag: options.npmDistTag ?? DEFAULT_NPM_TAG,
      npmAccess,
      npmRegistry: npmr.hostname,
      npmRegistryUrl: npmr.href,
    };
  }

  private addNodeEngine() {
    if (!this.minNodeVersion && !this.maxNodeVersion) {
      return;
    }

    let nodeVersion = '';
    if (this.minNodeVersion) {
      nodeVersion += `>= ${this.minNodeVersion}`;
    }
    if (this.maxNodeVersion) {
      nodeVersion += ` <= ${this.maxNodeVersion}`;
    }
    this.addEngine('node', nodeVersion);
  }

  private renderInstallCommand(frozen: boolean) {
    switch (this.packageManager) {
      case NodePackageManager.YARN:
        return [
          'yarn install',
          '--check-files', // ensure all modules exist (especially projen which was just removed).
          ...frozen ? ['--frozen-lockfile'] : [],
        ].join(' ');

      case NodePackageManager.NPM:
        return frozen
          ? 'npm ci'
          : 'npm install';

      case NodePackageManager.PNPM:
        return [
          'pnpm i',
          ...frozen ? ['--frozen-lockfile'] : [],
        ].join(' ');

      default:
        throw new Error(`unexpected package manager ${this.packageManager}`);
    }
  }

  private processDeps(options: NodePackageOptions) {
    this.addDeps(...options.deps ?? []);
    this.addDevDeps(...options.devDeps ?? []);
    this.addPeerDeps(...options.peerDeps ?? []);
    this.addBundledDeps(...options.bundledDeps ?? []);
  }

  private renderDependencies(): NpmDependencies {
    const devDependencies: Record<string, string> = {};
    const peerDependencies: Record<string, string> = {};
    const dependencies: Record<string, string> = {};
    const bundledDependencies = new Array<string>();

    // synthetic dependencies: add a pinned build dependency to ensure we are
    // testing against the minimum requirement of the peer.
    const pinned = this.peerDependencyOptions.pinnedDevDependency ?? true;
    if (pinned) {
      for (const dep of this.project.deps.all.filter(d => d.type === DependencyType.PEER)) {
        let req = dep.name;
        if (dep.version) {
          const ver = semver.minVersion(dep.version)?.version;
          if (!ver) {
            throw new Error(`unable to determine minimum semver for peer dependency ${dep.name}@${dep.version}`);
          }

          req += '@' + ver;
        }
        this.addDevDeps(req);
      }
    }

    for (const dep of this.project.deps.all) {
      const version = dep.version ?? '*';

      switch (dep.type) {
        case DependencyType.BUNDLED:
          bundledDependencies.push(dep.name);

          if (this.project.deps.all.find(d => d.name === dep.name && d.type === DependencyType.PEER)) {
            throw new Error(`unable to bundle "${dep.name}". it cannot appear as a peer dependency`);
          }

          // also add as a runtime dependency
          dependencies[dep.name] = version;
          break;

        case DependencyType.PEER:
          peerDependencies[dep.name] = version;
          break;

        case DependencyType.RUNTIME:
          dependencies[dep.name] = version;
          break;

        case DependencyType.TEST:
        case DependencyType.DEVENV:
        case DependencyType.BUILD:
          devDependencies[dep.name] = version;
          break;
      }
    }

    // update the manifest we are about to save into `package.json`
    this.manifest.devDependencies = devDependencies;
    this.manifest.peerDependencies = peerDependencies;
    this.manifest.dependencies = dependencies;
    this.manifest.bundledDependencies = bundledDependencies;

    // nothing further to do if package.json file does not exist
    const pkg = this.readPackageJson();
    if (!pkg) {
      return { devDependencies, peerDependencies, dependencies };
    }

    const readDeps = (user: Record<string, string>, current: Record<string, string> = {}) => {
      for (const [name, userVersion] of Object.entries(user)) {
        const currentVersion = current[name];

        // respect user version if it's not '*' or if current version is undefined
        if (userVersion !== '*' || !currentVersion || currentVersion === '*') {
          continue;
        }

        // memoize current version in memory so it is preserved when saving
        user[name] = currentVersion;
      }

      // report removals
      for (const name of Object.keys(current ?? {})) {
        if (!user[name]) {
          this.project.logger.verbose(`${name}: removed`);
        }
      }
    };

    readDeps(devDependencies, pkg.devDependencies);
    readDeps(dependencies, pkg.dependencies);
    readDeps(peerDependencies, pkg.peerDependencies);

    return { devDependencies, dependencies, peerDependencies };
  }

  private resolveDepsAndWritePackageJson(outdir: string) {
    const root = join(outdir, 'package.json');
    const pkg = readJsonSync(root);

    const resolveDeps = (current: { [name: string]: string }, user: Record<string, string>) => {
      const result: Record<string, string> = {};
      current = current ?? {};
      user = user ?? {};

      for (const [name, currentDefinition] of Object.entries(user)) {
        // find actual version from node_modules
        let desiredVersion = currentDefinition;

        if (currentDefinition === '*') {
          try {
            const modulePath = require.resolve(`${name}/package.json`, { paths: [outdir] });
            const module = readJsonSync(modulePath);
            desiredVersion = `^${module.version}`;
          } catch (e) { }

          if (!desiredVersion) {
            this.project.logger.warn(`unable to resolve version for ${name} from installed modules`);
            continue;
          }
        }

        if (currentDefinition !== desiredVersion) {
          this.project.logger.verbose(`${name}: ${currentDefinition} => ${desiredVersion}`);
        }

        result[name] = desiredVersion;
      }

      // print removed packages
      for (const name of Object.keys(current)) {
        if (!result[name]) {
          this.project.logger.verbose(`${name} removed`);
        }
      }

      return sorted(result);
    };

    const rendered = this._renderedDeps;
    if (!rendered) {
      throw new Error('assertion failed');
    }
    pkg.dependencies = resolveDeps(pkg.dependencies, rendered.dependencies);
    pkg.devDependencies = resolveDeps(pkg.devDependencies, rendered.devDependencies);
    pkg.peerDependencies = resolveDeps(pkg.peerDependencies, rendered.peerDependencies);

    writeFile(root, JSON.stringify(pkg, undefined, 2));
  }

  private renderPublishConfig() {
    // omit values if they are the same as the npm defaults
    return resolveJson({
      registry: this.npmRegistryUrl !== DEFAULT_NPM_REGISTRY_URL ? this.npmRegistryUrl : undefined,
      tag: this.npmDistTag !== DEFAULT_NPM_TAG ? this.npmDistTag : undefined,
      access: this.npmAccess !== defaultNpmAccess(this.packageName) ? this.npmAccess : undefined,
    }, { omitEmpty: true });
  }

  private renderKeywords() {
    const kwds = Array.from(this.keywords);
    return sorted(kwds.sort());
  }

  private renderEngines() {
    return sorted(this.engines);
  }

  private autoDiscoverBinaries() {
    const binrel = 'bin';
    const bindir = join(this.project.outdir, binrel);
    if (existsSync(bindir)) {
      for (const file of readdirSync(bindir)) {
        try {
          accessSync(join(bindir, file), constants.X_OK);
          this.bin[file] = join(binrel, file).replace(/\\/g, '/');
        } catch (e) {
          // not executable, skip
        }
      }
    }
  }

  private renderAuthor(options: NodePackageOptions) {
    let author;
    if (options.authorName) {
      author = {
        name: options.authorName,
        email: options.authorEmail,
        url: options.authorUrl,
        organization: options.authorOrganization ?? false,
      };
    } else {
      if (options.authorEmail || options.authorUrl || options.authorOrganization !== undefined) {
        throw new Error('"authorName" is required if specifying "authorEmail" or "authorUrl"');
      }
    }
    return author;
  }

  private renderBin() {
    return sorted(this.bin);
  }

  private renderScripts() {
    const result: any = {};
    for (const task of this.project.tasks.all) {
      result[task.name] = this.npmScriptForTask(task);
    }

    return result;
  }


  private npmScriptForTask(task: Task) {
    switch (this.npmTaskExecution) {
      case NpmTaskExecution.PROJEN: return `${this.projenCommand} ${task.name}`;
      case NpmTaskExecution.SHELL: return task.toShellCommand();
      default:
        throw new Error(`invalid npmTaskExecution mode: ${this.npmTaskExecution}`);
    }
  }

  private readPackageJson() {
    const file = join(this.project.outdir, 'package.json');
    if (!existsSync(file)) {
      return undefined;
    }

    return readJsonSync(file);
  }
}

export enum NpmTaskExecution {
  /**
   * `package.json` scripts invoke to the projen CLI.
   *
   * @example
   *
   * scripts: {
   *   "compile": "projen compile"
   * }
   */
  PROJEN = 'projen',

  /**
   * Task is implemented directly as a shell script within `package.json`.
   *
   * @example
   *
   * scripts: {
   *   "compile": "tsc"
   * }
   */
  SHELL = 'shell'
}

export interface PeerDependencyOptions {
  /**
   * Automatically add a pinned dev dependency.
   * @default true
   */
  readonly pinnedDevDependency?: boolean;
}

/**
 * The node package manager to use.
 */
export enum NodePackageManager {
  /**
   * Use `yarn` as the package manager.
   */
  YARN = 'yarn',

  /**
   * Use `npm` as the package manager.
   */
  NPM = 'npm',

  /**
   * Use `pnpm` as the package manager.
   */
  PNPM = 'pnpm'
}

/**
 * Npm package access level
 */
export enum NpmAccess {
  /**
   * Package is public.
   */
  PUBLIC = 'public',

  /**
   * Package can only be accessed with credentials.
   */
  RESTRICTED = 'restricted'
}

interface NpmDependencies {
  readonly dependencies: Record<string, string>;
  readonly devDependencies: Record<string, string>;
  readonly peerDependencies: Record<string, string>;
}

/**
 * Determines if an npm package is "scoped" (i.e. it starts with "xxx@").
 */
function isScoped(packageName: string) {
  return packageName.includes('@');
}

function defaultNpmAccess(packageName: string) {
  return isScoped(packageName) ? NpmAccess.RESTRICTED : NpmAccess.PUBLIC;
}<|MERGE_RESOLUTION|>--- conflicted
+++ resolved
@@ -420,11 +420,7 @@
       project.addTask(cmdname, { exec: shell });
     }
 
-<<<<<<< HEAD
-    new JsonFile(this.project, 'package.json', {
-=======
     this.file = new JsonFile(this.project, 'package.json', {
->>>>>>> 9c5a3a35
       obj: this.manifest,
       readonly: false, // we want "yarn add" to work and we have anti-tamper
     });
