import { existsSync } from 'fs';
import * as path from 'path';
import * as chalk from 'chalk';
import { cleanup } from './cleanup';
import { printStartMenu } from './cli/cmds/start-app';
import { PROJEN_RC } from './common';
import { Component } from './component';
<<<<<<< HEAD
import { GitHub } from './github';
=======
import { FileBase } from './file';
>>>>>>> 53244aef
import { IgnoreFile } from './ignore-file';
import * as logging from './logging';
import { SampleReadme } from './readme';
import { Start } from './start';
import { VsCode } from './vscode';

export interface ProjectOptions {
  /**
   * The parent project, if this project is part of a bigger project.
   */
  readonly parent?: Project;

  /**
   * The root directory of the project.
   *
   * Relative to this directory, all files are synthesized.
   *
   * If this project has a parent, this directory is relative to the parent
   * directory and it cannot be the same as the parent or any of it's other
   * sub-projects.
   *
   * @default "."
   */
  readonly outdir?: string;
}

/**
 * Base project
 */
export class Project {
  /**
   * .gitignore
   */
  public readonly gitignore: IgnoreFile;

  /**
   * A parent project. If undefined, this is the root project.
   */
  public readonly parent?: Project;

  /**
   * Absolute output directory of this project.
   */
  public readonly outdir: string;

  /**
   * The root project.
   **/
  public readonly root: Project;

  private readonly components = new Array<Component>();
  private readonly subprojects = new Array<Project>();
  private readonly tips = new Array<string>();

<<<<<<< HEAD
  /**
   * Access all github components.
   */
  public readonly github?: GitHub;

  /**
   * Access all VSCode components.
   */
  public readonly vscode?: VsCode;

  constructor() {
    this.gitignore = new IgnoreFile(this, '.gitignore');
    this.github = new GitHub(this);
    this.vscode = new VsCode(this);
=======
  constructor(options: ProjectOptions = { }) {
    this.parent = options.parent;

    if (this.parent && options.outdir && path.isAbsolute(options.outdir)) {
      throw new Error('"outdir" must be a relative path');
    }

    let outdir;
    if (options.parent) {
      if (!options.outdir) {
        throw new Error('"outdir" must be specified for subprojects');
      }

      outdir = path.join(options.parent.outdir, options.outdir);
    } else {
      outdir = options.outdir ?? '.';
    }

    if (outdir === '.') {
      if (!existsSync(path.join(outdir, PROJEN_RC))) {
        throw new Error('cannot use outdir="." because projenrc.js does not exist in the current directory');
      }
    }

    this.outdir = path.resolve(outdir);

    this.root = this.parent ? this.parent.root : this;

    // must happen after this.outdir, this.parent and this.root are initialized
    this.parent?._addSubProject(this);

    // ------------------------------------------------------------------------

    this.gitignore = new IgnoreFile(this, '.gitignore');
>>>>>>> 53244aef
    new SampleReadme(this, '# my project');
  }

  /**
   * All files in this project.
   */
  public get files(): FileBase[] {
    const isFile = (c: Component): c is FileBase => c instanceof FileBase;
    return this.components.filter(isFile).sort((f1, f2) => f1.path.localeCompare(f2.path));
  }

  /**
   * Finds a file at the specified relateive path within this project and all
   * its subprojects.
   *
   * @param path The file path. If this path is relative, it will be resolved
   * from the root of _this_ project.
   * @returns a `FileBase` or undefined if there is no file in that path
   */
  public findFile(filePath: string): FileBase | undefined {
    const absolute = path.isAbsolute(filePath) ? filePath : path.resolve(this.outdir, filePath);
    for (const file of this.files) {
      if (absolute === file.absolutePath) {
        return file;
      }
    }

    for (const child of this.subprojects) {
      const file = child.findFile(absolute);
      if (file) {
        return file;
      }
    }

    return undefined;
  }

  /**
   * Prints a "tip" message during synthesis.
   * @param message The message
   */
  public addTip(message: string) {
    this.tips.push(message);
  }

  /**
   * Synthesize all project files into `outdir`.
   *
   * 1. Call "this.preSynthesize()"
   * 2. Delete all generated files
   * 3. Synthesize all sub-projects
   * 4. Synthezize all components of this project
   * 5. Call "postSynthesize()" for all components of this project
   * 6. Call "this.postSynthesize()"
   */
  public synth(): void {
    const outdir = this.outdir;
    this.preSynthesize();

    // delete all generated files before we start synthesizing new ones
    cleanup(outdir);

    for (const subproject of this.subprojects) {
      subproject.synth();
    }

    for (const comp of this.components) {
      comp.synthesize();
    }

    for (const comp of this.components) {
      comp.postSynthesize();
    }

    // project-level hook
    this.postSynthesize();


    logging.info('Synthesis complete');

    const start = this.components.find(c => c instanceof Start);
    if (start) {
      console.error();
      console.error('-'.repeat(100));
      printStartMenu(outdir);
    }

    if (this.tips.length) {
      console.error(chalk.cyanBright.underline('Tips:'));
      for (const tip of this.tips) {
        console.error(`💡 ${tip}`);
      }
    }
  }

  /**
   * Called before all components are synthesized.
   */
  public preSynthesize() {}

  /**
   * Called after all components are synthesized. Order is *not* guaranteed.
   */
  public postSynthesize() {}

  /**
   * Adds a component to the project.
   * @internal
   */
  public _addComponent(component: Component) {
    this.components.push(component);
  }

  /**
   * Adds a sub-project to this project.
   *
   * This is automatically called when a new project is created with `parent`
   * pointing to this project, so there is no real need to call this manually.
   *
   * @param sub-project The child project to add.
   * @internal
   */
  _addSubProject(subproject: Project) {
    if (subproject.parent !== this) {
      throw new Error('"parent" of child project must be this project');
    }

    // check that `outdir` is exclusive
    for (const p of this.subprojects) {
      if (path.resolve(p.outdir) === path.resolve(subproject.outdir)) {
        throw new Error(`there is already a sub-project with "outdir": ${subproject.outdir}`);
      }
    }

    this.subprojects.push(subproject);
  }
}<|MERGE_RESOLUTION|>--- conflicted
+++ resolved
@@ -5,11 +5,8 @@
 import { printStartMenu } from './cli/cmds/start-app';
 import { PROJEN_RC } from './common';
 import { Component } from './component';
-<<<<<<< HEAD
+import { FileBase } from './file';
 import { GitHub } from './github';
-=======
-import { FileBase } from './file';
->>>>>>> 53244aef
 import { IgnoreFile } from './ignore-file';
 import * as logging from './logging';
 import { SampleReadme } from './readme';
@@ -64,7 +61,6 @@
   private readonly subprojects = new Array<Project>();
   private readonly tips = new Array<string>();
 
-<<<<<<< HEAD
   /**
    * Access all github components.
    */
@@ -75,11 +71,6 @@
    */
   public readonly vscode?: VsCode;
 
-  constructor() {
-    this.gitignore = new IgnoreFile(this, '.gitignore');
-    this.github = new GitHub(this);
-    this.vscode = new VsCode(this);
-=======
   constructor(options: ProjectOptions = { }) {
     this.parent = options.parent;
 
@@ -114,7 +105,8 @@
     // ------------------------------------------------------------------------
 
     this.gitignore = new IgnoreFile(this, '.gitignore');
->>>>>>> 53244aef
+    this.github = new GitHub(this);
+    this.vscode = new VsCode(this);
     new SampleReadme(this, '# my project');
   }
 
@@ -130,7 +122,7 @@
    * Finds a file at the specified relateive path within this project and all
    * its subprojects.
    *
-   * @param path The file path. If this path is relative, it will be resolved
+   * @param filePath The file path. If this path is relative, it will be resolved
    * from the root of _this_ project.
    * @returns a `FileBase` or undefined if there is no file in that path
    */
