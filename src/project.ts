import { existsSync } from 'fs';
import * as path from 'path';
import { cleanup } from './cleanup';
import { Clobber } from './clobber';
import { PROJEN_RC } from './common';
import { Component } from './component';
import { Dependencies } from './deps';
import { FileBase } from './file';
import { GitHub } from './github';
import { Gitpod } from './gitpod';
import { IgnoreFile } from './ignore-file';
import { JsonFile } from './json';
import * as logging from './logging';
import { SampleReadme, SampleReadmeProps } from './readme';
import { TaskOptions } from './tasks';
import { Tasks } from './tasks/tasks';
import { isTruthy } from './util';
import { VsCode } from './vscode';

export interface ProjectOptions {
  /**
   * This is the name of your project.
   *
   * @default $BASEDIR
   */
  readonly name: string;

  /**
   * The parent project, if this project is part of a bigger project.
   */
  readonly parent?: Project;

  /**
   * The root directory of the project.
   *
   * Relative to this directory, all files are synthesized.
   *
   * If this project has a parent, this directory is relative to the parent
   * directory and it cannot be the same as the parent or any of it's other
   * sub-projects.
   *
   * @default "."
   */
  readonly outdir?: string;

  /**
   * Adds a gitpod configuration
   *
   * @default false
   */
  readonly gitpod?: boolean;

  /**
   * Add a `clobber` task which resets the repo to origin.
   * @default true
   */
  readonly clobber?: boolean;

<<<<<<< HEAD
  /**
   * The README setup.
=======
  /*
   * The name of the README.md file
>>>>>>> d18e1bda
   *
   * @default - { filename: 'README.md', contents: '# replace this' }
   * @example "{ filename: 'readme.md', contents: '# title' }"
   */
<<<<<<< HEAD
  readonly readme?: SampleReadmeProps;
=======
  readonly readme?: string;

  /**
   * Which type of project this is (library/app).
   * @default ProjectType.UNKNOWN
   */
  readonly projectType?: ProjectType;
>>>>>>> d18e1bda
}

/**
 * Base project
 */
export class Project {
  /**
   * Project name.
   */
  public readonly name: string;

  /**
   * .gitignore
   */
  public readonly gitignore: IgnoreFile;

  /**
   * A parent project. If undefined, this is the root project.
   */
  public readonly parent?: Project;

  /**
   * Absolute output directory of this project.
   */
  public readonly outdir: string;

  /**
   * The root project.
   **/
  public readonly root: Project;

  /**
   * Access all github components.
   *
   * This will be `undefined` for subprojects.
   */
  public readonly github: GitHub | undefined;

  /**
   * Access all VSCode components.
   *
   * This will be `undefined` for subprojects.
   */
  public readonly vscode: VsCode | undefined;

  public readonly tasks: Tasks;

  /**
   * Access for Gitpod
   *
   * This will be `undefined` if gitpod boolean is false
   */
  public readonly gitpod: Gitpod | undefined;

  /**
   * Which project type this is.
   */
  public readonly projectType: ProjectType;

  /**
   * Project dependencies.
   */
  public readonly deps: Dependencies;

  private readonly _components = new Array<Component>();
  private readonly subprojects = new Array<Project>();
  private readonly tips = new Array<string>();
  private readonly excludeFromCleanup: string[];

  constructor(options: ProjectOptions) {
    this.name = options.name;
    this.parent = options.parent;
    this.excludeFromCleanup = [];
    this.projectType = options.projectType ?? ProjectType.UNKNOWN;

    if (this.parent && options.outdir && path.isAbsolute(options.outdir)) {
      throw new Error('"outdir" must be a relative path');
    }

    let outdir;
    if (options.parent) {
      if (!options.outdir) {
        throw new Error('"outdir" must be specified for subprojects');
      }

      outdir = path.join(options.parent.outdir, options.outdir);
    } else {
      outdir = options.outdir ?? '.';
    }

    if (outdir === '.') {
      if (!existsSync(path.join(outdir, PROJEN_RC))) {
        throw new Error('cannot use outdir="." because projenrc.js does not exist in the current directory');
      }
    }

    this.outdir = path.resolve(outdir);

    this.root = this.parent ? this.parent.root : this;

    // must happen after this.outdir, this.parent and this.root are initialized
    this.parent?._addSubProject(this);

    // ------------------------------------------------------------------------

    this.gitignore = new IgnoreFile(this, '.gitignore');
    this.gitignore.exclude('node_modules/'); // created by running `npx projen`

    // oh no: tasks depends on gitignore so it has to be initialized after
    // smells like dep injectionn but god forbid.
    this.tasks = new Tasks(this);
    this.deps = new Dependencies(this);

    // we only allow these global services to be used in root projects
    this.github = !this.parent ? new GitHub(this) : undefined;
    this.vscode = !this.parent ? new VsCode(this) : undefined;

    this.gitpod = options.gitpod ? new Gitpod(this) : undefined;

    if (options.clobber ?? true) {
      new Clobber(this);
    }

    new SampleReadme(this, options.readme);
  }

  /**
   * Returns all the components within this project.
   */
  public get components() {
    return [...this._components];
  }

  /**
   * All files in this project.
   */
  public get files(): FileBase[] {
    const isFile = (c: Component): c is FileBase => c instanceof FileBase;
    return this._components.filter(isFile).sort((f1, f2) => f1.path.localeCompare(f2.path));
  }

  /**
   * Adds a new task to this project. This will fail if the project already has
   * a task with this name.
   *
   * @param name The task name to add
   * @param props Task properties
   */
  public addTask(name: string, props: TaskOptions = { }) {
    return this.tasks.addTask(name, props);
  }

  /**
   * Finds a file at the specified relative path within this project and all
   * its subprojects.
   *
   * @param filePath The file path. If this path is relative, it will be resolved
   * from the root of _this_ project.
   * @returns a `FileBase` or undefined if there is no file in that path
   */
  public tryFindFile(filePath: string): FileBase | undefined {
    const absolute = path.isAbsolute(filePath) ? filePath : path.resolve(this.outdir, filePath);
    for (const file of this.files) {
      if (absolute === file.absolutePath) {
        return file;
      }
    }

    for (const child of this.subprojects) {
      const file = child.tryFindFile(absolute);
      if (file) {
        return file;
      }
    }

    return undefined;
  }

  /**
   * Finds a json file by name.
   * @param filePath The file path.
   */
  public tryFindJsonFile(filePath: string): JsonFile | undefined {
    const file = this.tryFindFile(filePath);
    if (!file) {
      return undefined;
    }

    if (!(file instanceof JsonFile)) {
      throw new Error(`found file ${filePath} but it is not a JsonFile. got: ${file.constructor.name}`);
    }

    return file;
  }

  /**
   * Prints a "tip" message during synthesis.
   * @param message The message
   */
  public addTip(message: string) {
    this.tips.push(message);
  }

  /**
   * Exclude the matching files from pre-synth cleanup. Can be used when, for example, some
   * source files include the projen marker and we don't want them to be erased during synth.
   *
   * @param globs The glob patterns to match
   */
  public addExcludeFromCleanup(...globs: string[]) {
    this.excludeFromCleanup.push(...globs);
  }

  /**
   * Synthesize all project files into `outdir`.
   *
   * 1. Call "this.preSynthesize()"
   * 2. Delete all generated files
   * 3. Synthesize all sub-projects
   * 4. Synthesize all components of this project
   * 5. Call "postSynthesize()" for all components of this project
   * 6. Call "this.postSynthesize()"
   */
  public synth(): void {
    const outdir = this.outdir;
    this.preSynthesize();

    for (const comp of this._components) {
      comp.preSynthesize();
    }

    // delete all generated files before we start synthesizing new ones
    cleanup(outdir, this.excludeFromCleanup);

    for (const subproject of this.subprojects) {
      subproject.synth();
    }

    for (const comp of this._components) {
      comp.synthesize();
    }

    if (!isTruthy(process.env.PROJEN_DISABLE_POST)) {
      for (const comp of this._components) {
        comp.postSynthesize();
      }

      // project-level hook
      this.postSynthesize();
    }

    logging.info('Synthesis complete');
  }

  /**
   * Called before all components are synthesized.
   */
  public preSynthesize() {}

  /**
   * Called after all components are synthesized. Order is *not* guaranteed.
   */
  public postSynthesize() {}

  /**
   * Adds a component to the project.
   * @internal
   */
  public _addComponent(component: Component) {
    this._components.push(component);
  }

  /**
   * Adds a sub-project to this project.
   *
   * This is automatically called when a new project is created with `parent`
   * pointing to this project, so there is no real need to call this manually.
   *
   * @param sub-project The child project to add.
   * @internal
   */
  _addSubProject(subproject: Project) {
    if (subproject.parent !== this) {
      throw new Error('"parent" of child project must be this project');
    }

    // check that `outdir` is exclusive
    for (const p of this.subprojects) {
      if (path.resolve(p.outdir) === path.resolve(subproject.outdir)) {
        throw new Error(`there is already a sub-project with "outdir": ${subproject.outdir}`);
      }
    }

    this.subprojects.push(subproject);
  }
}


/**
 * Which type of project this is.
 */
export enum ProjectType {
  /**
   * This module may be a either a library or an app.
   */
  UNKNOWN = 'unknown',

  /**
   * This is a library, intended to be published to a package manager and
   * consumed by other projects.
   */
  LIB = 'lib',

  /**
   * This is an app (service, tool, website, etc). Its artifacts are intended to
   * be deployed or published for end-user consumption.
   */
  APP = 'app'
}<|MERGE_RESOLUTION|>--- conflicted
+++ resolved
@@ -56,28 +56,19 @@
    */
   readonly clobber?: boolean;
 
-<<<<<<< HEAD
   /**
    * The README setup.
-=======
-  /*
-   * The name of the README.md file
->>>>>>> d18e1bda
    *
    * @default - { filename: 'README.md', contents: '# replace this' }
    * @example "{ filename: 'readme.md', contents: '# title' }"
    */
-<<<<<<< HEAD
   readonly readme?: SampleReadmeProps;
-=======
-  readonly readme?: string;
 
   /**
    * Which type of project this is (library/app).
    * @default ProjectType.UNKNOWN
    */
   readonly projectType?: ProjectType;
->>>>>>> d18e1bda
 }
 
 /**
