--- conflicted
+++ resolved
@@ -1004,11 +1004,7 @@
       "@typescript-eslint/eslint-plugin": "^4.24.0",
       "@typescript-eslint/parser": "^4.24.0",
       "aws-cdk": "^1.95.2",
-<<<<<<< HEAD
-      "cdk-appsync-project": "^1.0.4",
-=======
       "cdk-appsync-project": "1.1.2",
->>>>>>> 2980a221
       "eslint": "^7.26.0",
       "eslint-import-resolver-node": "^0.3.4",
       "eslint-import-resolver-typescript": "^2.4.0",
