// Jest Snapshot v1, https://goo.gl/fbAQLP

exports[`projen new --from external 1`] = `
Object {
  ".eslintrc.json": Object {
    "env": Object {
      "jest": true,
      "node": true,
    },
    "extends": Array [
      "plugin:import/typescript",
    ],
    "ignorePatterns": Array [
      "*.js",
      "!.projenrc.js",
      "*.d.ts",
      "node_modules/",
      "*.generated.ts",
      "coverage",
    ],
    "overrides": Array [
      Object {
        "files": Array [
          ".projenrc.js",
        ],
        "rules": Object {
          "@typescript-eslint/no-require-imports": "off",
          "import/no-extraneous-dependencies": "off",
        },
      },
    ],
    "parser": "@typescript-eslint/parser",
    "parserOptions": Object {
      "ecmaVersion": 2018,
      "project": "./tsconfig.eslint.json",
      "sourceType": "module",
    },
    "plugins": Array [
      "@typescript-eslint",
      "import",
    ],
    "root": true,
    "rules": Object {
      "@typescript-eslint/indent": Array [
        "error",
        2,
      ],
      "@typescript-eslint/member-delimiter-style": Array [
        "error",
      ],
      "@typescript-eslint/member-ordering": Array [
        "error",
        Object {
          "default": Array [
            "public-static-field",
            "public-static-method",
            "protected-static-field",
            "protected-static-method",
            "private-static-field",
            "private-static-method",
            "field",
            "constructor",
            "method",
          ],
        },
      ],
      "@typescript-eslint/no-floating-promises": Array [
        "error",
      ],
      "@typescript-eslint/no-require-imports": Array [
        "error",
      ],
      "@typescript-eslint/no-shadow": Array [
        "error",
      ],
      "@typescript-eslint/return-await": Array [
        "error",
      ],
      "array-bracket-newline": Array [
        "error",
        "consistent",
      ],
      "array-bracket-spacing": Array [
        "error",
        "never",
      ],
      "brace-style": Array [
        "error",
        "1tbs",
        Object {
          "allowSingleLine": true,
        },
      ],
      "comma-dangle": Array [
        "error",
        "always-multiline",
      ],
      "comma-spacing": Array [
        "error",
        Object {
          "after": true,
          "before": false,
        },
      ],
      "curly": Array [
        "error",
        "multi-line",
        "consistent",
      ],
      "dot-notation": Array [
        "error",
      ],
      "import/no-extraneous-dependencies": Array [
        "error",
        Object {
          "devDependencies": Array [
            "**/test/**",
            "**/build-tools/**",
          ],
          "optionalDependencies": false,
          "peerDependencies": true,
        },
      ],
      "import/no-unresolved": Array [
        "error",
      ],
      "import/order": Array [
        "warn",
        Object {
          "alphabetize": Object {
            "caseInsensitive": true,
            "order": "asc",
          },
          "groups": Array [
            "builtin",
            "external",
          ],
        },
      ],
      "indent": Array [
        "off",
      ],
      "key-spacing": Array [
        "error",
      ],
      "keyword-spacing": Array [
        "error",
      ],
      "max-len": Array [
        "error",
        Object {
          "code": 150,
          "ignoreComments": true,
          "ignoreRegExpLiterals": true,
          "ignoreStrings": true,
          "ignoreTemplateLiterals": true,
          "ignoreUrls": true,
        },
      ],
      "no-bitwise": Array [
        "error",
      ],
      "no-duplicate-imports": Array [
        "error",
      ],
      "no-multi-spaces": Array [
        "error",
        Object {
          "ignoreEOLComments": false,
        },
      ],
      "no-multiple-empty-lines": Array [
        "error",
      ],
      "no-return-await": Array [
        "off",
      ],
      "no-shadow": Array [
        "off",
      ],
      "no-trailing-spaces": Array [
        "error",
      ],
      "object-curly-newline": Array [
        "error",
        Object {
          "consistent": true,
          "multiline": true,
        },
      ],
      "object-curly-spacing": Array [
        "error",
        "always",
      ],
      "object-property-newline": Array [
        "error",
        Object {
          "allowAllPropertiesOnSameLine": true,
        },
      ],
      "quote-props": Array [
        "error",
        "consistent-as-needed",
      ],
      "quotes": Array [
        "error",
        "single",
        Object {
          "avoidEscape": true,
        },
      ],
      "semi": Array [
        "error",
        "always",
      ],
      "space-before-blocks": Array [
        "error",
      ],
    },
    "settings": Object {
      "import/parsers": Object {
        "@typescript-eslint/parser": Array [
          ".ts",
          ".tsx",
        ],
      },
      "import/resolver": Object {
        "node": Object {},
        "typescript": Object {
          "project": "./tsconfig.eslint.json",
        },
      },
    },
  },
  ".gitattributes": "# ~~ Generated by projen. To modify, edit .projenrc.js and run \\"npx projen\\".

*.snap                           	linguist-generated
/.eslintrc.json                  	linguist-generated
/.gitattributes                  	linguist-generated
/.github/dependabot.yml          	linguist-generated
/.github/pull_request_template.md	linguist-generated
/.github/workflows/build.yml     	linguist-generated
/.mergify.yml                    	linguist-generated
/.npmignore                      	linguist-generated
/.projen/                        	linguist-generated
/.versionrc.json                 	linguist-generated
/cdk.json                        	linguist-generated
/LICENSE                         	linguist-generated
/package.json                    	linguist-generated
/tsconfig.eslint.json            	linguist-generated
/tsconfig.jest.json              	linguist-generated
/tsconfig.json                   	linguist-generated
/yarn.lock                       	linguist-generated",
  ".gitignore": "# ~~ Generated by projen. To modify, edit .projenrc.js and run \\"npx projen\\".
*.lcov
*.log
*.pid
*.pid.lock
*.seed
*.tgz
*.tsbuildinfo
.cache
.cdk.staging/
.eslintcache
.nyc_output
.parcel-cache/
.yarn-integrity
/.changelog.tmp.md
/.version.tmp.json
/coverage
/dist
/lib
/test-reports/
appsync/
build/Release
cdk.out/
coverage
jspm_packages/
junit.xml
lerna-debug.log*
lib-cov
logs
node_modules/
npm-debug.log*
pids
report.[0-9]*.[0-9]*.[0-9]*.[0-9]*.json
yarn-debug.log*
yarn-error.log*
!/.eslintrc.json
!/.gitattributes
!/.github/dependabot.yml
!/.github/pull_request_template.md
!/.github/workflows/build.yml
!/.mergify.yml
!/.npmignore
!/.projen/deps.json
!/.projen/tasks.json
!/.projenrc.js
!/.versionrc.json
!/LICENSE
!/cdk.json
!/package.json
!/src
!/test
!/tsconfig.eslint.json
!/tsconfig.jest.json
!/tsconfig.json
",
  ".mergify.yml": "# ~~ Generated by projen. To modify, edit .projenrc.js and run \\"npx projen\\".

pull_request_rules:
  - name: Automatic merge on approval and successful build
    actions:
      merge:
        method: squash
        commit_message: title+body
        strict: smart
        strict_method: merge
      delete_head_branch: {}
    conditions:
      - \\"#approved-reviews-by>=1\\"
      - status-success=build
  - name: Automatic merge PRs with auto-merge label upon successful build
    actions:
      merge:
        method: squash
        commit_message: title+body
        strict: smart
        strict_method: merge
      delete_head_branch: {}
    conditions:
      - label=auto-merge
      - status-success=build
  - name: Merge pull requests from dependabot if CI passes
    conditions:
      - author=dependabot[bot]
      - status-success=build
    actions:
      merge:
        method: squash
        commit_message: title+body
        strict: smart
        strict_method: merge
",
  ".npmignore": "# ~~ Generated by projen. To modify, edit .projenrc.js and run \\"npx projen\\".
.cdk.staging/
/.eslintrc.json
/.github
/.idea
/.mergify.yml
/.projen
/.projenrc.js
/.vscode
/coverage
/src
/test
/test-reports/
/tsconfig.eslint.json
/tsconfig.jest.json
/tsconfig.json
appsync/
cdk.out/
dist
junit.xml
tsconfig.tsbuildinfo
!/lib
!/lib/**/*.d.ts
!/lib/**/*.js
",
  ".projen/deps.json": Object {
    "//": "~~ Generated by projen. To modify, edit .projenrc.js and run \\"npx projen\\".",
    "dependencies": Array [
      Object {
        "name": "@types/jest",
        "type": "build",
      },
      Object {
        "name": "@types/node",
        "type": "build",
        "version": "^10.17.0",
      },
      Object {
        "name": "@typescript-eslint/eslint-plugin",
        "type": "build",
      },
      Object {
        "name": "@typescript-eslint/parser",
        "type": "build",
      },
      Object {
        "name": "aws-cdk",
        "type": "build",
        "version": "^1.95.2",
      },
      Object {
        "name": "cdk-appsync-project",
        "type": "build",
<<<<<<< HEAD
=======
        "version": "1.1.2",
>>>>>>> a12d6968
      },
      Object {
        "name": "eslint",
        "type": "build",
      },
      Object {
        "name": "eslint-import-resolver-node",
        "type": "build",
      },
      Object {
        "name": "eslint-import-resolver-typescript",
        "type": "build",
      },
      Object {
        "name": "eslint-plugin-import",
        "type": "build",
      },
      Object {
        "name": "jest",
        "type": "build",
      },
      Object {
        "name": "jest-junit",
        "type": "build",
        "version": "^12",
      },
      Object {
        "name": "json-schema",
        "type": "build",
      },
      Object {
        "name": "projen",
        "type": "build",
<<<<<<< HEAD
        "version": "^0.17.84",
=======
        "version": "^999.999.999",
>>>>>>> a12d6968
      },
      Object {
        "name": "standard-version",
        "type": "build",
        "version": "^9",
      },
      Object {
        "name": "ts-jest",
        "type": "build",
      },
      Object {
        "name": "ts-node",
        "type": "build",
      },
      Object {
        "name": "typescript",
        "type": "build",
      },
<<<<<<< HEAD
      Object {
        "name": "@aws-cdk/assert",
        "type": "runtime",
        "version": "^1.95.2",
      },
      Object {
        "name": "@aws-cdk/aws-appsync",
        "type": "runtime",
        "version": "^1.95.2",
      },
      Object {
        "name": "@aws-cdk/aws-cognito",
        "type": "runtime",
        "version": "^1.95.2",
      },
      Object {
        "name": "@aws-cdk/aws-dynamodb",
        "type": "runtime",
        "version": "^1.95.2",
      },
      Object {
=======
      Object {
        "name": "@aws-cdk/assert",
        "type": "runtime",
        "version": "^1.95.2",
      },
      Object {
        "name": "@aws-cdk/aws-appsync",
        "type": "runtime",
        "version": "^1.95.2",
      },
      Object {
        "name": "@aws-cdk/aws-cognito",
        "type": "runtime",
        "version": "^1.95.2",
      },
      Object {
        "name": "@aws-cdk/aws-dynamodb",
        "type": "runtime",
        "version": "^1.95.2",
      },
      Object {
>>>>>>> a12d6968
        "name": "@aws-cdk/aws-iam",
        "type": "runtime",
        "version": "^1.95.2",
      },
      Object {
        "name": "@aws-cdk/core",
        "type": "runtime",
        "version": "^1.95.2",
      },
      Object {
        "name": "@aws-cdk/core",
        "type": "runtime",
        "version": "^1.95.2",
      },
      Object {
        "name": "cdk-appsync-transformer",
        "type": "runtime",
        "version": "1.77.15",
      },
    ],
  },
  ".projen/tasks.json": Object {
    "//": "~~ Generated by projen. To modify, edit .projenrc.js and run \\"npx projen\\".",
    "env": Object {
      "PATH": "$(npx -c \\"node -e \\\\\\"console.log(process.env.PATH)\\\\\\"\\")",
    },
    "tasks": Object {
      "build": Object {
        "category": "00.build",
        "description": "Full release build (test+compile)",
        "name": "build",
        "steps": Array [
          Object {
            "exec": "npx projen",
          },
          Object {
            "spawn": "test",
          },
          Object {
            "spawn": "compile",
          },
          Object {
            "spawn": "synth",
          },
        ],
      },
      "bump": Object {
        "category": "20.release",
        "condition": "! git log --oneline -1 | grep -q \\"chore(release):\\"",
        "description": "Bumps version based on latest git tag and generates a changelog entry",
        "name": "bump",
        "steps": Array [
          Object {
            "exec": "git -c \\"versionsort.suffix=-\\" tag --sort=\\"-version:refname\\" --list \\"v*\\" | head -n1 > .version.tmp.json",
          },
          Object {
<<<<<<< HEAD
=======
            "exec": "if [ \\"$(cat .version.tmp.json)\\" == \\"\\" ]; then echo \\"v0.1.0\\" > .version.tmp.json; fi",
          },
          Object {
>>>>>>> a12d6968
            "exec": "standard-version",
          },
        ],
      },
      "clobber": Object {
        "category": "30.maintain",
        "condition": "git diff --exit-code > /dev/null",
        "description": "hard resets to HEAD of origin and cleans the local repo",
        "env": Object {
          "BRANCH": "$(git branch --show-current)",
        },
        "name": "clobber",
        "steps": Array [
          Object {
            "exec": "git checkout -b scratch",
            "name": "save current HEAD in \\"scratch\\" branch",
          },
          Object {
            "exec": "git checkout $BRANCH",
          },
          Object {
            "exec": "git fetch origin",
            "name": "fetch latest changes from origin",
          },
          Object {
            "exec": "git reset --hard origin/$BRANCH",
            "name": "hard reset to origin commit",
          },
          Object {
            "exec": "git clean -fdx",
            "name": "clean all untracked files",
          },
          Object {
            "say": "ready to rock! (unpushed commits are under the \\"scratch\\" branch)",
          },
        ],
      },
      "compile": Object {
        "category": "00.build",
        "description": "Only compile",
        "name": "compile",
      },
      "default": Object {
        "name": "default",
        "steps": Array [
          Object {
            "exec": "node .projenrc.js",
          },
        ],
      },
      "deploy": Object {
        "category": "20.release",
        "description": "Deploys your CDK app to the AWS cloud",
        "name": "deploy",
        "steps": Array [
          Object {
            "exec": "cdk deploy",
          },
        ],
      },
      "destroy": Object {
        "category": "20.release",
        "description": "Destroys your cdk app in the AWS cloud",
        "name": "destroy",
        "steps": Array [
          Object {
            "exec": "cdk destroy",
          },
        ],
<<<<<<< HEAD
      },
      "diff": Object {
        "category": "99.misc",
        "description": "Diffs the currently deployed app against your code",
        "name": "diff",
        "steps": Array [
          Object {
            "exec": "cdk diff",
          },
        ],
      },
      "eslint": Object {
        "category": "10.test",
        "description": "Runs eslint against the codebase",
        "name": "eslint",
        "steps": Array [
          Object {
            "exec": "eslint --ext .ts,.tsx --fix --no-error-on-unmatched-pattern src test build-tools .projenrc.js",
          },
        ],
      },
      "projen:upgrade": Object {
        "category": "30.maintain",
        "description": "upgrades projen to the latest version",
        "name": "projen:upgrade",
        "steps": Array [
          Object {
            "exec": "yarn upgrade -L projen",
          },
          Object {
            "exec": "CI=\\"\\" yarn projen",
          },
        ],
      },
      "synth": Object {
        "category": "00.build",
        "description": "Synthesizes your cdk app into cdk.out (part of \\"yarn build\\")",
        "name": "synth",
        "steps": Array [
          Object {
            "exec": "cdk synth",
          },
        ],
      },
      "test": Object {
        "category": "10.test",
        "description": "Run tests",
        "name": "test",
        "steps": Array [
          Object {
            "exec": "rm -fr lib/",
          },
          Object {
            "spawn": "test:compile",
          },
          Object {
            "exec": "jest --passWithNoTests --all --updateSnapshot",
          },
          Object {
            "spawn": "eslint",
          },
        ],
      },
      "test:compile": Object {
        "category": "10.test",
        "description": "compiles the test code",
        "name": "test:compile",
        "steps": Array [
          Object {
            "exec": "tsc --noEmit --project tsconfig.jest.json",
          },
        ],
      },
      "test:update": Object {
        "category": "10.test",
        "description": "Update jest snapshots",
        "name": "test:update",
        "steps": Array [
          Object {
            "exec": "jest --updateSnapshot",
          },
        ],
      },
      "test:watch": Object {
        "category": "10.test",
        "description": "Run jest in watch mode",
        "name": "test:watch",
        "steps": Array [
          Object {
            "exec": "jest --watch",
          },
        ],
      },
      "unbump": Object {
        "category": "20.release",
        "description": "Restores version to 0.0.0",
        "name": "unbump",
        "steps": Array [
          Object {
            "exec": "standard-version -r 0.0.0",
          },
        ],
      },
      "watch": Object {
        "category": "00.build",
        "description": "Watch & compile in the background",
        "name": "watch",
        "steps": Array [
          Object {
            "exec": "tsc -w",
          },
        ],
      },
=======
      },
      "diff": Object {
        "category": "99.misc",
        "description": "Diffs the currently deployed app against your code",
        "name": "diff",
        "steps": Array [
          Object {
            "exec": "cdk diff",
          },
        ],
      },
      "eslint": Object {
        "category": "10.test",
        "description": "Runs eslint against the codebase",
        "name": "eslint",
        "steps": Array [
          Object {
            "exec": "eslint --ext .ts,.tsx --fix --no-error-on-unmatched-pattern src test build-tools .projenrc.js",
          },
        ],
      },
      "projen:upgrade": Object {
        "category": "30.maintain",
        "description": "upgrades projen to the latest version",
        "name": "projen:upgrade",
        "steps": Array [
          Object {
            "exec": "yarn upgrade -L projen",
          },
          Object {
            "exec": "CI=\\"\\" yarn projen",
          },
        ],
      },
      "synth": Object {
        "category": "00.build",
        "description": "Synthesizes your cdk app into cdk.out (part of \\"yarn build\\")",
        "name": "synth",
        "steps": Array [
          Object {
            "exec": "cdk synth",
          },
        ],
      },
      "test": Object {
        "category": "10.test",
        "description": "Run tests",
        "name": "test",
        "steps": Array [
          Object {
            "exec": "rm -fr lib/",
          },
          Object {
            "spawn": "test:compile",
          },
          Object {
            "exec": "jest --passWithNoTests --all --updateSnapshot",
          },
          Object {
            "spawn": "eslint",
          },
        ],
      },
      "test:compile": Object {
        "category": "10.test",
        "description": "compiles the test code",
        "name": "test:compile",
        "steps": Array [
          Object {
            "exec": "tsc --noEmit --project tsconfig.jest.json",
          },
        ],
      },
      "test:update": Object {
        "category": "10.test",
        "description": "Update jest snapshots",
        "name": "test:update",
        "steps": Array [
          Object {
            "exec": "jest --updateSnapshot",
          },
        ],
      },
      "test:watch": Object {
        "category": "10.test",
        "description": "Run jest in watch mode",
        "name": "test:watch",
        "steps": Array [
          Object {
            "exec": "jest --watch",
          },
        ],
      },
      "unbump": Object {
        "category": "20.release",
        "description": "Restores version to 0.0.0",
        "name": "unbump",
        "steps": Array [
          Object {
            "exec": "standard-version -r 0.0.0",
          },
        ],
      },
      "watch": Object {
        "category": "00.build",
        "description": "Watch & compile in the background",
        "name": "watch",
        "steps": Array [
          Object {
            "exec": "tsc -w",
          },
        ],
      },
>>>>>>> a12d6968
    },
  },
  ".projenrc.js": "const { AwsCdkAppSyncApp } = require('cdk-appsync-project');
const project = new AwsCdkAppSyncApp({
  cdkVersion: '1.95.2',
  defaultReleaseBranch: 'main',
<<<<<<< HEAD
  devDeps: ['cdk-appsync-project'],
=======
  devDeps: ['cdk-appsync-project@1.1.2'],
>>>>>>> a12d6968
  name: 'my-project',
  transformerVersion: '1.77.15',

  // cdkDependencies: undefined,        /* Which AWS CDK modules (those that start with \\"@aws-cdk/\\") this app uses. */
  // deps: [],                          /* Runtime dependencies of this module. */
  // description: undefined,            /* The description is just a string that helps people understand the purpose of the package. */
  // packageName: undefined,            /* The \\"name\\" in package.json. */
  // projectType: ProjectType.UNKNOWN,  /* Which type of project this is (library/app). */
  // releaseWorkflow: undefined,        /* Define a GitHub workflow for releasing from \\"main\\" when new versions are bumped. */
});
project.synth();",
  ".versionrc.json": Object {
    "//": "~~ Generated by projen. To modify, edit .projenrc.js and run \\"npx projen\\".",
    "bumpFiles": Array [
      "package.json",
    ],
    "commitAll": false,
    "header": "",
    "infile": ".changelog.tmp.md",
    "packageFiles": Array [
      Object {
        "filename": ".version.tmp.json",
        "type": "plain-text",
      },
    ],
    "skip": Object {
      "commit": true,
      "tag": true,
    },
  },
  "LICENSE": "                                 Apache License
                           Version 2.0, January 2004
                        http://www.apache.org/licenses/

   TERMS AND CONDITIONS FOR USE, REPRODUCTION, AND DISTRIBUTION

   1. Definitions.

      \\"License\\" shall mean the terms and conditions for use, reproduction,
      and distribution as defined by Sections 1 through 9 of this document.

      \\"Licensor\\" shall mean the copyright owner or entity authorized by
      the copyright owner that is granting the License.

      \\"Legal Entity\\" shall mean the union of the acting entity and all
      other entities that control, are controlled by, or are under common
      control with that entity. For the purposes of this definition,
      \\"control\\" means (i) the power, direct or indirect, to cause the
      direction or management of such entity, whether by contract or
      otherwise, or (ii) ownership of fifty percent (50%) or more of the
      outstanding shares, or (iii) beneficial ownership of such entity.

      \\"You\\" (or \\"Your\\") shall mean an individual or Legal Entity
      exercising permissions granted by this License.

      \\"Source\\" form shall mean the preferred form for making modifications,
      including but not limited to software source code, documentation
      source, and configuration files.

      \\"Object\\" form shall mean any form resulting from mechanical
      transformation or translation of a Source form, including but
      not limited to compiled object code, generated documentation,
      and conversions to other media types.

      \\"Work\\" shall mean the work of authorship, whether in Source or
      Object form, made available under the License, as indicated by a
      copyright notice that is included in or attached to the work
      (an example is provided in the Appendix below).

      \\"Derivative Works\\" shall mean any work, whether in Source or Object
      form, that is based on (or derived from) the Work and for which the
      editorial revisions, annotations, elaborations, or other modifications
      represent, as a whole, an original work of authorship. For the purposes
      of this License, Derivative Works shall not include works that remain
      separable from, or merely link (or bind by name) to the interfaces of,
      the Work and Derivative Works thereof.

      \\"Contribution\\" shall mean any work of authorship, including
      the original version of the Work and any modifications or additions
      to that Work or Derivative Works thereof, that is intentionally
      submitted to Licensor for inclusion in the Work by the copyright owner
      or by an individual or Legal Entity authorized to submit on behalf of
      the copyright owner. For the purposes of this definition, \\"submitted\\"
      means any form of electronic, verbal, or written communication sent
      to the Licensor or its representatives, including but not limited to
      communication on electronic mailing lists, source code control systems,
      and issue tracking systems that are managed by, or on behalf of, the
      Licensor for the purpose of discussing and improving the Work, but
      excluding communication that is conspicuously marked or otherwise
      designated in writing by the copyright owner as \\"Not a Contribution.\\"

      \\"Contributor\\" shall mean Licensor and any individual or Legal Entity
      on behalf of whom a Contribution has been received by Licensor and
      subsequently incorporated within the Work.

   2. Grant of Copyright License. Subject to the terms and conditions of
      this License, each Contributor hereby grants to You a perpetual,
      worldwide, non-exclusive, no-charge, royalty-free, irrevocable
      copyright license to reproduce, prepare Derivative Works of,
      publicly display, publicly perform, sublicense, and distribute the
      Work and such Derivative Works in Source or Object form.

   3. Grant of Patent License. Subject to the terms and conditions of
      this License, each Contributor hereby grants to You a perpetual,
      worldwide, non-exclusive, no-charge, royalty-free, irrevocable
      (except as stated in this section) patent license to make, have made,
      use, offer to sell, sell, import, and otherwise transfer the Work,
      where such license applies only to those patent claims licensable
      by such Contributor that are necessarily infringed by their
      Contribution(s) alone or by combination of their Contribution(s)
      with the Work to which such Contribution(s) was submitted. If You
      institute patent litigation against any entity (including a
      cross-claim or counterclaim in a lawsuit) alleging that the Work
      or a Contribution incorporated within the Work constitutes direct
      or contributory patent infringement, then any patent licenses
      granted to You under this License for that Work shall terminate
      as of the date such litigation is filed.

   4. Redistribution. You may reproduce and distribute copies of the
      Work or Derivative Works thereof in any medium, with or without
      modifications, and in Source or Object form, provided that You
      meet the following conditions:

      (a) You must give any other recipients of the Work or
          Derivative Works a copy of this License; and

      (b) You must cause any modified files to carry prominent notices
          stating that You changed the files; and

      (c) You must retain, in the Source form of any Derivative Works
          that You distribute, all copyright, patent, trademark, and
          attribution notices from the Source form of the Work,
          excluding those notices that do not pertain to any part of
          the Derivative Works; and

      (d) If the Work includes a \\"NOTICE\\" text file as part of its
          distribution, then any Derivative Works that You distribute must
          include a readable copy of the attribution notices contained
          within such NOTICE file, excluding those notices that do not
          pertain to any part of the Derivative Works, in at least one
          of the following places: within a NOTICE text file distributed
          as part of the Derivative Works; within the Source form or
          documentation, if provided along with the Derivative Works; or,
          within a display generated by the Derivative Works, if and
          wherever such third-party notices normally appear. The contents
          of the NOTICE file are for informational purposes only and
          do not modify the License. You may add Your own attribution
          notices within Derivative Works that You distribute, alongside
          or as an addendum to the NOTICE text from the Work, provided
          that such additional attribution notices cannot be construed
          as modifying the License.

      You may add Your own copyright statement to Your modifications and
      may provide additional or different license terms and conditions
      for use, reproduction, or distribution of Your modifications, or
      for any such Derivative Works as a whole, provided Your use,
      reproduction, and distribution of the Work otherwise complies with
      the conditions stated in this License.

   5. Submission of Contributions. Unless You explicitly state otherwise,
      any Contribution intentionally submitted for inclusion in the Work
      by You to the Licensor shall be under the terms and conditions of
      this License, without any additional terms or conditions.
      Notwithstanding the above, nothing herein shall supersede or modify
      the terms of any separate license agreement you may have executed
      with Licensor regarding such Contributions.

   6. Trademarks. This License does not grant permission to use the trade
      names, trademarks, service marks, or product names of the Licensor,
      except as required for reasonable and customary use in describing the
      origin of the Work and reproducing the content of the NOTICE file.

   7. Disclaimer of Warranty. Unless required by applicable law or
      agreed to in writing, Licensor provides the Work (and each
      Contributor provides its Contributions) on an \\"AS IS\\" BASIS,
      WITHOUT WARRANTIES OR CONDITIONS OF ANY KIND, either express or
      implied, including, without limitation, any warranties or conditions
      of TITLE, NON-INFRINGEMENT, MERCHANTABILITY, or FITNESS FOR A
      PARTICULAR PURPOSE. You are solely responsible for determining the
      appropriateness of using or redistributing the Work and assume any
      risks associated with Your exercise of permissions under this License.

   8. Limitation of Liability. In no event and under no legal theory,
      whether in tort (including negligence), contract, or otherwise,
      unless required by applicable law (such as deliberate and grossly
      negligent acts) or agreed to in writing, shall any Contributor be
      liable to You for damages, including any direct, indirect, special,
      incidental, or consequential damages of any character arising as a
      result of this License or out of the use or inability to use the
      Work (including but not limited to damages for loss of goodwill,
      work stoppage, computer failure or malfunction, or any and all
      other commercial damages or losses), even if such Contributor
      has been advised of the possibility of such damages.

   9. Accepting Warranty or Additional Liability. While redistributing
      the Work or Derivative Works thereof, You may choose to offer,
      and charge a fee for, acceptance of support, warranty, indemnity,
      or other liability obligations and/or rights consistent with this
      License. However, in accepting such obligations, You may act only
      on Your own behalf and on Your sole responsibility, not on behalf
      of any other Contributor, and only if You agree to indemnify,
      defend, and hold each Contributor harmless for any liability
      incurred by, or claims asserted against, such Contributor by reason
      of your accepting any such warranty or additional liability.

   END OF TERMS AND CONDITIONS

   APPENDIX: How to apply the Apache License to your work.

      To apply the Apache License to your work, attach the following
      boilerplate notice, with the fields enclosed by brackets \\"[]\\"
      replaced with your own identifying information. (Don't include
      the brackets!)  The text should be enclosed in the appropriate
      comment syntax for the file format. We also recommend that a
      file or class name and description of purpose be included on the
      same \\"printed page\\" as the copyright notice for easier
      identification within third-party archives.

   Copyright 2021 

   Licensed under the Apache License, Version 2.0 (the \\"License\\");
   you may not use this file except in compliance with the License.
   You may obtain a copy of the License at

       http://www.apache.org/licenses/LICENSE-2.0

   Unless required by applicable law or agreed to in writing, software
   distributed under the License is distributed on an \\"AS IS\\" BASIS,
   WITHOUT WARRANTIES OR CONDITIONS OF ANY KIND, either express or implied.
   See the License for the specific language governing permissions and
   limitations under the License.
",
  "README.md": "# replace this",
  "cdk.json": Object {
    "//": "~~ Generated by projen. To modify, edit .projenrc.js and run \\"npx projen\\".",
    "app": "npx ts-node --prefer-ts-exts src/main.ts",
  },
  "package.json": Object {
    "//": "~~ Generated by projen. To modify, edit .projenrc.js and run \\"npx projen\\".",
    "bundledDependencies": Array [],
    "dependencies": Object {
      "@aws-cdk/assert": "^1.95.2",
      "@aws-cdk/aws-appsync": "^1.95.2",
      "@aws-cdk/aws-cognito": "^1.95.2",
      "@aws-cdk/aws-dynamodb": "^1.95.2",
      "@aws-cdk/aws-iam": "^1.95.2",
      "@aws-cdk/core": "^1.95.2",
      "cdk-appsync-transformer": "1.77.15",
    },
    "devDependencies": Object {
      "@types/jest": "^26.0.23",
      "@types/node": "^10.17.0",
      "@typescript-eslint/eslint-plugin": "^4.23.0",
      "@typescript-eslint/parser": "^4.23.0",
      "aws-cdk": "^1.95.2",
<<<<<<< HEAD
      "cdk-appsync-project": "^1.1.2",
=======
      "cdk-appsync-project": "1.1.2",
>>>>>>> a12d6968
      "eslint": "^7.26.0",
      "eslint-import-resolver-node": "^0.3.4",
      "eslint-import-resolver-typescript": "^2.4.0",
      "eslint-plugin-import": "^2.23.0",
      "jest": "^26.6.3",
      "jest-junit": "^12",
      "json-schema": "^0.3.0",
<<<<<<< HEAD
      "projen": "^0.17.84",
=======
      "projen": "^999.999.999",
>>>>>>> a12d6968
      "standard-version": "^9",
      "ts-jest": "^26.5.6",
      "ts-node": "^9.1.1",
      "typescript": "^4.2.4",
    },
    "jest": Object {
      "clearMocks": true,
      "collectCoverage": true,
      "coverageDirectory": "coverage",
      "coveragePathIgnorePatterns": Array [
        "/node_modules/",
      ],
      "coverageReporters": Array [
        "json",
        "lcov",
        "clover",
        "text",
      ],
      "globals": Object {
        "ts-jest": Object {
          "tsconfig": "tsconfig.jest.json",
        },
      },
      "preset": "ts-jest",
      "reporters": Array [
        "default",
        Array [
          "jest-junit",
          Object {
            "outputDirectory": "test-reports",
          },
        ],
      ],
      "testMatch": Array [
        "**/__tests__/**/*.ts?(x)",
        "**/?(*.)+(spec|test).ts?(x)",
      ],
      "testPathIgnorePatterns": Array [
        "/node_modules/",
      ],
      "watchPathIgnorePatterns": Array [
        "/node_modules/",
      ],
    },
    "license": "Apache-2.0",
    "name": "my-project",
    "scripts": Object {
      "build": "npx projen build",
      "bump": "npx projen bump",
      "clobber": "npx projen clobber",
      "compile": "npx projen compile",
      "default": "npx projen default",
      "deploy": "npx projen deploy",
      "destroy": "npx projen destroy",
      "diff": "npx projen diff",
      "eslint": "npx projen eslint",
      "projen": "npx projen",
      "projen:upgrade": "npx projen projen:upgrade",
      "start": "npx projen start",
      "synth": "npx projen synth",
      "test": "npx projen test",
      "test:compile": "npx projen test:compile",
      "test:update": "npx projen test:update",
      "test:watch": "npx projen test:watch",
      "unbump": "npx projen unbump",
    },
    "version": "0.0.0",
  },
  "schema.graphql": "# This is a sample generated schema
type Customer @model
    @auth(rules: [
        { allow: groups, groups: [\\"Admins\\"] },
        { allow: private, provider: iam, operations: [read, update] }
    ]) {
        id: ID!
        firstName: String!
        lastName: String!
        active: Boolean!
        address: String!
}

type Product @model
    @auth(rules: [
        { allow: groups, groups: [\\"Admins\\"] },
        { allow: public, provider: iam, operations: [read] }
    ]) {
        id: ID!
        name: String!
        description: String!
        price: String!
        active: Boolean!
        added: AWSDateTime!
        orders: [Order] @connection
}

type Order @model
    @key(fields: [\\"id\\", \\"productID\\"]) {
        id: ID!
        productID: ID!
        total: String!
        ordered: AWSDateTime!
}

# Demonstrate the FUNCTION resolvers
type User @model(queries: null, mutations: null, subscriptions: null)
    @auth(rules: [
        { allow: groups, groups: [\\"Admins\\"] },
        { allow: owner, ownerField: \\"sub\\" },
        { allow: private, provider: iam, operations: [create, update] }
    ]) {
    id: ID!
    enabled: Boolean!
    status: String!
    email: String!
    name: String!
    email_verified: String
    phone_number: String
    phone_number_verified: String
}

type UserConnection {
    items: [User]
}

input CreateUserInput {
    email: String!
    name: String!
}

input UpdateUserInput {
    id: ID!
    email: String
    name: String
    number: String
}

# Demonstrate the FUNCTION resolvers
type Query {
  listUsers: UserConnection @function(name: \\"router\\")
  getUser(id: ID!): User @function(name: \\"router\\")
}

type Mutation {
  createUser(input: CreateUserInput!): User @function(name: \\"router\\")
  updateUser(input: UpdateUserInput!): User @function(name: \\"router\\")
}",
  "src/lib/my-project-stack.ts": "import { Construct, Stack, StackProps } from '@aws-cdk/core';
import { AuthorizationType, UserPoolDefaultAction } from '@aws-cdk/aws-appsync';
import { CfnIdentityPool, UserPool, UserPoolClient, VerificationEmailStyle } from '@aws-cdk/aws-cognito';
import { Role, WebIdentityPrincipal } from '@aws-cdk/aws-iam';

import { AppSyncTransformer } from 'cdk-appsync-transformer';

export interface MyProjectStackProps extends StackProps { }

export class MyProjectStack extends Stack {
  public userPool: UserPool;
  public appsyncTransformer: AppSyncTransformer

  constructor(scope: Construct, id: string, props: MyProjectStackProps = {}) {
    super(scope, id, props);

    this.userPool = new UserPool(this, 'user-pool', {
      autoVerify: {
        email: true,
        phone: false
      },
      selfSignUpEnabled: true,
      signInAliases: {
        email: true
      },
      standardAttributes: {
        email: {
          mutable: true,
          required: true
        },
      },
      userVerification: {
        emailSubject: 'Verify your email',
        emailBody: 'Hello {username}! Your verification code is {####}',
        emailStyle: VerificationEmailStyle.CODE,
      }
    });

    const userpoolWebClient = new UserPoolClient(this, 'user-pool-client', {
      userPool: this.userPool,
      generateSecret: false,
      authFlows: {
        userPassword: true,
      }
    });

    const identityPool = new CfnIdentityPool(this, 'identity-pool', {
      cognitoIdentityProviders: [
        {
          clientId: userpoolWebClient.userPoolClientId,
          providerName: \`cognito-idp.\${this.region}.amazonaws.com/\${this.userPool.userPoolId}\`,
        },
      ],
      allowUnauthenticatedIdentities: true,
    });

    const unauthRole = new Role(this, 'unauth-role', {
      assumedBy: new WebIdentityPrincipal('cognito-identity.amazonaws.com')
        .withConditions({
          'StringEquals': { 'cognito-identity.amazonaws.com:aud': \`\${identityPool.ref}\` },
          'ForAnyValue:StringLike': { 'cognito-identity.amazonaws.com:amr': 'unauthenticated' },
        }),
    });

    const authRole = new Role(this, 'auth-role', {
      assumedBy: new WebIdentityPrincipal('cognito-identity.amazonaws.com')
        .withConditions({
          'StringEquals': { 'cognito-identity.amazonaws.com:aud': \`\${identityPool.ref}\` },
          'ForAnyValue:StringLike': { 'cognito-identity.amazonaws.com:amr': 'authenticated' },
        }),
    });

    this.appsyncTransformer = new AppSyncTransformer(this, 'appsync-api', {
      schemaPath: './schema.graphql',
      apiName: 'my-cool-api',
      authorizationConfig: {
        defaultAuthorization: {
          authorizationType: AuthorizationType.USER_POOL,
          userPoolConfig: {
            userPool: this.userPool,
            appIdClientRegex: userpoolWebClient.userPoolClientId,
            defaultAction: UserPoolDefaultAction.ALLOW
          }
        }
      }
    });

    this.appsyncTransformer.grantPublic(unauthRole);
  }
}",
  "src/main.ts": "import { App } from '@aws-cdk/core';
import { MyProjectStack } from './lib/my-project-stack';
const STAGE = process.env.STAGE || 'dev'; // default to dev as the stage
const ACCOUNT = process.env.ACCOUNT || process.env.CDK_DEFAULT_ACCOUNT;
const REGION = process.env.REGION || 'us-east-2'; // default region we are using
const app = new App(
  {
    context: {
      STAGE: STAGE,
    },
  },
);

new MyProjectStack(app, \`my-project-\${STAGE}\`, {
  terminationProtection: true,
  description: 'Stack for my-project',
  env: {
    account: ACCOUNT,
    region: REGION,
  },
});
app.synth();",
  "test/main.test.ts": "import '@aws-cdk/assert/jest';
import { MyStack } from '../src/main'
import { App } from '@aws-cdk/core';

test('Snapshot', () => {
  const app = new App();
  const stack = new MyStack(app, 'test');

  expect(stack).toHaveResource('AWS::Cognito::UserPool');
  expect(stack.api.nestedAppsyncStack).toHaveResource('AWS::AppSync::GraphQLApi');
});",
  "tsconfig.eslint.json": Object {
    "//": "~~ Generated by projen. To modify, edit .projenrc.js and run \\"npx projen\\".",
    "compilerOptions": Object {
      "alwaysStrict": true,
      "declaration": true,
      "experimentalDecorators": true,
      "inlineSourceMap": true,
      "inlineSources": true,
      "lib": Array [
        "es2018",
      ],
      "module": "CommonJS",
      "noEmitOnError": false,
      "noFallthroughCasesInSwitch": true,
      "noImplicitAny": true,
      "noImplicitReturns": true,
      "noImplicitThis": true,
      "noUnusedLocals": true,
      "noUnusedParameters": true,
      "resolveJsonModule": true,
      "strict": true,
      "strictNullChecks": true,
      "strictPropertyInitialization": true,
      "stripInternal": true,
      "target": "ES2018",
    },
    "exclude": Array [
      "node_modules",
    ],
    "include": Array [
      ".projenrc.js",
      "src/**/*.ts",
      "test/**/*.ts",
    ],
  },
  "tsconfig.jest.json": Object {
    "//": "~~ Generated by projen. To modify, edit .projenrc.js and run \\"npx projen\\".",
    "compilerOptions": Object {
      "alwaysStrict": true,
      "declaration": true,
      "experimentalDecorators": true,
      "inlineSourceMap": true,
      "inlineSources": true,
      "lib": Array [
        "es2018",
      ],
      "module": "CommonJS",
      "noEmitOnError": false,
      "noFallthroughCasesInSwitch": true,
      "noImplicitAny": true,
      "noImplicitReturns": true,
      "noImplicitThis": true,
      "noUnusedLocals": true,
      "noUnusedParameters": true,
      "resolveJsonModule": true,
      "strict": true,
      "strictNullChecks": true,
      "strictPropertyInitialization": true,
      "stripInternal": true,
      "target": "ES2018",
    },
    "exclude": Array [
      "node_modules",
    ],
    "include": Array [
      ".projenrc.js",
      "src/**/*.ts",
      "test/**/*.ts",
    ],
  },
  "tsconfig.json": Object {
    "//": "~~ Generated by projen. To modify, edit .projenrc.js and run \\"npx projen\\".",
    "compilerOptions": Object {
      "alwaysStrict": true,
      "declaration": true,
      "experimentalDecorators": true,
      "inlineSourceMap": true,
      "inlineSources": true,
      "lib": Array [
        "es2018",
      ],
      "module": "CommonJS",
      "noEmitOnError": false,
      "noFallthroughCasesInSwitch": true,
      "noImplicitAny": true,
      "noImplicitReturns": true,
      "noImplicitThis": true,
      "noUnusedLocals": true,
      "noUnusedParameters": true,
      "outDir": "lib",
      "resolveJsonModule": true,
      "rootDir": "src",
      "strict": true,
      "strictNullChecks": true,
      "strictPropertyInitialization": true,
      "stripInternal": true,
      "target": "ES2018",
    },
    "exclude": Array [
      "node_modules",
      "lib",
      "cdk.out",
    ],
    "include": Array [
      "src/**/*.ts",
    ],
  },
}
`;

exports[`projen new awscdk-app-ts 1`] = `
Object {
  ".projenrc.js": "const { AwsCdkTypeScriptApp } = require('projen');
const project = new AwsCdkTypeScriptApp({
  cdkVersion: '1.95.2',
  defaultReleaseBranch: 'main',
  name: 'my-project',

  // cdkDependencies: undefined,        /* Which AWS CDK modules (those that start with \\"@aws-cdk/\\") this app uses. */
  // deps: [],                          /* Runtime dependencies of this module. */
  // description: undefined,            /* The description is just a string that helps people understand the purpose of the package. */
  // devDeps: [],                       /* Build dependencies for this module. */
  // packageName: undefined,            /* The \\"name\\" in package.json. */
  // projectType: ProjectType.UNKNOWN,  /* Which type of project this is (library/app). */
  // releaseWorkflow: undefined,        /* Define a GitHub workflow for releasing from \\"main\\" when new versions are bumped. */
});
project.synth();",
}
`;

exports[`projen new awscdk-construct 1`] = `
Object {
  ".projenrc.js": "const { AwsCdkConstructLibrary } = require('projen');
const project = new AwsCdkConstructLibrary({
  author: 'My User Name',
  authorAddress: 'my@user.email.com',
  cdkVersion: '1.95.2',
  defaultReleaseBranch: 'main',
  name: 'my-project',
  repositoryUrl: 'git@boom.com:foo/bar.git',

  // cdkDependencies: undefined,        /* Which AWS CDK modules (those that start with \\"@aws-cdk/\\") does this library require when consumed? */
  // cdkTestDependencies: undefined,    /* AWS CDK modules required for testing. */
  // deps: [],                          /* Runtime dependencies of this module. */
  // description: undefined,            /* The description is just a string that helps people understand the purpose of the package. */
  // devDeps: [],                       /* Build dependencies for this module. */
  // packageName: undefined,            /* The \\"name\\" in package.json. */
  // projectType: ProjectType.UNKNOWN,  /* Which type of project this is (library/app). */
  // releaseWorkflow: undefined,        /* Define a GitHub workflow for releasing from \\"main\\" when new versions are bumped. */
});
project.synth();",
}
`;

exports[`projen new cdk8s-app-ts 1`] = `
Object {
  ".projenrc.js": "const { Cdk8sTypeScriptApp } = require('projen');
const project = new Cdk8sTypeScriptApp({
  cdk8sVersion: '1.0.0-beta.10',
  defaultReleaseBranch: 'main',
  name: 'my-project',

  // deps: [],                          /* Runtime dependencies of this module. */
  // description: undefined,            /* The description is just a string that helps people understand the purpose of the package. */
  // devDeps: [],                       /* Build dependencies for this module. */
  // packageName: undefined,            /* The \\"name\\" in package.json. */
  // projectType: ProjectType.UNKNOWN,  /* Which type of project this is (library/app). */
  // releaseWorkflow: undefined,        /* Define a GitHub workflow for releasing from \\"main\\" when new versions are bumped. */
});
project.synth();",
}
`;

exports[`projen new cdk8s-construct 1`] = `
Object {
  ".projenrc.js": "const { ConstructLibraryCdk8s } = require('projen');
const project = new ConstructLibraryCdk8s({
  author: 'My User Name',
  authorAddress: 'my@user.email.com',
  cdk8sVersion: '1.0.0-beta.10',
  defaultReleaseBranch: 'main',
  name: 'my-project',
  repositoryUrl: 'git@boom.com:foo/bar.git',

  // deps: [],                          /* Runtime dependencies of this module. */
  // description: undefined,            /* The description is just a string that helps people understand the purpose of the package. */
  // devDeps: [],                       /* Build dependencies for this module. */
  // packageName: undefined,            /* The \\"name\\" in package.json. */
  // projectType: ProjectType.UNKNOWN,  /* Which type of project this is (library/app). */
  // releaseWorkflow: undefined,        /* Define a GitHub workflow for releasing from \\"main\\" when new versions are bumped. */
});
project.synth();",
}
`;

exports[`projen new java 1`] = `
Object {
  "src/test/java/projenrc.java": "import org.projen.java.JavaProject;
import org.projen.java.JavaProjectOptions;

public class projenrc {
    public static void main(String[] args) {
        JavaProject project = new JavaProject(JavaProjectOptions.builder()
            .artifactId(\\"my-app\\")
            .groupId(\\"org.acme\\")
            .name(\\"my-project\\")
            .version(\\"0.1.0\\")
            .build());
        project.synth();
    }
}",
}
`;

exports[`projen new jsii 1`] = `
Object {
  ".projenrc.js": "const { JsiiProject } = require('projen');
const project = new JsiiProject({
  author: 'My User Name',
  authorAddress: 'my@user.email.com',
  defaultReleaseBranch: 'main',
  name: 'my-project',
  repositoryUrl: 'git@boom.com:foo/bar.git',

  // deps: [],                          /* Runtime dependencies of this module. */
  // description: undefined,            /* The description is just a string that helps people understand the purpose of the package. */
  // devDeps: [],                       /* Build dependencies for this module. */
  // packageName: undefined,            /* The \\"name\\" in package.json. */
  // projectType: ProjectType.UNKNOWN,  /* Which type of project this is (library/app). */
  // releaseWorkflow: undefined,        /* Define a GitHub workflow for releasing from \\"main\\" when new versions are bumped. */
});
project.synth();",
}
`;

exports[`projen new nextjs 1`] = `
Object {
  ".projenrc.js": "const { web } = require('projen');
const project = new web.NextJsProject({
  defaultReleaseBranch: 'main',
  name: 'my-project',

  // deps: [],                          /* Runtime dependencies of this module. */
  // description: undefined,            /* The description is just a string that helps people understand the purpose of the package. */
  // devDeps: [],                       /* Build dependencies for this module. */
  // packageName: undefined,            /* The \\"name\\" in package.json. */
  // projectType: ProjectType.UNKNOWN,  /* Which type of project this is (library/app). */
  // releaseWorkflow: undefined,        /* Define a GitHub workflow for releasing from \\"main\\" when new versions are bumped. */
  // tailwind: true,                    /* Setup Tailwind CSS as a PostCSS plugin. */
});
project.synth();",
}
`;

exports[`projen new nextjs-ts 1`] = `
Object {
  ".projenrc.js": "const { web } = require('projen');
const project = new web.NextJsTypeScriptProject({
  defaultReleaseBranch: 'main',
  name: 'my-project',

  // deps: [],                          /* Runtime dependencies of this module. */
  // description: undefined,            /* The description is just a string that helps people understand the purpose of the package. */
  // devDeps: [],                       /* Build dependencies for this module. */
  // packageName: undefined,            /* The \\"name\\" in package.json. */
  // projectType: ProjectType.UNKNOWN,  /* Which type of project this is (library/app). */
  // releaseWorkflow: undefined,        /* Define a GitHub workflow for releasing from \\"main\\" when new versions are bumped. */
  // tailwind: true,                    /* Setup Tailwind CSS as a PostCSS plugin. */
});
project.synth();",
}
`;

exports[`projen new node 1`] = `
Object {
  ".projenrc.js": "const { NodeProject } = require('projen');
const project = new NodeProject({
  defaultReleaseBranch: 'main',
  name: 'my-project',

  // deps: [],                          /* Runtime dependencies of this module. */
  // description: undefined,            /* The description is just a string that helps people understand the purpose of the package. */
  // devDeps: [],                       /* Build dependencies for this module. */
  // packageName: undefined,            /* The \\"name\\" in package.json. */
  // projectType: ProjectType.UNKNOWN,  /* Which type of project this is (library/app). */
  // releaseWorkflow: undefined,        /* Define a GitHub workflow for releasing from \\"main\\" when new versions are bumped. */
});
project.synth();",
}
`;

exports[`projen new project 1`] = `Object {}`;

exports[`projen new python 1`] = `
Object {
  ".projenrc.js": "const { python } = require('projen');
const project = new python.PythonProject({
  authorEmail: 'my@user.email.com',
  authorName: 'My User Name',
  moduleName: 'my_project',
  name: 'my-project',
  version: '0.1.0',

  // deps: [],                          /* List of runtime dependencies for this project. */
  // description: undefined,            /* A short description of the package. */
  // devDeps: [],                       /* List of dev dependencies for this project. */
  // pip: true,                         /* Use pip with a requirements.txt file to track project dependencies. */
  // poetry: false,                     /* Use poetry to manage your project dependencies, virtual environment, and (optional) packaging/publishing. */
  // projectType: ProjectType.UNKNOWN,  /* Which type of project this is (library/app). */
  // pytest: true,                      /* Include pytest tests. */
  // setuptools: undefined,             /* Use setuptools with a setup.py script for packaging and publishing. */
  // venv: true,                        /* Use venv to manage a virtual environment for installing dependencies inside. */
});
project.synth();",
}
`;

exports[`projen new react 1`] = `
Object {
  ".projenrc.js": "const { web } = require('projen');
const project = new web.ReactProject({
  defaultReleaseBranch: 'main',
  name: 'my-project',

  // deps: [],                          /* Runtime dependencies of this module. */
  // description: undefined,            /* The description is just a string that helps people understand the purpose of the package. */
  // devDeps: [],                       /* Build dependencies for this module. */
  // packageName: undefined,            /* The \\"name\\" in package.json. */
  // projectType: ProjectType.UNKNOWN,  /* Which type of project this is (library/app). */
  // releaseWorkflow: undefined,        /* Define a GitHub workflow for releasing from \\"main\\" when new versions are bumped. */
});
project.synth();",
}
`;

exports[`projen new react-ts 1`] = `
Object {
  ".projenrc.js": "const { web } = require('projen');
const project = new web.ReactTypeScriptProject({
  defaultReleaseBranch: 'main',
  name: 'my-project',

  // deps: [],                          /* Runtime dependencies of this module. */
  // description: undefined,            /* The description is just a string that helps people understand the purpose of the package. */
  // devDeps: [],                       /* Build dependencies for this module. */
  // packageName: undefined,            /* The \\"name\\" in package.json. */
  // projectType: ProjectType.UNKNOWN,  /* Which type of project this is (library/app). */
  // releaseWorkflow: undefined,        /* Define a GitHub workflow for releasing from \\"main\\" when new versions are bumped. */
});
project.synth();",
}
`;

exports[`projen new typescript 1`] = `
Object {
  ".projenrc.js": "const { TypeScriptProject } = require('projen');
const project = new TypeScriptProject({
  defaultReleaseBranch: 'main',
  name: 'my-project',

  // deps: [],                          /* Runtime dependencies of this module. */
  // description: undefined,            /* The description is just a string that helps people understand the purpose of the package. */
  // devDeps: [],                       /* Build dependencies for this module. */
  // packageName: undefined,            /* The \\"name\\" in package.json. */
  // projectType: ProjectType.UNKNOWN,  /* Which type of project this is (library/app). */
  // releaseWorkflow: undefined,        /* Define a GitHub workflow for releasing from \\"main\\" when new versions are bumped. */
});
project.synth();",
}
`;

exports[`projen new typescript-app 1`] = `
Object {
  ".projenrc.js": "const { TypeScriptAppProject } = require('projen');
const project = new TypeScriptAppProject({
  defaultReleaseBranch: 'main',
  name: 'my-project',

  // deps: [],                          /* Runtime dependencies of this module. */
  // description: undefined,            /* The description is just a string that helps people understand the purpose of the package. */
  // devDeps: [],                       /* Build dependencies for this module. */
  // packageName: undefined,            /* The \\"name\\" in package.json. */
  // projectType: ProjectType.UNKNOWN,  /* Which type of project this is (library/app). */
  // releaseWorkflow: undefined,        /* Define a GitHub workflow for releasing from \\"main\\" when new versions are bumped. */
});
project.synth();",
}
`;<|MERGE_RESOLUTION|>--- conflicted
+++ resolved
@@ -395,10 +395,7 @@
       Object {
         "name": "cdk-appsync-project",
         "type": "build",
-<<<<<<< HEAD
-=======
         "version": "1.1.2",
->>>>>>> a12d6968
       },
       Object {
         "name": "eslint",
@@ -432,11 +429,7 @@
       Object {
         "name": "projen",
         "type": "build",
-<<<<<<< HEAD
-        "version": "^0.17.84",
-=======
         "version": "^999.999.999",
->>>>>>> a12d6968
       },
       Object {
         "name": "standard-version",
@@ -455,7 +448,6 @@
         "name": "typescript",
         "type": "build",
       },
-<<<<<<< HEAD
       Object {
         "name": "@aws-cdk/assert",
         "type": "runtime",
@@ -477,29 +469,6 @@
         "version": "^1.95.2",
       },
       Object {
-=======
-      Object {
-        "name": "@aws-cdk/assert",
-        "type": "runtime",
-        "version": "^1.95.2",
-      },
-      Object {
-        "name": "@aws-cdk/aws-appsync",
-        "type": "runtime",
-        "version": "^1.95.2",
-      },
-      Object {
-        "name": "@aws-cdk/aws-cognito",
-        "type": "runtime",
-        "version": "^1.95.2",
-      },
-      Object {
-        "name": "@aws-cdk/aws-dynamodb",
-        "type": "runtime",
-        "version": "^1.95.2",
-      },
-      Object {
->>>>>>> a12d6968
         "name": "@aws-cdk/aws-iam",
         "type": "runtime",
         "version": "^1.95.2",
@@ -556,12 +525,9 @@
             "exec": "git -c \\"versionsort.suffix=-\\" tag --sort=\\"-version:refname\\" --list \\"v*\\" | head -n1 > .version.tmp.json",
           },
           Object {
-<<<<<<< HEAD
-=======
-            "exec": "if [ \\"$(cat .version.tmp.json)\\" == \\"\\" ]; then echo \\"v0.1.0\\" > .version.tmp.json; fi",
-          },
-          Object {
->>>>>>> a12d6968
+            "exec": "if [ \\"$(cat .version.tmp.json)\\" = \\"\\" ]; then echo \\"v0.1.0\\" > .version.tmp.json; fi",
+          },
+          Object {
             "exec": "standard-version",
           },
         ],
@@ -631,7 +597,6 @@
             "exec": "cdk destroy",
           },
         ],
-<<<<<<< HEAD
       },
       "diff": Object {
         "category": "99.misc",
@@ -745,132 +710,13 @@
           },
         ],
       },
-=======
-      },
-      "diff": Object {
-        "category": "99.misc",
-        "description": "Diffs the currently deployed app against your code",
-        "name": "diff",
-        "steps": Array [
-          Object {
-            "exec": "cdk diff",
-          },
-        ],
-      },
-      "eslint": Object {
-        "category": "10.test",
-        "description": "Runs eslint against the codebase",
-        "name": "eslint",
-        "steps": Array [
-          Object {
-            "exec": "eslint --ext .ts,.tsx --fix --no-error-on-unmatched-pattern src test build-tools .projenrc.js",
-          },
-        ],
-      },
-      "projen:upgrade": Object {
-        "category": "30.maintain",
-        "description": "upgrades projen to the latest version",
-        "name": "projen:upgrade",
-        "steps": Array [
-          Object {
-            "exec": "yarn upgrade -L projen",
-          },
-          Object {
-            "exec": "CI=\\"\\" yarn projen",
-          },
-        ],
-      },
-      "synth": Object {
-        "category": "00.build",
-        "description": "Synthesizes your cdk app into cdk.out (part of \\"yarn build\\")",
-        "name": "synth",
-        "steps": Array [
-          Object {
-            "exec": "cdk synth",
-          },
-        ],
-      },
-      "test": Object {
-        "category": "10.test",
-        "description": "Run tests",
-        "name": "test",
-        "steps": Array [
-          Object {
-            "exec": "rm -fr lib/",
-          },
-          Object {
-            "spawn": "test:compile",
-          },
-          Object {
-            "exec": "jest --passWithNoTests --all --updateSnapshot",
-          },
-          Object {
-            "spawn": "eslint",
-          },
-        ],
-      },
-      "test:compile": Object {
-        "category": "10.test",
-        "description": "compiles the test code",
-        "name": "test:compile",
-        "steps": Array [
-          Object {
-            "exec": "tsc --noEmit --project tsconfig.jest.json",
-          },
-        ],
-      },
-      "test:update": Object {
-        "category": "10.test",
-        "description": "Update jest snapshots",
-        "name": "test:update",
-        "steps": Array [
-          Object {
-            "exec": "jest --updateSnapshot",
-          },
-        ],
-      },
-      "test:watch": Object {
-        "category": "10.test",
-        "description": "Run jest in watch mode",
-        "name": "test:watch",
-        "steps": Array [
-          Object {
-            "exec": "jest --watch",
-          },
-        ],
-      },
-      "unbump": Object {
-        "category": "20.release",
-        "description": "Restores version to 0.0.0",
-        "name": "unbump",
-        "steps": Array [
-          Object {
-            "exec": "standard-version -r 0.0.0",
-          },
-        ],
-      },
-      "watch": Object {
-        "category": "00.build",
-        "description": "Watch & compile in the background",
-        "name": "watch",
-        "steps": Array [
-          Object {
-            "exec": "tsc -w",
-          },
-        ],
-      },
->>>>>>> a12d6968
     },
   },
   ".projenrc.js": "const { AwsCdkAppSyncApp } = require('cdk-appsync-project');
 const project = new AwsCdkAppSyncApp({
   cdkVersion: '1.95.2',
   defaultReleaseBranch: 'main',
-<<<<<<< HEAD
-  devDeps: ['cdk-appsync-project'],
-=======
   devDeps: ['cdk-appsync-project@1.1.2'],
->>>>>>> a12d6968
   name: 'my-project',
   transformerVersion: '1.77.15',
 
@@ -1126,23 +972,15 @@
       "@typescript-eslint/eslint-plugin": "^4.23.0",
       "@typescript-eslint/parser": "^4.23.0",
       "aws-cdk": "^1.95.2",
-<<<<<<< HEAD
-      "cdk-appsync-project": "^1.1.2",
-=======
       "cdk-appsync-project": "1.1.2",
->>>>>>> a12d6968
       "eslint": "^7.26.0",
       "eslint-import-resolver-node": "^0.3.4",
       "eslint-import-resolver-typescript": "^2.4.0",
-      "eslint-plugin-import": "^2.23.0",
+      "eslint-plugin-import": "^2.23.2",
       "jest": "^26.6.3",
       "jest-junit": "^12",
       "json-schema": "^0.3.0",
-<<<<<<< HEAD
-      "projen": "^0.17.84",
-=======
       "projen": "^999.999.999",
->>>>>>> a12d6968
       "standard-version": "^9",
       "ts-jest": "^26.5.6",
       "ts-node": "^9.1.1",
