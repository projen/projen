--- conflicted
+++ resolved
@@ -2,7 +2,6 @@
 import { TaskRuntime } from '../tasks';
 import { synth } from './synth';
 
-<<<<<<< HEAD
 async function main() {
   const ya = yargs;
   ya.commandDir('cmds');
@@ -17,6 +16,7 @@
 
   // no command means just require .projenrc.js
   if (args._.length === 0) {
+    process.env.PROJEN_DISABLE_POST = (!args.post).toString();
     await synth();
   }
 }
@@ -60,19 +60,4 @@
 main().catch(e => {
   console.error(e.stack);
   process.exit(1);
-});
-=======
-const args = yargs
-  .commandDir('cmds')
-  .recommendCommands()
-  .wrap(yargs.terminalWidth())
-  .option('post', { type: 'boolean', default: true, desc: 'Run post-synthesis steps such as installing dependencies. Use --no-post to skip' })
-  .help()
-  .argv;
-
-// no command means just require .projenrc.js
-if (args._.length === 0) {
-  process.env.PROJEN_DISABLE_POST = (!args.post).toString();
-  synth(); // eslint-disable-line @typescript-eslint/no-floating-promises
-}
->>>>>>> c8b3df7e
+});