--- conflicted
+++ resolved
@@ -11,10 +11,6 @@
 
 // no command means just require .projenrc.js
 if (args._.length === 0) {
-<<<<<<< HEAD
   process.env.PROJEN_DISABLE_POST = (!args.post).toString();
-  synth();
-=======
   synth(); // eslint-disable-line @typescript-eslint/no-floating-promises
->>>>>>> 3a65ef66
 }