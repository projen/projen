import { Component } from "../component";
import { GitIdentity } from "../github";
import { DEFAULT_GITHUB_ACTIONS_USER } from "../github/constants";
import { NodeProject } from "../javascript";
import { Project } from "../project";
import { Task } from "../task";
import { Condition, JobOptions, Step, Tools, Workflow } from "../workflows";

const GIT_PATCH_FILE = ".repo.patch";

const PULL_REQUEST_REF = "${{ github.event.pull_request.head.ref }}";
const BUILD_JOBID = "build";
const SELF_MUTATION_HAPPENED_OUTPUT = "self_mutation_happened";

export interface BuildWorkflowOptions {
  /**
   * The task to execute in order to build the project.
   */
  readonly buildTask: Task;

  /**
   * A name of a directory that includes build artifacts.
   */
  readonly artifactsDirectory: string;

  /**
   * The container image to use for builds.
   * @default - the default workflow container
   */
  readonly containerImage?: string;

  /**
   * Automatically update files modified during builds to pull-request branches.
   * This means that any files synthesized by projen or e.g. test snapshots will
   * always be up-to-date before a PR is merged.
   *
   * Implies that PR builds do not have anti-tamper checks.
   *
   * This is enabled by default only if `githubTokenSecret` is set. Otherwise it
   * is disabled, which implies that file changes that happen during build will
   * not be pushed back to the branch.
   *
   * @default true
   */
  readonly mutableBuild?: boolean;

  /**
   * Steps to execute before the build.
   * @default []
   */
  readonly preBuildSteps?: Step[];

  /**
   * Steps to execute after build.
   * @default []
   */
  readonly postBuildSteps?: Step[];

  /**
   * Git identity to use for the workflow.
   * @default - default identity
   */
  readonly gitIdentity?: GitIdentity;

  /**
   * Build environment variables.
   * @default {}
   */
  readonly env?: { [key: string]: string };

  /**
   * Github Runner selection labels
   * @default ["ubuntu-latest"]
   */
  readonly runsOn?: string[];

  /**
   * Tools required in the build workflow.
   * @default - no tools are installed
   */
  readonly tools?: Tools;
}

export class BuildWorkflow extends Component {
  private readonly postBuildSteps: Step[];
  private readonly preBuildSteps: Step[];
  private readonly gitIdentity: GitIdentity;
  private readonly buildTask: Task;
  private readonly workflow: Workflow;
  private readonly artifactsDirectory: string;
  // TODO: private readonly defaultRunners: string[] = ["ubuntu-latest"];

  private readonly _postBuildJobs: string[] = [];

  constructor(project: Project, options: BuildWorkflowOptions) {
    super(project);

    this.preBuildSteps = options.preBuildSteps ?? [];
    this.postBuildSteps = options.postBuildSteps ?? [];
    this.gitIdentity = options.gitIdentity ?? DEFAULT_GITHUB_ACTIONS_USER;
    this.buildTask = options.buildTask;
    this.artifactsDirectory = options.artifactsDirectory;
    const mutableBuilds = options.mutableBuild ?? true;

    this.workflow = new Workflow(project, {
      name: "build",
      triggers: {
        manual: true,
        pullRequest: true,
      },
    });

    this.addBuildJob(options);

    if (mutableBuilds) {
      this.addSelfMutationJob();
    }
  }

  private addBuildJob(options: BuildWorkflowOptions) {
    this.workflow.addJob(BUILD_JOBID, {
      image: options.containerImage,
      // TODO: runsOn: options.runsOn ?? this.defaultRunners,
      env: {
        ...options.env,
        CI: "true",
      },
      checkout: true,
      upload: [GIT_PATCH_FILE, "dist"],
      tools: options.tools,
      steps: [
        ...this.preBuildSteps,
        { run: this.project.runTaskCommand(this.buildTask) },
        ...this.postBuildSteps,
        { run: "git add ." },
        {
          run: [
            `if git diff --staged --patch --exit-code > ${GIT_PATCH_FILE}; then`,
            `  ${SELF_MUTATION_HAPPENED_OUTPUT}=1`,
            `else`,
            '  echo "Files were changed during build (see build log). If this was triggered from a fork, you will need to update your branch."',
            `  cat ${GIT_PATCH_FILE}`,
            "  exit 1",
            `fi`,
          ].join("\n"),
        },
      ],
      exports: [SELF_MUTATION_HAPPENED_OUTPUT],
    });
    // this.workflow.addJob(, {
    //   steps: (() => this.renderBuildSteps()) as any,
    //   outputs: {
    //     [SELF_MUTATION_HAPPENED_OUTPUT]: {
    //       stepId: SELF_MUTATION_STEP,
    //       outputName: SELF_MUTATION_HAPPENED_OUTPUT,
    //     },
    //   },
    // });
  }

  /**
   * Returns a list of job IDs that are part of the build.
   */
  public get buildJobIds(): string[] {
    return [BUILD_JOBID, ...this._postBuildJobs];
  }

  /**
   * Adds steps that are executed after the build.
   * @param steps The job steps
   */
  public addPostBuildSteps(...steps: Step[]): void {
    this.postBuildSteps.push(...steps);
  }

  /**
   * Adds another job to the build workflow which is executed after the build
   * job succeeded.
   *
   * Jobs are executed _only_ if the build did NOT self mutate. If the build
   * self-mutate, the branch will either be updated or the build will fail (in
   * forks), so there is no point in executing the post-build job.
   *
   * @param id The id of the new job
   * @param job The job specification
   */
  public addPostBuildJob(id: string, job: JobOptions) {
    this.workflow.addJob(id, {
      needs: [BUILD_JOBID],
      download: this.artifactsDirectory ? [this.artifactsDirectory] : [],
      // only run if build did not self-mutate
      condition: Condition.not(
        Condition.isOutputDefined(BUILD_JOBID, SELF_MUTATION_HAPPENED_OUTPUT)
      ),
      ...job,
      steps: job.steps,
    });

    // add to the list of build job IDs
    this._postBuildJobs.push(id);
  }

  /**
   * Run a task as a job within the build workflow which is executed after the
   * build job succeeded.
   *
   * The job will have access to build artifacts and will install project
   * dependencies in order to be able to run any commands used in the tasks.
   *
   * Jobs are executed _only_ if the build did NOT self mutate. If the build
   * self-mutate, the branch will either be updated or the build will fail (in
   * forks), so there is no point in executing the post-build job.
   *
   * @param options Specify tools and other options
   */
  public addPostBuildJobTask(task: Task, options: AddPostBuildJobTaskOptions) {
    this.addPostBuildJobCommands(
      `post-build-${task.name}`,
      [`${this.project.projenCommand} ${task.name}`],
      {
        checkoutRepo: true,
        installDeps: true,
        tools: options.tools,
        runsOn: options.runsOn,
      }
    );
  }

  /**
   * Run a sequence of commands as a job within the build workflow which is
   * executed after the build job succeeded.
   *
   * Jobs are executed _only_ if the build did NOT self mutate. If the build
   * self-mutate, the branch will either be updated or the build will fail (in
   * forks), so there is no point in executing the post-build job.
   *
   * @param options Specify tools and other options
   */
  public addPostBuildJobCommands(
    id: string,
    commands: string[],
    options?: AddPostBuildJobCommandsOptions
  ) {
    const steps: Step[] = [];

    if (
      options?.checkoutRepo &&
      options?.installDeps &&
      this.project instanceof NodeProject
    ) {
      steps.push({
        run: `${this.project.package.installCommand}`,
      });
    }

    steps.push({ run: commands.join("\n") });

    this.addPostBuildJob(id, {
      checkout: options?.checkoutRepo,
      tools: options?.tools,
      // TODO: runsOn: options?.runsOn ?? this.defaultRunners,
      steps,
    });
  }

  private addSelfMutationJob() {
    this.workflow.addJob("self-mutation", {
      // TODO: runsOn: options.runsOn ?? this.defaultRunners,
      mutable: true,
      checkout: true,
      needs: [BUILD_JOBID],
      condition: Condition.and(
        Condition.always(),
        Condition.isOutputDefined(BUILD_JOBID, SELF_MUTATION_HAPPENED_OUTPUT),
        Condition.not(Condition.isFork())
      ),
      download: [GIT_PATCH_FILE],
      steps: [
        {
<<<<<<< HEAD
          run: `[ -s ./${GIT_PATCH_FILE} ] && git apply ./${GIT_PATCH_FILE} || echo "Empty patch. Skipping."`,
=======
          name: "Push changes",
          run: [
            "  git add .",
            '  git commit -m -s "chore: self mutation"',
            `  git push origin HEAD:${PULL_REQUEST_REF}`,
          ].join("\n"),
>>>>>>> a71ea69e
        },
        { run: `rm -f ./${GIT_PATCH_FILE}` },
        { run: `git config user.name "${this.gitIdentity.name}"` },
        { run: `git config user.email "${this.gitIdentity.email}"` },
        { run: `git add .` },
        { run: `git commit -m "chore: self mutation"` },
        { run: `git push origin HEAD:${PULL_REQUEST_REF}` },
      ],
    });
  }
}

/**
 * Options for `BuildWorkflow.addPostBuildJobTask`
 */
export interface AddPostBuildJobTaskOptions {
  /**
   * Tools that should be installed before the task is run.
   */
  readonly tools?: Tools;

  /**
   * Github Runner selection labels
   * @default ["ubuntu-latest"]
   */
  readonly runsOn?: string[];
}

/**
 * Options for `BuildWorkflow.addPostBuildJobCommands`
 */
export interface AddPostBuildJobCommandsOptions {
  /**
   * Tools that should be installed before the commands are run.
   */
  readonly tools?: Tools;

  /**
   * Check out the repository at the pull request branch before commands are
   * run.
   *
   * @default false
   */
  readonly checkoutRepo?: boolean;

  /**
   * Install project dependencies before running commands. `checkoutRepo` must
   * also be set to true.
   *
   * Currently only supported for `NodeProject`.
   *
   * @default false
   */
  readonly installDeps?: boolean;

  /**
   * Github Runner selection labels
   * @default ["ubuntu-latest"]
   */
  readonly runsOn?: string[];
}<|MERGE_RESOLUTION|>--- conflicted
+++ resolved
@@ -277,22 +277,13 @@
       download: [GIT_PATCH_FILE],
       steps: [
         {
-<<<<<<< HEAD
           run: `[ -s ./${GIT_PATCH_FILE} ] && git apply ./${GIT_PATCH_FILE} || echo "Empty patch. Skipping."`,
-=======
-          name: "Push changes",
-          run: [
-            "  git add .",
-            '  git commit -m -s "chore: self mutation"',
-            `  git push origin HEAD:${PULL_REQUEST_REF}`,
-          ].join("\n"),
->>>>>>> a71ea69e
         },
         { run: `rm -f ./${GIT_PATCH_FILE}` },
         { run: `git config user.name "${this.gitIdentity.name}"` },
         { run: `git config user.email "${this.gitIdentity.email}"` },
         { run: `git add .` },
-        { run: `git commit -m "chore: self mutation"` },
+        { run: `git commit -m -s "chore: self mutation"` },
         { run: `git push origin HEAD:${PULL_REQUEST_REF}` },
       ],
     });
