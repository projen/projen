// eslint-disable-next-line @typescript-eslint/no-require-imports
import decamelize = require('decamelize');

import { Component } from '../component';
import { YamlFile } from '../yaml';
import { GitHub } from './github';

export class GithubWorkflow extends Component {
<<<<<<< HEAD
  private readonly name: string;
  private events: GithubWorkflow.Triggers = { };
  private jobs: Record<string, GithubWorkflow.Job> = { };
=======
  public readonly name: string;
  private events: { [event: string]: any } = { };
  private jobs: { [jobid: string]: any } = { };
>>>>>>> 2c99dc65
  public readonly file: YamlFile;

  constructor(github: GitHub, name: string) {
    super(github.project);

    this.name = name;
    this.file = new YamlFile(this.project, `.github/workflows/${name.toLocaleLowerCase()}.yml`, {
      obj: () => this.renderWorkflow(),
    });
  }

  public on(events: GithubWorkflow.Triggers) {
    this.events = {
      ...this.events,
      ...events,
    };
  }

  public addJobs(jobs: Record<string, GithubWorkflow.Job>) {
    this.jobs = {
      ...this.jobs,
      ...jobs,
    };
  }

  private renderWorkflow() {
    return {
      name: this.name,
      on: snakeCaseKeys(this.events),
      jobs: renderJobs(this.jobs),
    };
  }
}

function snakeCaseKeys<T = unknown>(obj: T): T {
  if (typeof obj !== 'object' || obj == null) {
    return obj;
  }

  if (Array.isArray(obj)) {
    return obj.map(snakeCaseKeys) as any;
  }

  const result: Record<string, unknown> = {};
  for (let [k, v] of Object.entries(obj)) {
    if (typeof v === 'object' && v != null) {
      v = snakeCaseKeys(v);
    }
    result[decamelize(k)] = v;
  }
  return result as any;
}

function kebabCaseKeys<T = unknown>(obj: T, recursive = true): T {
  if (typeof obj !== 'object' || obj == null) {
    return obj;
  }

  if (Array.isArray(obj)) {
    if (recursive) {
      obj = obj.map((v) => kebabCaseKeys(v, recursive)) as any;
    }
    return obj;
  }

  const result: Record<string, unknown> = {};
  for (let [k, v] of Object.entries(obj)) {
    if (recursive) {
      v = kebabCaseKeys(v, recursive);
    }
    result[decamelize(k).replace(/_/mg, '-')] = v;
  }
  return result as any;
}

function renderJobs(jobs: Record<string, GithubWorkflow.Job>) {
  const result: Record<string, unknown> = {};
  for (const [name, job] of Object.entries(jobs)) {
    result[name] = renderJob(job);
  }
  return result;

  /** @see https://docs.github.com/en/actions/reference/workflow-syntax-for-github-actions */
  function renderJob(job: GithubWorkflow.Job) {
    return {
      'name': job.name,
      'needs': arrayOrScalar(job.needs),
      'runs-on': job.runsOn,
      'permissions': kebabCaseKeys(job.permissions),
      'environment': job.environment,
      'concurrency': job.concurrency,
      'outputs': renderJobOutputs(job.outputs),
      'env': job.env,
      'defaults': kebabCaseKeys(job.defaults),
      'if': job.if,
      'steps': kebabCaseKeys(job.steps, false),
      'timeout-minutes': job.timeoutMinutes,
      'strategy': renderJobStrategy(job.strategy),
      'continue-on-error': job.continueOnError,
      'container': job.container,
      'services': job.services,
    };
  }

  function renderJobOutputs(output: GithubWorkflow.Job['outputs']) {
    if (output == null) {
      return undefined;
    }

    const rendered: Record<string, string> = {};
    for (const [name, { stepId, outputName }] of Object.entries(output)) {
      rendered[name] = `\${{ steps.${stepId}.outputs.${outputName} }}`;
    }
    return rendered;
  }

  function renderJobStrategy(strategy: GithubWorkflow.Job['strategy']) {
    if (strategy == null) {
      return undefined;
    }

    const rendered: Record<string, unknown> = {
      'max-parallel': strategy.maxParallel,
      'fail-fast': strategy.failFast,
    };

    if (strategy.matrix) {
      const matrix: Record<string, unknown> = {
        include: strategy.matrix.include,
        exclude: strategy.matrix.exclude,
      };
      for (const [key, values] of Object.entries(strategy.matrix.domain ?? {})) {
        if (key in matrix) {
          // A domain key was set to `include`, or `exclude`:
          throw new Error(`Illegal job strategy matrix key: ${key}`);
        }
        matrix[key] = values;
      }
      rendered.matrix = matrix;
    }

    return rendered;
  }
}

function arrayOrScalar<T>(arr: T[] | undefined): T | T[] | undefined {
  if (arr == null || arr.length === 0) {
    return arr;
  }
  if (arr.length === 1) {
    return arr[0];
  }
  return arr;
}

//#region Job Definition
// @see https://docs.github.com/en/actions/reference/workflow-syntax-for-github-actions
export namespace GithubWorkflow {
  /**
   * A GitHub Workflow job definition.
   */
  export interface Job {
    /**
     * The type of machine to run the job on. The machine can be either a
     * GitHub-hosted runner or a self-hosted runner.
     *
     * @example "ubuntu-latest"
     */
    readonly runsOn: string;

    /**
     * A job contains a sequence of tasks called steps. Steps can run commands,
     * run setup tasks, or run an action in your repository, a public repository,
     * or an action published in a Docker registry. Not all steps run actions,
     * but all actions run as a step. Each step runs in its own process in the
     * runner environment and has access to the workspace and filesystem.
     * Because steps run in their own process, changes to environment variables
     * are not preserved between steps. GitHub provides built-in steps to set up
     * and complete a job.
     */
    readonly steps: JobStep[];

    /**
     * The name of the job displayed on GitHub.
     */
    readonly name?: string;

    /**
     * Identifies any jobs that must complete successfully before this job will
     * run. It can be a string or array of strings. If a job fails, all jobs
     * that need it are skipped unless the jobs use a conditional expression
     * that causes the job to continue.
     */
    readonly needs?: string[];

    /**
     * You can modify the default permissions granted to the GITHUB_TOKEN,
     * adding or removing access as required, so that you only allow the minimum
     * required access.
     *
     * @see https://docs.github.com/en/actions/reference/authentication-in-a-workflow#permissions-for-the-github_token
     */
    readonly permissions?: JobPermissions;

    /**
     * The environment that the job references. All environment protection rules
     * must pass before a job referencing the environment is sent to a runner.
     *
     * @see https://docs.github.com/en/actions/reference/environments
     */
    readonly environment?: unknown;

    /**
     * Concurrency ensures that only a single job or workflow using the same
     * concurrency group will run at a time. A concurrency group can be any
     * string or expression. The expression can use any context except for the
     * secrets context.
     *
     * @experimental
     */
    readonly concurrency?: unknown;

    /**
     * A map of outputs for a job. Job outputs are available to all downstream
     * jobs that depend on this job.
     */
    readonly outputs?: Record<string, JobStepOutput>;

    /**
     * A map of environment variables that are available to all steps in the
     * job. You can also set environment variables for the entire workflow or an
     * individual step.
     */
    readonly env?: Record<string, string>;

    /**
     * A map of default settings that will apply to all steps in the job. You
     * can also set default settings for the entire workflow.
     */
    readonly defaults?: JobDefaults;

    /**
     * You can use the if conditional to prevent a job from running unless a
     * condition is met. You can use any supported context and expression to
     * create a conditional.
     */
    readonly if?: string;

    /**
     * The maximum number of minutes to let a job run before GitHub
     * automatically cancels it.
     *
     * @default 360
     */
    readonly timeoutMinutes?: number;

    /**
     * A strategy creates a build matrix for your jobs. You can define different
     * variations to run each job in.
     */
    readonly strategy?: JobStrategy;

    /**
     * Prevents a workflow run from failing when a job fails. Set to true to
     * allow a workflow run to pass when this job fails.
     */
    readonly continueOnError?: boolean;

    /**
     * A container to run any steps in a job that don't already specify a
     * container. If you have steps that use both script and container actions,
     * the container actions will run as sibling containers on the same network
     * with the same volume mounts.
     */
    readonly container?: ContainerOptions;

    /**
     * Used to host service containers for a job in a workflow. Service
     * containers are useful for creating databases or cache services like Redis.
     * The runner automatically creates a Docker network and manages the life
     * cycle of the service containers.
     */
    readonly services?: Record<string, ContainerOptions>;

  }

  /**
   * The available scopes and access values for workflow permissions. If you
   * specify the access for any of these scopes, all those that are not
   * specified are set to `JobPermission.NONE`, instead of the default behavior
   * when none is specified.
   */
  export interface JobPermissions {
    readonly actions?: JobPermission;
    readonly checks?: JobPermission;
    readonly contents?: JobPermission;
    readonly deployments?: JobPermission;
    readonly issues?: JobPermission;
    readonly packages?: JobPermission;
    readonly pullRequests?: JobPermission;
    readonly repositoryProjects?: JobPermission;
    readonly securityEvents?: JobPermission;
    readonly statuses?: JobPermission;
  }

  /**
   * Access level for workflow permission scopes.
   */
  export enum JobPermission {
    /** Read-only access */
    READ = 'read',

    /** Read-write access */
    WRITE = 'write',

    /** No access at all */
    NONE = 'none',
  }

  /**
   * An output binding for a job.
   */
  export interface JobStepOutput {
    /**
     * The ID of the step that exposes the output.
     */
    readonly stepId: string;

    /**
     * The name of the job output that is being bound.
     */
    readonly outputName: string;
  }

  /**
   * Default settings for all steps in the job.
   */
  export interface JobDefaults {
    /** Default run settings. */
    readonly run?: RunSettings;
  }

  /**
   * Run settings for a job.
   */
  export interface RunSettings {
    /**
     * Which shell to use for running the step.
     *
     * @example "bash"
     */
    readonly shell?: string;

    /**
     * Working directory to use when running the step.
     */
    readonly workingDirectory?: string;
  }

  /**
   * A job step.
   */
  export interface JobStep {
    /**
     * A unique identifier for the step. You can use the id to reference the
     * step in contexts.
     */
    readonly id?: string;

    /**
     * You can use the if conditional to prevent a job from running unless a
     * condition is met. You can use any supported context and expression to
     * create a conditional.
     */
    readonly if?: string;

    /**
     * A name for your step to display on GitHub.
     */
    readonly name?: string;

    /**
     * Selects an action to run as part of a step in your job. An action is a
     * reusable unit of code. You can use an action defined in the same
     * repository as the workflow, a public repository, or in a published Docker
     * container image.
     */
    readonly uses?: string;

    /**
     * Runs command-line programs using the operating system's shell. If you do
     * not provide a name, the step name will default to the text specified in
     * the run command.
     */
    readonly run?: string;

    /**
     * A map of the input parameters defined by the action. Each input parameter
     * is a key/value pair. Input parameters are set as environment variables.
     * The variable is prefixed with INPUT_ and converted to upper case.
     */
    readonly with?: Record<string, string>;

    /**
     * Sets environment variables for steps to use in the runner environment.
     * You can also set environment variables for the entire workflow or a job.
     */
    readonly env?: Record<string, string>;

    /**
     * Prevents a job from failing when a step fails. Set to true to allow a job
     * to pass when this step fails.
     */
    readonly continueOnError?: boolean;

    /**
     * The maximum number of minutes to run the step before killing the process.
     */
    readonly timeoutMinutes?: number;
  }

  /**
   * A strategy creates a build matrix for your jobs. You can define different
   * variations to run each job in.
   */
  export interface JobStrategy {
    /**
     * You can define a matrix of different job configurations. A matrix allows
     * you to create multiple jobs by performing variable substitution in a
     * single job definition. For example, you can use a matrix to create jobs
     * for more than one supported version of a programming language, operating
     * system, or tool. A matrix reuses the job's configuration and creates a
     * job for each matrix you configure.
     *
     * A job matrix can generate a maximum of 256 jobs per workflow run. This
     * limit also applies to self-hosted runners.
     */
    readonly matrix?: JobMatrix;

    /**
     * When set to true, GitHub cancels all in-progress jobs if any matrix job
     * fails. Default: true
     */
    readonly failFast?: boolean;

    /**
     * The maximum number of jobs that can run simultaneously when using a
     * matrix job strategy. By default, GitHub will maximize the number of jobs
     * run in parallel depending on the available runners on GitHub-hosted
     * virtual machines.
     */
    readonly maxParallel?: number;
  }

  /**
   * A job matrix.
   */
  export interface JobMatrix {
    /**
     * Each option you define in the matrix has a key and value. The keys you
     * define become properties in the matrix context and you can reference the
     * property in other areas of your workflow file. For example, if you define
     * the key os that contains an array of operating systems, you can use the
     * matrix.os property as the value of the runs-on keyword to create a job
     * for each operating system.
     */
    readonly domain?: Record<string, string[]>;

    /**
     * You can add additional configuration options to a build matrix job that
     * already exists. For example, if you want to use a specific version of npm
     * when the job that uses windows-latest and version 8 of node runs, you can
     * use include to specify that additional option.
     */
    readonly include?: Array<Record<string, string>>;

    /**
     * You can remove a specific configurations defined in the build matrix
     * using the exclude option. Using exclude removes a job defined by the
     * build matrix.
     */
    readonly exclude?: Array<Record<string, string>>;
  }

  /**
   * Options petaining to container environments.
   */
  export interface ContainerOptions {
    /**
     * The Docker image to use as the container to run the action. The value can
     * be the Docker Hub image name or a registry name.
     */
    readonly image: string;

    /**
     * f the image's container registry requires authentication to pull the
     * image, you can use credentials to set a map of the username and password.
     * The credentials are the same values that you would provide to the docker
     * login command.
     */
    readonly credentials?: ContainerCredentials;

    /**
     * Sets a map of environment variables in the container.
     */
    readonly env?: Record<string, string>;

    /**
     * Sets an array of ports to expose on the container.
     */
    readonly ports?: number[];

    /**
     * Sets an array of volumes for the container to use. You can use volumes to
     * share data between services or other steps in a job. You can specify
     * named Docker volumes, anonymous Docker volumes, or bind mounts on the
     * host.
     *
     * To specify a volume, you specify the source and destination path:
     * `<source>:<destinationPath>`.
     */
    readonly volumes?: string[];

    /**
     * Additional Docker container resource options.
     *
     * @see https://docs.docker.com/engine/reference/commandline/create/#options
     */
    readonly options?: string[];
  }

  /**
   * Credentials to use to authenticate to Docker registries.
   */
  export interface ContainerCredentials {
    /** The username. */
    readonly username: string;

    /** The password. */
    readonly password: string;
  }
}
//#endregion

//#region Trigger Definition
export namespace GithubWorkflow {
  /**
   * The set of available triggers for GitHub Workflows.
   *
   * @see https://docs.github.com/en/actions/reference/events-that-trigger-workflows
   */
  export interface Triggers {
    //#region Scheduled events
    /**
     * You can schedule a workflow to run at specific UTC times using POSIX cron
     * syntax. Scheduled workflows run on the latest commit on the default or
     * base branch. The shortest interval you can run scheduled workflows is
     * once every 5 minutes.
     *
     * @see https://pubs.opengroup.org/onlinepubs/9699919799/utilities/crontab.html#tag_20_25_07
     */
    readonly schedule?: CronScheduleOptions[];
    //#endregion

    //#region Manual events
    /**
     * You can configure custom-defined input properties, default input values,
     * and required inputs for the event directly in your workflow. When the
     * workflow runs, you can access the input values in the github.event.inputs
     * context.
     */
    readonly workflowDispatch?: WorkflowDispatchOptions;

    /**
     * You can use the GitHub API to trigger a webhook event called
     * repository_dispatch when you want to trigger a workflow for activity that
     * happens outside of GitHub.
     */
    readonly repositoryDispatch?: RepositoryDispatchOptions;
    //#endregion

    //#region Webhook events
    /**
     * Runs your workflow anytime the check_run event occurs.
     */
    readonly checkRun?: CheckRunOptions;

    /**
     * Runs your workflow anytime the check_suite event occurs.
     */
    readonly checkSuite?: CheckSuiteOptions;

    /**
     * Runs your workflow anytime someone creates a branch or tag, which
     * triggers the create event.
     */
    readonly create?: CreateOptions;

    /**
     * Runs your workflow anytime someone deletes a branch or tag, which
     * triggers the delete event.
     */
    readonly delete?: DeleteOptions;

    /**
     * Runs your workflow anytime someone creates a deployment, which triggers
     * the deployment event. Deployments created with a commit SHA may not have
     * a Git ref.
     */
    readonly deployment?: DeploymentOptions;

    /**
     * Runs your workflow anytime a third party provides a deployment status,
     * which triggers the deployment_status event. Deployments created with a
     * commit SHA may not have a Git ref.
     */
    readonly deploymentStatus?: DeploymentStatusOptions;

    /**
     * Runs your workflow anytime when someone forks a repository, which
     * triggers the fork event.
     */
    readonly fork?: ForkOptions;

    /**
     * Runs your workflow when someone creates or updates a Wiki page, which
     * triggers the gollum event.
     */
    readonly gollum?: GollumOptions;

    /**
     * Runs your workflow anytime the issue_comment event occurs.
     */
    readonly issueComment?: IssueCommentOptions;

    /**
     * Runs your workflow anytime the issues event occurs.
     */
    readonly issues?: IssuesOptions;

    /**
     * Runs your workflow anytime the label event occurs.
     */
    readonly label?: LabelOptions;

    /**
     * Runs your workflow anytime the milestone event occurs.
     */
    readonly milestone?: MilestoneOptions;

    /**
     * Runs your workflow anytime someone pushes to a GitHub Pages-enabled
     * branch, which triggers the page_build event.
     */
    readonly pageBuild?: PageBuildOptions;

    /**
     * Runs your workflow anytime the project event occurs.
     */
    readonly project?: ProjectOptions;

    /**
     * Runs your workflow anytime the project_card event occurs.
     */
    readonly projectCard?: ProjectCardOptions;

    /**
     * Runs your workflow anytime the project_column event occurs.
     */
    readonly projectColumn?: ProjectColumnOptions;

    /**
     * Runs your workflow anytime someone makes a private repository public,
     * which triggers the public event.
     */
    readonly public?: PublicOptions;

    /**
     * Runs your workflow anytime the pull_request event occurs.
     */
    readonly pullRequest?: PullRequestOptions;

    /**
     * Runs your workflow anytime the pull_request_review event occurs.
     */
    readonly pullRequestReview?: PullRequestReviewOptions;

    /**
     * Runs your workflow anytime a comment on a pull request's unified diff is
     * modified, which triggers the pull_request_review_comment event.
     */
    readonly pullRequestReviewComment?: PullRequestReviewCommentOptions;

    /**
     * This event runs in the context of the base of the pull request, rather
     * than in the merge commit as the pull_request event does. This prevents
     * executing unsafe workflow code from the head of the pull request that
     * could alter your repository or steal any secrets you use in your workflow.
     * This event allows you to do things like create workflows that label and
     * comment on pull requests based on the contents of the event payload.
     *
     * WARNING: The `pull_request_target` event is granted read/write repository
     * token and can access secrets, even when it is triggered from a fork.
     * Although the workflow runs in the context of the base of the pull request,
     * you should make sure that you do not check out, build, or run untrusted
     * code from the pull request with this event. Additionally, any caches
     * share the same scope as the base branch, and to help prevent cache
     * poisoning, you should not save the cache if there is a possibility that
     * the cache contents were altered.
     *
     * @see https://securitylab.github.com/research/github-actions-preventing-pwn-requests
     */
    readonly pullRequestTarget?: PullRequestTargetOptions;

    /**
     * Runs your workflow when someone pushes to a repository branch, which
     * triggers the push event.
     */
    readonly push?: PushOptions;

    /**
     * Runs your workflow anytime a package is published or updated.
     */
    readonly registryPackage?: RegistryPackageOptions;

    /**
     * Runs your workflow anytime the release event occurs.
     */
    readonly release?: ReleaseOptions;

    /**
     * Runs your workflow anytime the status of a Git commit changes, which
     * triggers the status event.
     */
    readonly status?: StatusOptions;

    /**
     * Runs your workflow anytime the watch event occurs.
     */
    readonly watch?: WatchOptions;

    /**
     * This event occurs when a workflow run is requested or completed, and
     * allows you to execute a workflow based on the finished result of another
     * workflow. A workflow run is triggered regardless of the result of the
     * previous workflow.
     */
    readonly workflowRun?: WorkflowRunOptions;
    //#endregion
  }

  /**
   * CRON schedule options.
   */
  export interface CronScheduleOptions {
    /**
     * @see https://pubs.opengroup.org/onlinepubs/9699919799/utilities/crontab.html#tag_20_25_07
     */
    readonly cron: string;
  }

  /**
   * Repository dispatch options.
   */
  export interface RepositoryDispatchOptions {
    /**
     * Which activity types to trigger on.
     *
     * @defaults - all activity types
     */
    readonly types?: string[];
  }

  /**
   * Check run options.
   */
  export interface CheckRunOptions {
    /**
     * Which activity types to trigger on.
     *
     * @defaults - all activity types
     */
    readonly types?: Array<'create' | 'rerequested' | 'completed' | 'requested_action'>;
  }

  /**
   * Check suite options
   */
  export interface CheckSuiteOptions {
    /**
     * Which activity types to trigger on.
     *
     * @defaults - all activity types
     */
    readonly types?: Array<'completed' | 'requested' | 'rerequested'>;
  }

  /**
   * Issue comment options
   */
  export interface IssueCommentOptions {
    /**
     * Which activity types to trigger on.
     *
     * @defaults - all activity types
     */
    readonly types?: Array<'created' | 'edited' | 'deleted'>;
  }

  /**
   * Issues options
   */
  export interface IssuesOptions {
    /**
     * Which activity types to trigger on.
     *
     * @defaults - all activity types
     */
    readonly types?: Array<'opened' | 'edited' | 'deleted' | 'transferred' | 'pinned' | 'unpinned' | 'closed' | 'reopened' | 'assigned' | 'unassigned' | 'labeled' | 'unlabeled' | 'locked' | 'unlocked' | 'milestoned' | 'demilestoned'>;
  }

  /**
   * label options
   */
  export interface LabelOptions {
    /**
     * Which activity types to trigger on.
     *
     * @defaults - all activity types
     */
    readonly types?: Array<'created' | 'edited' | 'deleted'>;
  }

  /**
   * Milestone options
   */
  export interface MilestoneOptions {
    /**
     * Which activity types to trigger on.
     *
     * @defaults - all activity types
     */
    readonly types?: Array<'created' | 'closed' | 'opened' | 'edited' | 'deleted'>;
  }

  /**
   * Project options
   */
  export interface ProjectOptions {
    /**
     * Which activity types to trigger on.
     *
     * @defaults - all activity types
     */
    readonly types?: Array<'created' | 'updated' | 'closed' | 'reopened' | 'edited' | 'deleted'>;
  }

  /**
   * Project card options
   */
  export interface ProjectCardOptions {
    /**
     * Which activity types to trigger on.
     *
     * @defaults - all activity types
     */
    readonly types?: Array<'created' | 'moved' | 'converted' | 'edited' | 'deleted'>;
  }

  /**
   * Probject column options
   */
  export interface ProjectColumnOptions {
    /**
     * Which activity types to trigger on.
     *
     * @defaults - all activity types
     */
    readonly types?: Array<'created' | 'updated' | 'moved' | 'deleted'>;
  }

  /**
   * Pull request options
   */
  export interface PullRequestOptions {
    /**
     * Which activity types to trigger on.
     *
     * @defaults - all activity types
     */
    readonly types?: Array<'assigned' | 'unassigned' | 'labeled' | 'unlabeled' | 'opened' | 'edited' | 'closed' | 'reopened' | 'synchronize' | 'ready_for_review' | 'locked' | 'unlocked' | 'review_requested' | 'review_request_removed'>;
  }

  /**
   * Pull request review options
   */
  export interface PullRequestReviewOptions {
    /**
     * Which activity types to trigger on.
     *
     * @defaults - all activity types
     */
    readonly types?: Array<'submitted' | 'edited' | 'dismissed'>;
  }

  /**
   * Pull request review comment options
   */
  export interface PullRequestReviewCommentOptions {
    /**
     * Which activity types to trigger on.
     *
     * @defaults - all activity types
     */
    readonly types?: Array<'created' | 'edited' | 'deleted'>;
  }

  /**
   * Pull request target options.
   */
  export interface PullRequestTargetOptions extends PushOptions {
    /**
     * Which activity types to trigger on.
     *
     * @defaults - all activity types
     */
    readonly types?: Array<'assigned' | 'unassigned' | 'labeled' | 'unlabeled' | 'opened' | 'edited' | 'closed' | 'reopened' | 'synchronize' | 'ready_for_review' | 'locked' | 'unlocked' | 'review_requested' | 'review_request_removed'>;
  }

  /**
   * Options for push-like events.
   */
  export interface PushOptions {
    /**
     * When using the push and pull_request events, you can configure a workflow
     * to run on specific branches or tags. For a pull_request event, only
     * branches and tags on the base are evaluated. If you define only tags or
     * only branches, the workflow won't run for events affecting the undefined
     * Git ref.
     *
     * @see https://docs.github.com/en/actions/reference/workflow-syntax-for-github-actions#filter-pattern-cheat-sheet
     */
    readonly branches?: string[];


    /**
     * When using the push and pull_request events, you can configure a workflow
     * to run on specific branches or tags. For a pull_request event, only
     * branches and tags on the base are evaluated. If you define only tags or
     * only branches, the workflow won't run for events affecting the undefined
     * Git ref.
     *
     * @see https://docs.github.com/en/actions/reference/workflow-syntax-for-github-actions#filter-pattern-cheat-sheet
     */
    readonly tags?: string[];

    /**
     * When using the push and pull_request events, you can configure a workflow
     * to run when at least one file does not match paths-ignore or at least one
     * modified file matches the configured paths. Path filters are not
     * evaluated for pushes to tags.
     *
     * @see https://docs.github.com/en/actions/reference/workflow-syntax-for-github-actions#filter-pattern-cheat-sheet
     */
    readonly paths?: string[];
  }

  /**
   * Registry package options
   */
  export interface RegistryPackageOptions {
    /**
     * Which activity types to trigger on.
     *
     * @defaults - all activity types
     */
    readonly types?: Array<'published' | 'updated'>;
  }

  /**
   * Release options
   */
  export interface ReleaseOptions {
    /**
     * Which activity types to trigger on.
     *
     * @defaults - all activity types
     */
    readonly types?: Array<'published' | 'unpublished' | 'created' | 'edited' | 'deleted' | 'prereleased' | 'released'>;
  }

  /**
   * Watch options
   */
  export interface WatchOptions {
    /**
     * Which activity types to trigger on.
     *
     * @defaults - all activity types
     */
    readonly types?: Array<'started'>;
  }

  /**
   * Workflow run options
   */
  export interface WorkflowRunOptions {
    /**
     * Which activity types to trigger on.
     *
     * @defaults - all activity types
     */
    readonly types?: Array<'completed' | 'requested'>;
  }

  //#region Empty Options (future-proofing the API)
  /**
   * The Workflow dispatch event accepts no options.
   */
  export interface WorkflowDispatchOptions { }

  /**
   * The Create event accepts no options.
   */
  export interface CreateOptions { }

  /**
   * The Delete event accepts no options.
   */
  export interface DeleteOptions { }

  /**
   * The Deployment event accepts no options.
   */
  export interface DeploymentOptions { }

  /**
   * The Deployment status event accepts no options.
   */
  export interface DeploymentStatusOptions { }

  /**
   * The Fork event accepts no options.
   */
  export interface ForkOptions { }

  /**
   * The Gollum event accepts no options.
   */
  export interface GollumOptions { }

  /**
   * The Page build event accepts no options.
   */
  export interface PageBuildOptions { }

  /**
   * The Public event accepts no options.
   */
  export interface PublicOptions { }

  /**
   * The Status event accepts no options.
   */
  export interface StatusOptions { }
  //#endregion
}
//#endregion<|MERGE_RESOLUTION|>--- conflicted
+++ resolved
@@ -6,16 +6,11 @@
 import { GitHub } from './github';
 
 export class GithubWorkflow extends Component {
-<<<<<<< HEAD
-  private readonly name: string;
+  public readonly name: string;
+  public readonly file: YamlFile;
+
   private events: GithubWorkflow.Triggers = { };
   private jobs: Record<string, GithubWorkflow.Job> = { };
-=======
-  public readonly name: string;
-  private events: { [event: string]: any } = { };
-  private jobs: { [jobid: string]: any } = { };
->>>>>>> 2c99dc65
-  public readonly file: YamlFile;
 
   constructor(github: GitHub, name: string) {
     super(github.project);
