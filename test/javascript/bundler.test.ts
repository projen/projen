--- conflicted
+++ resolved
@@ -58,14 +58,11 @@
     ],
   });
 
-<<<<<<< HEAD
-=======
   // "compile" task spawns the aggregate "bundle" task
   expect(tasks['pre-compile'].steps).toStrictEqual([{
     spawn: 'bundle',
   }]);
 
->>>>>>> a6aea5df
   expect(tasks['bundle:hello']).toStrictEqual({
     description: 'Create a JavaScript bundle from ./src/index.ts',
     name: 'bundle:hello',
