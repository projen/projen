--- conflicted
+++ resolved
@@ -1,13 +1,9 @@
-<<<<<<< HEAD
-import { synthSnapshot, TestProject, withProjectDirSync } from "./util";
-=======
 import {
   SynthOutput,
   synthSnapshot,
   TestProject,
-  withProjectDir,
+  withProjectDirSync,
 } from "./util";
->>>>>>> 47e46f1f
 import { EndOfLine } from "../src/gitattributes";
 
 describe("GitAttributesFile", () => {
@@ -84,7 +80,7 @@
   });
 
   test("should remove all attributes when none specified", () => {
-    withProjectDir((outdir) => {
+    withProjectDirSync((outdir) => {
       const project = new TestProject({
         outdir,
       });
@@ -102,7 +98,7 @@
   });
 
   test("should remove a single attribute when specified", () => {
-    withProjectDir((outdir) => {
+    withProjectDirSync((outdir) => {
       const project = new TestProject({
         outdir,
       });
@@ -119,7 +115,7 @@
   });
 
   test("should remove the mapping when no attributes left", () => {
-    withProjectDir((outdir) => {
+    withProjectDirSync((outdir) => {
       const project = new TestProject({
         outdir,
       });
@@ -136,7 +132,7 @@
   });
 
   test("should leave mapping unchanged when non-existent attributes are removed", () => {
-    withProjectDir((outdir) => {
+    withProjectDirSync((outdir) => {
       const project = new TestProject({
         outdir,
       });
@@ -160,7 +156,7 @@
   });
 
   test("should do nothing when trying to remove attributes from a non-existent mapping", () => {
-    withProjectDir((outdir) => {
+    withProjectDirSync((outdir) => {
       const project = new TestProject({
         outdir,
       });
