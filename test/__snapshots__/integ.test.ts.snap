// Jest Snapshot v1, https://goo.gl/fbAQLP

exports[`cdk-watchful 1`] = `
Object {
  ".eslintrc.json": Object {
    "env": Object {
      "jest": true,
      "node": true,
    },
    "extends": Array [
      "plugin:import/typescript",
    ],
    "ignorePatterns": Array [
      "*.js",
      "!.projenrc.js",
      "*.d.ts",
      "node_modules/",
      "*.generated.ts",
      "coverage",
    ],
    "overrides": Array [
      Object {
        "files": Array [
          ".projenrc.js",
        ],
        "rules": Object {
          "@typescript-eslint/no-require-imports": "off",
          "import/no-extraneous-dependencies": "off",
        },
      },
    ],
    "parser": "@typescript-eslint/parser",
    "parserOptions": Object {
      "ecmaVersion": 2018,
      "project": "./tsconfig.dev.json",
      "sourceType": "module",
    },
    "plugins": Array [
      "@typescript-eslint",
      "import",
    ],
    "root": true,
    "rules": Object {
      "@typescript-eslint/indent": Array [
        "error",
        2,
      ],
      "@typescript-eslint/member-delimiter-style": Array [
        "error",
      ],
      "@typescript-eslint/member-ordering": Array [
        "error",
        Object {
          "default": Array [
            "public-static-field",
            "public-static-method",
            "protected-static-field",
            "protected-static-method",
            "private-static-field",
            "private-static-method",
            "field",
            "constructor",
            "method",
          ],
        },
      ],
      "@typescript-eslint/no-floating-promises": Array [
        "error",
      ],
      "@typescript-eslint/no-require-imports": Array [
        "error",
      ],
      "@typescript-eslint/no-shadow": Array [
        "error",
      ],
      "@typescript-eslint/return-await": Array [
        "error",
      ],
      "array-bracket-newline": Array [
        "error",
        "consistent",
      ],
      "array-bracket-spacing": Array [
        "error",
        "never",
      ],
      "brace-style": Array [
        "error",
        "1tbs",
        Object {
          "allowSingleLine": true,
        },
      ],
      "comma-dangle": Array [
        "error",
        "always-multiline",
      ],
      "comma-spacing": Array [
        "error",
        Object {
          "after": true,
          "before": false,
        },
      ],
      "curly": Array [
        "error",
        "multi-line",
        "consistent",
      ],
      "dot-notation": Array [
        "error",
      ],
      "import/no-extraneous-dependencies": Array [
        "error",
        Object {
          "devDependencies": Array [
            "**/test/**",
            "**/build-tools/**",
          ],
          "optionalDependencies": false,
          "peerDependencies": true,
        },
      ],
      "import/no-unresolved": Array [
        "error",
      ],
      "import/order": Array [
        "warn",
        Object {
          "alphabetize": Object {
            "caseInsensitive": true,
            "order": "asc",
          },
          "groups": Array [
            "builtin",
            "external",
          ],
        },
      ],
      "indent": Array [
        "off",
      ],
      "key-spacing": Array [
        "error",
      ],
      "keyword-spacing": Array [
        "error",
      ],
      "max-len": Array [
        "error",
        Object {
          "code": 150,
          "ignoreComments": true,
          "ignoreRegExpLiterals": true,
          "ignoreStrings": true,
          "ignoreTemplateLiterals": true,
          "ignoreUrls": true,
        },
      ],
      "no-bitwise": Array [
        "error",
      ],
      "no-duplicate-imports": Array [
        "error",
      ],
      "no-multi-spaces": Array [
        "error",
        Object {
          "ignoreEOLComments": false,
        },
      ],
      "no-multiple-empty-lines": Array [
        "error",
      ],
      "no-return-await": Array [
        "off",
      ],
      "no-shadow": Array [
        "off",
      ],
      "no-trailing-spaces": Array [
        "error",
      ],
      "object-curly-newline": Array [
        "error",
        Object {
          "consistent": true,
          "multiline": true,
        },
      ],
      "object-curly-spacing": Array [
        "error",
        "always",
      ],
      "object-property-newline": Array [
        "error",
        Object {
          "allowAllPropertiesOnSameLine": true,
        },
      ],
      "quote-props": Array [
        "error",
        "consistent-as-needed",
      ],
      "quotes": Array [
        "error",
        "single",
        Object {
          "avoidEscape": true,
        },
      ],
      "semi": Array [
        "error",
        "always",
      ],
      "space-before-blocks": Array [
        "error",
      ],
    },
    "settings": Object {
      "import/parsers": Object {
        "@typescript-eslint/parser": Array [
          ".ts",
          ".tsx",
        ],
      },
      "import/resolver": Object {
        "node": Object {},
        "typescript": Object {
          "alwaysTryTypes": true,
          "project": "./tsconfig.dev.json",
        },
      },
    },
  },
  ".gitattributes": "# ~~ Generated by projen. To modify, edit .projenrc.js and run \\"npx projen\\".

*.snap linguist-generated
/.eslintrc.json linguist-generated
/.gitattributes linguist-generated
/.github/pull_request_template.md linguist-generated
/.github/workflows/build.yml linguist-generated
/.github/workflows/pull-request-lint.yml linguist-generated
/.github/workflows/release.yml linguist-generated
/.github/workflows/stale.yml linguist-generated
/.github/workflows/upgrade-master.yml linguist-generated
/.gitignore linguist-generated
/.mergify.yml linguist-generated
/.npmignore linguist-generated
/.projen/** linguist-generated
/.projen/deps.json linguist-generated
/.projen/files.json linguist-generated
/.projen/tasks.json linguist-generated
/LICENSE linguist-generated
/package.json linguist-generated
/tsconfig.dev.json linguist-generated
/yarn.lock linguist-generated",
  ".github/pull_request_template.md": "Fixes #",
  ".github/workflows/build.yml": "# ~~ Generated by projen. To modify, edit .projenrc.js and run \\"npx projen\\".

name: build
on:
  pull_request: {}
  workflow_dispatch: {}
jobs:
  build:
    runs-on: ubuntu-latest
    permissions:
      contents: write
    outputs:
      self_mutation_commit: \${{ steps.self_mutation.outputs.self_mutation_commit }}
    env:
      CI: \\"true\\"
    steps:
      - name: Checkout
        uses: actions/checkout@v2
        with:
          token: \${{ secrets.PROJEN_GITHUB_TOKEN }}
          ref: \${{ github.event.pull_request.head.ref }}
          repository: \${{ github.event.pull_request.head.repo.full_name }}
      - name: Set git identity
        run: |-
          git config --global init.defaultBranch main
          git config user.name \\"github-actions\\"
          git config user.email \\"github-actions@github.com\\"
      - name: Setup Node.js
        uses: actions/setup-node@v2.2.0
        with:
          node-version: 14.0.0
      - name: Install dependencies
        run: yarn install --check-files --frozen-lockfile
      - name: build
        run: npx projen build
      - name: Self mutation
        id: self_mutation
        env:
          TOKEN: \${{ secrets.PROJEN_GITHUB_TOKEN }}
        run: >-
          if ! git diff --exit-code; then
            git add .
            git commit -m \\"chore: self mutation\\"
            git push origin HEAD:\${{ github.event.pull_request.head.ref }}
            echo \\"::set-output name=self_mutation_commit::$(git rev-parse HEAD)\\"
          fi
      - name: Upload artifact
        uses: actions/upload-artifact@v2.1.1
        if: always()
        with:
          name: build-artifact
<<<<<<< HEAD
          path: |-
            .
            !.git
            !node_modules
=======
          path: dist
  update-status:
    needs:
      - build
      - package-js
      - package-java
      - package-python
    runs-on: ubuntu-latest
    permissions:
      checks: write
      actions: write
    if: \${{ needs.build.outputs.self_mutation_commit }}
    steps:
      - name: Update status check (if changed)
        run: gh api -X POST /repos/\${{ github.event.pull_request.head.repo.full_name
          }}/check-runs -F name=\\"build\\" -F head_sha=\\"\${{
          needs.build.outputs.self_mutation_commit }}\\" -F status=\\"completed\\" -F
          conclusion=\\"success\\"
        env:
          GITHUB_TOKEN: \${{ secrets.GITHUB_TOKEN }}
      - name: Cancel workflow (if changed)
        run: gh api -X POST /repos/\${{ github.event.pull_request.head.repo.full_name
          }}/actions/runs/\${{ github.run_id }}/cancel
        env:
          GITHUB_TOKEN: \${{ secrets.GITHUB_TOKEN }}
>>>>>>> 2618e4df
  package-js:
    needs: build
    runs-on: ubuntu-latest
    permissions: {}
    steps:
      - uses: actions/setup-node@v2
        with:
          node-version: 14.x
      - name: Download build artifacts
        uses: actions/download-artifact@v2
        with:
          name: build-artifact
          path: dist
      - name: Prepare Repository
        run: mv dist .repo
      - name: Install Dependencies
        run: cd .repo && yarn install --check-files --frozen-lockfile
      - name: Create js artifact
        run: cd .repo && npx projen package:js
      - name: Collect js Artifact
        run: mv .repo/dist dist
  package-java:
    needs: build
    runs-on: ubuntu-latest
    permissions: {}
    steps:
      - uses: actions/setup-java@v2
        with:
          distribution: temurin
          java-version: 11.x
      - uses: actions/setup-node@v2
        with:
          node-version: 14.x
      - name: Download build artifacts
        uses: actions/download-artifact@v2
        with:
          name: build-artifact
          path: dist
      - name: Prepare Repository
        run: mv dist .repo
      - name: Install Dependencies
        run: cd .repo && yarn install --check-files --frozen-lockfile
      - name: Create java artifact
        run: cd .repo && npx projen package:java
      - name: Collect java Artifact
        run: mv .repo/dist dist
  package-python:
    needs: build
    runs-on: ubuntu-latest
    permissions: {}
    steps:
      - uses: actions/setup-node@v2
        with:
          node-version: 14.x
      - uses: actions/setup-python@v2
        with:
          python-version: 3.x
      - name: Download build artifacts
        uses: actions/download-artifact@v2
        with:
          name: build-artifact
          path: dist
      - name: Prepare Repository
        run: mv dist .repo
      - name: Install Dependencies
        run: cd .repo && yarn install --check-files --frozen-lockfile
      - name: Create python artifact
        run: cd .repo && npx projen package:python
      - name: Collect python Artifact
        run: mv .repo/dist dist
",
  ".github/workflows/pull-request-lint.yml": "# ~~ Generated by projen. To modify, edit .projenrc.js and run \\"npx projen\\".

name: pull-request-lint
on:
  pull_request_target:
    types:
      - labeled
      - opened
      - synchronize
      - reopened
      - ready_for_review
      - edited
jobs:
  validate:
    name: Validate PR title
    runs-on: ubuntu-latest
    permissions:
      pull-requests: write
    steps:
      - uses: amannn/action-semantic-pull-request@v3.4.6
        env:
          GITHUB_TOKEN: \${{ secrets.GITHUB_TOKEN }}
        with:
          types: |-
            feat
            fix
            chore
          requireScope: false
",
  ".github/workflows/release.yml": "# ~~ Generated by projen. To modify, edit .projenrc.js and run \\"npx projen\\".

name: release
on:
  push:
    branches:
      - master
  workflow_dispatch: {}
jobs:
  release:
    runs-on: ubuntu-latest
    permissions:
      contents: write
    outputs:
      latest_commit: \${{ steps.git_remote.outputs.latest_commit }}
    env:
      CI: \\"true\\"
    steps:
      - name: Checkout
        uses: actions/checkout@v2
        with:
          fetch-depth: 0
      - name: Set git identity
        run: |-
          git config --global init.defaultBranch main
          git config user.name \\"github-actions\\"
          git config user.email \\"github-actions@github.com\\"
      - name: Setup Node.js
        uses: actions/setup-node@v2.2.0
        with:
          node-version: 14.0.0
      - name: Install dependencies
        run: yarn install --check-files --frozen-lockfile
      - name: release
        run: npx projen release
      - name: Check for new commits
        id: git_remote
        run: echo ::set-output name=latest_commit::\\"$(git ls-remote origin -h \${{
          github.ref }} | cut -f1)\\"
      - name: Upload artifact
        if: \${{ steps.git_remote.outputs.latest_commit == github.sha }}
        uses: actions/upload-artifact@v2.1.1
        with:
          name: build-artifact
          path: dist
  release_github:
    name: Publish to GitHub Releases
    needs: release
    runs-on: ubuntu-latest
    permissions:
      contents: write
    if: needs.release.outputs.latest_commit == github.sha
    steps:
      - uses: actions/setup-node@v2
        with:
          node-version: 14.x
      - name: Download build artifacts
        uses: actions/download-artifact@v2
        with:
          name: build-artifact
          path: dist
      - name: Release
        run: errout=$(mktemp); gh release create $(cat dist/releasetag.txt) -R
          $GITHUB_REPOSITORY -F dist/changelog.md -t $(cat dist/releasetag.txt)
          --target $GITHUB_REF 2> $errout && true; exitcode=$?; if [ $exitcode
          -ne 0 ] && ! grep -q \\"Release.tag_name already exists\\" $errout; then
          cat $errout; exit $exitcode; fi
        env:
          GITHUB_TOKEN: \${{ secrets.GITHUB_TOKEN }}
          GITHUB_REPOSITORY: \${{ github.repository }}
          GITHUB_REF: \${{ github.ref }}
  release_npm:
    name: Publish to npm
    needs: release
    runs-on: ubuntu-latest
    permissions:
      contents: read
    if: needs.release.outputs.latest_commit == github.sha
    steps:
      - uses: actions/setup-node@v2
        with:
          node-version: 14.x
      - name: Download build artifacts
        uses: actions/download-artifact@v2
        with:
          name: build-artifact
          path: dist
      - name: Prepare Repository
        run: mv dist .repo
      - name: Install Dependencies
        run: cd .repo && yarn install --check-files --frozen-lockfile
      - name: Create js artifact
        run: cd .repo && npx projen package:js
      - name: Collect js Artifact
        run: mv .repo/dist dist
      - name: Release
        run: npx -p jsii-release@latest jsii-release-npm
        env:
          NPM_DIST_TAG: latest
          NPM_REGISTRY: registry.npmjs.org
          NPM_TOKEN: \${{ secrets.NPM_TOKEN }}
  release_maven:
    name: Publish to Maven Central
    needs: release
    runs-on: ubuntu-latest
    permissions:
      contents: read
    if: needs.release.outputs.latest_commit == github.sha
    steps:
      - uses: actions/setup-java@v2
        with:
          distribution: temurin
          java-version: 11.x
      - uses: actions/setup-node@v2
        with:
          node-version: 14.x
      - name: Download build artifacts
        uses: actions/download-artifact@v2
        with:
          name: build-artifact
          path: dist
      - name: Prepare Repository
        run: mv dist .repo
      - name: Install Dependencies
        run: cd .repo && yarn install --check-files --frozen-lockfile
      - name: Create java artifact
        run: cd .repo && npx projen package:java
      - name: Collect java Artifact
        run: mv .repo/dist dist
      - name: Release
        run: npx -p jsii-release@latest jsii-release-maven
        env:
          MAVEN_GPG_PRIVATE_KEY: \${{ secrets.MAVEN_GPG_PRIVATE_KEY }}
          MAVEN_GPG_PRIVATE_KEY_PASSPHRASE: \${{ secrets.MAVEN_GPG_PRIVATE_KEY_PASSPHRASE }}
          MAVEN_PASSWORD: \${{ secrets.MAVEN_PASSWORD }}
          MAVEN_USERNAME: \${{ secrets.MAVEN_USERNAME }}
          MAVEN_STAGING_PROFILE_ID: \${{ secrets.MAVEN_STAGING_PROFILE_ID }}
  release_pypi:
    name: Publish to PyPI
    needs: release
    runs-on: ubuntu-latest
    permissions:
      contents: read
    if: needs.release.outputs.latest_commit == github.sha
    steps:
      - uses: actions/setup-node@v2
        with:
          node-version: 14.x
      - uses: actions/setup-python@v2
        with:
          python-version: 3.x
      - name: Download build artifacts
        uses: actions/download-artifact@v2
        with:
          name: build-artifact
          path: dist
      - name: Prepare Repository
        run: mv dist .repo
      - name: Install Dependencies
        run: cd .repo && yarn install --check-files --frozen-lockfile
      - name: Create python artifact
        run: cd .repo && npx projen package:python
      - name: Collect python Artifact
        run: mv .repo/dist dist
      - name: Release
        run: npx -p jsii-release@latest jsii-release-pypi
        env:
          TWINE_USERNAME: \${{ secrets.TWINE_USERNAME }}
          TWINE_PASSWORD: \${{ secrets.TWINE_PASSWORD }}
",
  ".github/workflows/stale.yml": "# ~~ Generated by projen. To modify, edit .projenrc.js and run \\"npx projen\\".

name: stale
on:
  schedule:
    - cron: 0 1 * * *
  workflow_dispatch: {}
jobs:
  stale:
    runs-on: ubuntu-latest
    permissions:
      issues: write
      pull-requests: write
    steps:
      - uses: actions/stale@v4
        with:
          days-before-stale: -1
          days-before-close: -1
          days-before-pr-stale: 14
          days-before-pr-close: 2
          stale-pr-message: This pull request is now marked as stale because it hasn't
            seen activity for a while. Add a comment or it will be closed soon.
          close-pr-message: Closing this pull request as it hasn't seen activity for a
            while. Please add a comment @mentioning a maintainer to reopen.
          stale-pr-label: stale
          days-before-issue-stale: 60
          days-before-issue-close: 7
          stale-issue-message: This issue is now marked as stale because it hasn't seen
            activity for a while. Add a comment or it will be closed soon.
          close-issue-message: Closing this issue as it hasn't seen activity for a while.
            Please add a comment @mentioning a maintainer to reopen.
          stale-issue-label: stale
",
  ".github/workflows/upgrade-master.yml": "# ~~ Generated by projen. To modify, edit .projenrc.js and run \\"npx projen\\".

name: upgrade-master
on:
  workflow_dispatch: {}
  schedule:
    - cron: 0 0 * * *
jobs:
  upgrade:
    name: Upgrade
    runs-on: ubuntu-latest
    permissions:
      contents: read
    steps:
      - name: Checkout
        uses: actions/checkout@v2
        with:
          ref: master
      - name: Set git identity
        run: |-
          git config --global init.defaultBranch main
          git config user.name \\"github-actions\\"
          git config user.email \\"github-actions@github.com\\"
      - name: Setup Node.js
        uses: actions/setup-node@v2.2.0
        with:
          node-version: 14.0.0
      - name: Install dependencies
        run: yarn install --check-files --frozen-lockfile
      - name: Upgrade dependencies
        run: npx projen upgrade
      - name: Verify language bindings
        run: npx projen package-all
      - name: Create Patch
        run: |-
          git add .
          git diff --patch --staged > .upgrade.tmp.patch
      - name: Upload patch
        uses: actions/upload-artifact@v2
        with:
          name: .upgrade.tmp.patch
          path: .upgrade.tmp.patch
    container:
      image: jsii/superchain:1-buster-slim-node14
  pr:
    name: Create Pull Request
    needs: upgrade
    runs-on: ubuntu-latest
    permissions:
      contents: write
      pull-requests: write
      actions: write
    steps:
      - name: Checkout
        uses: actions/checkout@v2
        with:
          token: \${{ secrets.PROJEN_GITHUB_TOKEN }}
          ref: master
      - name: Set git identity
        run: |-
          git config --global init.defaultBranch main
          git config user.name \\"github-actions\\"
          git config user.email \\"github-actions@github.com\\"
      - name: Download patch
        uses: actions/download-artifact@v2
        with:
          name: .upgrade.tmp.patch
          path: \${{ runner.temp }}
      - name: Apply patch
        run: '[ -s \${{ runner.temp }}/.upgrade.tmp.patch ] && git apply \${{ runner.temp
          }}/.upgrade.tmp.patch || echo \\"Empty patch. Skipping.\\"'
      - name: Create Pull Request
        id: create-pr
        uses: peter-evans/create-pull-request@v3
        with:
          token: \${{ secrets.PROJEN_GITHUB_TOKEN }}
          commit-message: >-
            chore(deps): upgrade dependencies


            Upgrades project dependencies. See details in [workflow run].


            [Workflow Run]: https://github.com/\${{ github.repository }}/actions/runs/\${{ github.run_id }}


            ------


            *Automatically created by projen via the \\"upgrade-master\\" workflow*
          branch: github-actions/upgrade-master
          title: \\"chore(deps): upgrade dependencies\\"
          body: >-
            Upgrades project dependencies. See details in [workflow run].


            [Workflow Run]: https://github.com/\${{ github.repository }}/actions/runs/\${{ github.run_id }}


            ------


            *Automatically created by projen via the \\"upgrade-master\\" workflow*
          author: github-actions <github-actions@github.com>
          committer: github-actions <github-actions@github.com>
          signoff: true
      - name: Trigger build.yml workflow
        env:
          GITHUB_TOKEN: \${{ secrets.PROJEN_GITHUB_TOKEN }}
        run: 'curl -i --fail -X POST -H \\"Accept: application/vnd.github.v3+json\\" -H
          \\"Authorization: token \${GITHUB_TOKEN}\\" --data
          \\"{\\\\\\"ref\\\\\\":\\\\\\"$GITHUB_REF_NAME\\\\\\"}\\" https://api.github.com/repos/\${{
          github.repository }}/actions/workflows/build.yml/dispatches'
",
  ".gitignore": "# ~~ Generated by projen. To modify, edit .projenrc.js and run \\"npx projen\\".
!/.gitattributes
!/.projen/tasks.json
!/.projen/deps.json
!/.projen/files.json
!/.github/workflows/pull-request-lint.yml
!/.github/workflows/stale.yml
!/package.json
!/LICENSE
!/.npmignore
logs
*.log
npm-debug.log*
yarn-debug.log*
yarn-error.log*
lerna-debug.log*
report.[0-9]*.[0-9]*.[0-9]*.[0-9]*.json
pids
*.pid
*.seed
*.pid.lock
lib-cov
coverage
*.lcov
.nyc_output
build/Release
node_modules/
jspm_packages/
*.tsbuildinfo
.eslintcache
*.tgz
.yarn-integrity
.cache
!/.projenrc.js
/test-reports/
junit.xml
/coverage/
!/.github/workflows/build.yml
/dist/changelog.md
/dist/version.txt
!/.github/workflows/release.yml
!/.mergify.yml
!/.github/pull_request_template.md
!/test/
!/tsconfig.dev.json
!/src/
/lib
/dist/
!/.eslintrc.json
.jsii
tsconfig.json
!/API.md
.env
.idea
example/*.js
example/*.d.ts
!/.github/workflows/upgrade-master.yml
",
  ".mergify.yml": "# ~~ Generated by projen. To modify, edit .projenrc.js and run \\"npx projen\\".

pull_request_rules:
  - name: Automatic merge on approval and successful build
    actions:
      merge:
        method: squash
        commit_message_template: |-
          {{ title }} (#{{ number }})

          {{ body }}
        strict: smart
        strict_method: merge
      delete_head_branch: {}
    conditions:
      - \\"#approved-reviews-by>=1\\"
      - -label~=(do-not-merge)
      - status-success=build
",
  ".npmignore": "# ~~ Generated by projen. To modify, edit .projenrc.js and run \\"npx projen\\".
/.projen/
/test-reports/
junit.xml
/coverage/
/dist/changelog.md
/dist/version.txt
/.mergify.yml
/test/
/tsconfig.dev.json
/src/
!/lib/
!/lib/**/*.js
!/lib/**/*.d.ts
dist
/tsconfig.json
/.github/
/.vscode/
/.idea/
/.projenrc.js
tsconfig.tsbuildinfo
/.eslintrc.json
!.jsii
",
  ".projen/deps.json": Object {
    "//": "~~ Generated by projen. To modify, edit .projenrc.js and run \\"npx projen\\".",
    "dependencies": Array [
      Object {
        "name": "@types/jest",
        "type": "build",
      },
      Object {
        "name": "@types/node",
        "type": "build",
        "version": "^14",
      },
      Object {
        "name": "@typescript-eslint/eslint-plugin",
        "type": "build",
        "version": "^5",
      },
      Object {
        "name": "@typescript-eslint/parser",
        "type": "build",
        "version": "^5",
      },
      Object {
        "name": "aws-sdk",
        "type": "build",
      },
      Object {
        "name": "eslint-import-resolver-node",
        "type": "build",
      },
      Object {
        "name": "eslint-import-resolver-typescript",
        "type": "build",
      },
      Object {
        "name": "eslint-plugin-import",
        "type": "build",
      },
      Object {
        "name": "eslint",
        "type": "build",
        "version": "^8",
      },
      Object {
        "name": "jest",
        "type": "build",
      },
      Object {
        "name": "jest-junit",
        "type": "build",
        "version": "^13",
      },
      Object {
        "name": "jsii",
        "type": "build",
      },
      Object {
        "name": "jsii-diff",
        "type": "build",
      },
      Object {
        "name": "jsii-docgen",
        "type": "build",
      },
      Object {
        "name": "json-schema",
        "type": "build",
      },
      Object {
        "name": "npm-check-updates",
        "type": "build",
        "version": "^12",
      },
      Object {
        "name": "projen",
        "type": "build",
      },
      Object {
        "name": "standard-version",
        "type": "build",
        "version": "^9",
      },
      Object {
        "name": "ts-jest",
        "type": "build",
      },
      Object {
        "name": "typescript",
        "type": "build",
      },
      Object {
        "name": "@aws-cdk/aws-apigateway",
        "type": "peer",
        "version": "^1.75.0",
      },
      Object {
        "name": "@aws-cdk/aws-cloudwatch-actions",
        "type": "peer",
        "version": "^1.75.0",
      },
      Object {
        "name": "@aws-cdk/aws-cloudwatch",
        "type": "peer",
        "version": "^1.75.0",
      },
      Object {
        "name": "@aws-cdk/aws-dynamodb",
        "type": "peer",
        "version": "^1.75.0",
      },
      Object {
        "name": "@aws-cdk/aws-ecs-patterns",
        "type": "peer",
        "version": "^1.75.0",
      },
      Object {
        "name": "@aws-cdk/aws-ecs",
        "type": "peer",
        "version": "^1.75.0",
      },
      Object {
        "name": "@aws-cdk/aws-elasticloadbalancingv2",
        "type": "peer",
        "version": "^1.75.0",
      },
      Object {
        "name": "@aws-cdk/aws-events-targets",
        "type": "peer",
        "version": "^1.75.0",
      },
      Object {
        "name": "@aws-cdk/aws-events",
        "type": "peer",
        "version": "^1.75.0",
      },
      Object {
        "name": "@aws-cdk/aws-lambda",
        "type": "peer",
        "version": "^1.75.0",
      },
      Object {
        "name": "@aws-cdk/aws-rds",
        "type": "peer",
        "version": "^1.75.0",
      },
      Object {
        "name": "@aws-cdk/aws-sns-subscriptions",
        "type": "peer",
        "version": "^1.75.0",
      },
      Object {
        "name": "@aws-cdk/aws-sns",
        "type": "peer",
        "version": "^1.75.0",
      },
      Object {
        "name": "@aws-cdk/aws-sqs",
        "type": "peer",
        "version": "^1.75.0",
      },
      Object {
        "name": "@aws-cdk/core",
        "type": "peer",
        "version": "^1.75.0",
      },
      Object {
        "name": "constructs",
        "type": "peer",
        "version": "^3.2.27",
      },
      Object {
        "name": "@aws-cdk/aws-apigateway",
        "type": "runtime",
        "version": "^1.75.0",
      },
      Object {
        "name": "@aws-cdk/aws-cloudwatch-actions",
        "type": "runtime",
        "version": "^1.75.0",
      },
      Object {
        "name": "@aws-cdk/aws-cloudwatch",
        "type": "runtime",
        "version": "^1.75.0",
      },
      Object {
        "name": "@aws-cdk/aws-dynamodb",
        "type": "runtime",
        "version": "^1.75.0",
      },
      Object {
        "name": "@aws-cdk/aws-ecs-patterns",
        "type": "runtime",
        "version": "^1.75.0",
      },
      Object {
        "name": "@aws-cdk/aws-ecs",
        "type": "runtime",
        "version": "^1.75.0",
      },
      Object {
        "name": "@aws-cdk/aws-elasticloadbalancingv2",
        "type": "runtime",
        "version": "^1.75.0",
      },
      Object {
        "name": "@aws-cdk/aws-events-targets",
        "type": "runtime",
        "version": "^1.75.0",
      },
      Object {
        "name": "@aws-cdk/aws-events",
        "type": "runtime",
        "version": "^1.75.0",
      },
      Object {
        "name": "@aws-cdk/aws-lambda",
        "type": "runtime",
        "version": "^1.75.0",
      },
      Object {
        "name": "@aws-cdk/aws-rds",
        "type": "runtime",
        "version": "^1.75.0",
      },
      Object {
        "name": "@aws-cdk/aws-sns-subscriptions",
        "type": "runtime",
        "version": "^1.75.0",
      },
      Object {
        "name": "@aws-cdk/aws-sns",
        "type": "runtime",
        "version": "^1.75.0",
      },
      Object {
        "name": "@aws-cdk/aws-sqs",
        "type": "runtime",
        "version": "^1.75.0",
      },
      Object {
        "name": "@aws-cdk/core",
        "type": "runtime",
        "version": "^1.75.0",
      },
      Object {
        "name": "@aws-cdk/assert",
        "type": "test",
        "version": "^1.75.0",
      },
    ],
  },
  ".projen/files.json": Object {
    "//": "~~ Generated by projen. To modify, edit .projenrc.js and run \\"npx projen\\".",
    "files": Array [
      ".eslintrc.json",
      ".gitattributes",
      ".github/pull_request_template.md",
      ".github/workflows/build.yml",
      ".github/workflows/pull-request-lint.yml",
      ".github/workflows/release.yml",
      ".github/workflows/stale.yml",
      ".github/workflows/upgrade-master.yml",
      ".gitignore",
      ".mergify.yml",
      ".projen/deps.json",
      ".projen/files.json",
      ".projen/tasks.json",
      "LICENSE",
      "tsconfig.dev.json",
    ],
  },
  ".projen/tasks.json": Object {
    "//": "~~ Generated by projen. To modify, edit .projenrc.js and run \\"npx projen\\".",
    "env": Object {
      "PATH": "$(npx -c \\"node -e \\\\\\"console.log(process.env.PATH)\\\\\\"\\")",
    },
    "tasks": Object {
      "build": Object {
        "description": "Full release build",
        "name": "build",
        "steps": Array [
          Object {
            "spawn": "default",
          },
          Object {
            "spawn": "pre-compile",
          },
          Object {
            "spawn": "compile",
          },
          Object {
            "spawn": "post-compile",
          },
          Object {
            "spawn": "test",
          },
          Object {
            "spawn": "package",
          },
        ],
      },
      "bump": Object {
        "condition": "! git log --oneline -1 | grep -q \\"chore(release):\\"",
        "description": "Bumps version based on latest git tag and generates a changelog entry",
        "env": Object {
          "BUMPFILE": "dist/version.txt",
          "CHANGELOG": "dist/changelog.md",
          "OUTFILE": "package.json",
          "RELEASETAG": "dist/releasetag.txt",
        },
        "name": "bump",
        "steps": Array [
          Object {
            "builtin": "release/bump-version",
          },
        ],
      },
      "clobber": Object {
        "condition": "git diff --exit-code > /dev/null",
        "description": "hard resets to HEAD of origin and cleans the local repo",
        "env": Object {
          "BRANCH": "$(git branch --show-current)",
        },
        "name": "clobber",
        "steps": Array [
          Object {
            "exec": "git checkout -b scratch",
            "name": "save current HEAD in \\"scratch\\" branch",
          },
          Object {
            "exec": "git checkout $BRANCH",
          },
          Object {
            "exec": "git fetch origin",
            "name": "fetch latest changes from origin",
          },
          Object {
            "exec": "git reset --hard origin/$BRANCH",
            "name": "hard reset to origin commit",
          },
          Object {
            "exec": "git clean -fdx",
            "name": "clean all untracked files",
          },
          Object {
            "say": "ready to rock! (unpushed commits are under the \\"scratch\\" branch)",
          },
        ],
      },
      "compat": Object {
        "description": "Perform API compatibility check against latest version",
        "name": "compat",
        "steps": Array [
          Object {
            "exec": "jsii-diff npm:$(node -p \\"require('./package.json').name\\") -k --ignore-file .compatignore || (echo \\"
UNEXPECTED BREAKING CHANGES: add keys such as 'removed:constructs.Node.of' to .compatignore to skip.
\\" && exit 1)",
          },
        ],
      },
      "compile": Object {
        "description": "Only compile",
        "name": "compile",
        "steps": Array [
          Object {
            "exec": "jsii --silence-warnings=reserved-word --no-fix-peer-dependencies",
          },
        ],
      },
      "default": Object {
        "description": "Synthesize project files",
        "name": "default",
        "steps": Array [
          Object {
            "exec": "node .projenrc.js",
          },
        ],
      },
      "docgen": Object {
        "description": "Generate API.md from .jsii manifest",
        "name": "docgen",
        "steps": Array [
          Object {
            "exec": "jsii-docgen",
          },
        ],
      },
      "eslint": Object {
        "description": "Runs eslint against the codebase",
        "name": "eslint",
        "steps": Array [
          Object {
            "exec": "eslint --ext .ts,.tsx --fix --no-error-on-unmatched-pattern src test build-tools .projenrc.js",
          },
        ],
      },
      "package": Object {
        "description": "Creates the distribution package",
        "name": "package",
        "steps": Array [
          Object {
            "exec": "mkdir -p dist",
          },
          Object {
            "exec": "rsync -a . dist --exclude .git --exclude node_modules",
          },
        ],
      },
      "package-all": Object {
        "description": "Packages artifacts for all target languages",
        "name": "package-all",
        "steps": Array [
          Object {
            "spawn": "package:js",
          },
          Object {
            "spawn": "package:java",
          },
          Object {
            "spawn": "package:python",
          },
        ],
      },
      "package:java": Object {
        "description": "Create java language bindings",
        "name": "package:java",
        "steps": Array [
          Object {
            "exec": "jsii_version=$(node -p \\"JSON.parse(fs.readFileSync('.jsii')).jsiiVersion.split(' ')[0]\\")",
          },
          Object {
            "exec": "npx jsii-pacmak@$jsii_version -v --target java",
          },
        ],
      },
      "package:js": Object {
        "description": "Create js language bindings",
        "name": "package:js",
        "steps": Array [
          Object {
            "exec": "jsii_version=$(node -p \\"JSON.parse(fs.readFileSync('.jsii')).jsiiVersion.split(' ')[0]\\")",
          },
          Object {
            "exec": "npx jsii-pacmak@$jsii_version -v --target js",
          },
        ],
      },
      "package:python": Object {
        "description": "Create python language bindings",
        "name": "package:python",
        "steps": Array [
          Object {
            "exec": "jsii_version=$(node -p \\"JSON.parse(fs.readFileSync('.jsii')).jsiiVersion.split(' ')[0]\\")",
          },
          Object {
            "exec": "npx jsii-pacmak@$jsii_version -v --target python",
          },
        ],
      },
      "post-compile": Object {
        "description": "Runs after successful compilation",
        "name": "post-compile",
        "steps": Array [
          Object {
            "spawn": "docgen",
          },
        ],
      },
      "pre-compile": Object {
        "description": "Prepare the project for compilation",
        "name": "pre-compile",
      },
      "release": Object {
        "description": "Prepare a release from \\"master\\" branch",
        "env": Object {
          "RELEASE": "true",
        },
        "name": "release",
        "steps": Array [
          Object {
            "exec": "rm -fr dist",
          },
          Object {
            "spawn": "bump",
          },
          Object {
            "spawn": "build",
          },
          Object {
            "spawn": "unbump",
          },
          Object {
            "exec": "git diff --ignore-space-at-eol --exit-code",
          },
        ],
      },
      "test": Object {
        "description": "Run tests",
        "name": "test",
        "steps": Array [
          Object {
            "exec": "jest --passWithNoTests --all --updateSnapshot --coverageProvider=v8",
          },
          Object {
            "spawn": "eslint",
          },
        ],
      },
      "test:update": Object {
        "description": "Update jest snapshots",
        "name": "test:update",
        "steps": Array [
          Object {
            "exec": "jest --updateSnapshot",
          },
        ],
      },
      "test:watch": Object {
        "description": "Run jest in watch mode",
        "name": "test:watch",
        "steps": Array [
          Object {
            "exec": "jest --watch",
          },
        ],
      },
      "unbump": Object {
        "description": "Restores version to 0.0.0",
        "env": Object {
          "BUMPFILE": "dist/version.txt",
          "CHANGELOG": "dist/changelog.md",
          "OUTFILE": "package.json",
          "RELEASETAG": "dist/releasetag.txt",
        },
        "name": "unbump",
        "steps": Array [
          Object {
            "builtin": "release/reset-version",
          },
        ],
      },
      "upgrade": Object {
        "description": "upgrade dependencies",
        "env": Object {
          "CI": "0",
        },
        "name": "upgrade",
        "steps": Array [
          Object {
            "exec": "npm-check-updates --dep dev --upgrade --target=minor",
          },
          Object {
            "exec": "npm-check-updates --dep optional --upgrade --target=minor",
          },
          Object {
            "exec": "npm-check-updates --dep peer --upgrade --target=minor",
          },
          Object {
            "exec": "npm-check-updates --dep prod --upgrade --target=minor",
          },
          Object {
            "exec": "npm-check-updates --dep bundle --upgrade --target=minor",
          },
          Object {
            "exec": "yarn install --check-files",
          },
          Object {
            "exec": "yarn upgrade",
          },
          Object {
            "exec": "npx projen",
          },
        ],
      },
      "watch": Object {
        "description": "Watch & compile in the background",
        "name": "watch",
        "steps": Array [
          Object {
            "exec": "jsii -w --silence-warnings=reserved-word --no-fix-peer-dependencies",
          },
        ],
      },
    },
  },
  ".projenrc.js": "const { awscdk, Semver } = require('projen');

const project = new awscdk.ConstructLibraryAws({
  name: 'cdk-watchful',
  description: 'Watching your CDK apps since 2019',
  defaultReleaseBranch: 'master',
  authorName: 'Elad Ben-Israel',
  authorEmail: 'elad.benisrael@gmail.com',
  repository: 'https://github.com/eladb/cdk-watchful.git',
  keywords: [
    'cloudwatch',
    'monitoring',
  ],

  catalog: {
    twitter: 'emeshbi',
  },

  // creates PRs for projen upgrades
  projenUpgradeSecret: 'PROJEN_GITHUB_TOKEN',

  cdkVersion: '1.75.0',
  cdkDependencies: [
    '@aws-cdk/aws-apigateway',
    '@aws-cdk/aws-cloudwatch',
    '@aws-cdk/aws-cloudwatch-actions',
    '@aws-cdk/aws-dynamodb',
    '@aws-cdk/aws-ecs',
    '@aws-cdk/aws-ecs-patterns',
    '@aws-cdk/aws-elasticloadbalancingv2',
    '@aws-cdk/aws-events',
    '@aws-cdk/aws-events-targets',
    '@aws-cdk/aws-lambda',
    '@aws-cdk/aws-rds',
    '@aws-cdk/aws-sns',
    '@aws-cdk/aws-sns-subscriptions',
    '@aws-cdk/aws-sqs',
    '@aws-cdk/core',
  ],

  devDeps: [
    'aws-sdk',
  ],

  // jsii publishing

  publishToMaven: {
    javaPackage: 'com.github.eladb.watchful',
    mavenGroupId: 'com.github.eladb',
    mavenArtifactId: 'cdk-watchful',
  },

  publishToPypi: {
    distName: 'cdk-watchful',
    module: 'cdk_watchful',
  },

  minNodeVersion: '14.0.0',
});

project.gitignore.exclude('.env', '.idea');
project.gitignore.exclude('example/*.js', 'example/*.d.ts');

project.synth();
",
  "LICENSE": "
                                 Apache License
                           Version 2.0, January 2004
                        http://www.apache.org/licenses/

   TERMS AND CONDITIONS FOR USE, REPRODUCTION, AND DISTRIBUTION

   1. Definitions.

      \\"License\\" shall mean the terms and conditions for use, reproduction,
      and distribution as defined by Sections 1 through 9 of this document.

      \\"Licensor\\" shall mean the copyright owner or entity authorized by
      the copyright owner that is granting the License.

      \\"Legal Entity\\" shall mean the union of the acting entity and all
      other entities that control, are controlled by, or are under common
      control with that entity. For the purposes of this definition,
      \\"control\\" means (i) the power, direct or indirect, to cause the
      direction or management of such entity, whether by contract or
      otherwise, or (ii) ownership of fifty percent (50%) or more of the
      outstanding shares, or (iii) beneficial ownership of such entity.

      \\"You\\" (or \\"Your\\") shall mean an individual or Legal Entity
      exercising permissions granted by this License.

      \\"Source\\" form shall mean the preferred form for making modifications,
      including but not limited to software source code, documentation
      source, and configuration files.

      \\"Object\\" form shall mean any form resulting from mechanical
      transformation or translation of a Source form, including but
      not limited to compiled object code, generated documentation,
      and conversions to other media types.

      \\"Work\\" shall mean the work of authorship, whether in Source or
      Object form, made available under the License, as indicated by a
      copyright notice that is included in or attached to the work
      (an example is provided in the Appendix below).

      \\"Derivative Works\\" shall mean any work, whether in Source or Object
      form, that is based on (or derived from) the Work and for which the
      editorial revisions, annotations, elaborations, or other modifications
      represent, as a whole, an original work of authorship. For the purposes
      of this License, Derivative Works shall not include works that remain
      separable from, or merely link (or bind by name) to the interfaces of,
      the Work and Derivative Works thereof.

      \\"Contribution\\" shall mean any work of authorship, including
      the original version of the Work and any modifications or additions
      to that Work or Derivative Works thereof, that is intentionally
      submitted to Licensor for inclusion in the Work by the copyright owner
      or by an individual or Legal Entity authorized to submit on behalf of
      the copyright owner. For the purposes of this definition, \\"submitted\\"
      means any form of electronic, verbal, or written communication sent
      to the Licensor or its representatives, including but not limited to
      communication on electronic mailing lists, source code control systems,
      and issue tracking systems that are managed by, or on behalf of, the
      Licensor for the purpose of discussing and improving the Work, but
      excluding communication that is conspicuously marked or otherwise
      designated in writing by the copyright owner as \\"Not a Contribution.\\"

      \\"Contributor\\" shall mean Licensor and any individual or Legal Entity
      on behalf of whom a Contribution has been received by Licensor and
      subsequently incorporated within the Work.

   2. Grant of Copyright License. Subject to the terms and conditions of
      this License, each Contributor hereby grants to You a perpetual,
      worldwide, non-exclusive, no-charge, royalty-free, irrevocable
      copyright license to reproduce, prepare Derivative Works of,
      publicly display, publicly perform, sublicense, and distribute the
      Work and such Derivative Works in Source or Object form.

   3. Grant of Patent License. Subject to the terms and conditions of
      this License, each Contributor hereby grants to You a perpetual,
      worldwide, non-exclusive, no-charge, royalty-free, irrevocable
      (except as stated in this section) patent license to make, have made,
      use, offer to sell, sell, import, and otherwise transfer the Work,
      where such license applies only to those patent claims licensable
      by such Contributor that are necessarily infringed by their
      Contribution(s) alone or by combination of their Contribution(s)
      with the Work to which such Contribution(s) was submitted. If You
      institute patent litigation against any entity (including a
      cross-claim or counterclaim in a lawsuit) alleging that the Work
      or a Contribution incorporated within the Work constitutes direct
      or contributory patent infringement, then any patent licenses
      granted to You under this License for that Work shall terminate
      as of the date such litigation is filed.

   4. Redistribution. You may reproduce and distribute copies of the
      Work or Derivative Works thereof in any medium, with or without
      modifications, and in Source or Object form, provided that You
      meet the following conditions:

      (a) You must give any other recipients of the Work or
          Derivative Works a copy of this License; and

      (b) You must cause any modified files to carry prominent notices
          stating that You changed the files; and

      (c) You must retain, in the Source form of any Derivative Works
          that You distribute, all copyright, patent, trademark, and
          attribution notices from the Source form of the Work,
          excluding those notices that do not pertain to any part of
          the Derivative Works; and

      (d) If the Work includes a \\"NOTICE\\" text file as part of its
          distribution, then any Derivative Works that You distribute must
          include a readable copy of the attribution notices contained
          within such NOTICE file, excluding those notices that do not
          pertain to any part of the Derivative Works, in at least one
          of the following places: within a NOTICE text file distributed
          as part of the Derivative Works; within the Source form or
          documentation, if provided along with the Derivative Works; or,
          within a display generated by the Derivative Works, if and
          wherever such third-party notices normally appear. The contents
          of the NOTICE file are for informational purposes only and
          do not modify the License. You may add Your own attribution
          notices within Derivative Works that You distribute, alongside
          or as an addendum to the NOTICE text from the Work, provided
          that such additional attribution notices cannot be construed
          as modifying the License.

      You may add Your own copyright statement to Your modifications and
      may provide additional or different license terms and conditions
      for use, reproduction, or distribution of Your modifications, or
      for any such Derivative Works as a whole, provided Your use,
      reproduction, and distribution of the Work otherwise complies with
      the conditions stated in this License.

   5. Submission of Contributions. Unless You explicitly state otherwise,
      any Contribution intentionally submitted for inclusion in the Work
      by You to the Licensor shall be under the terms and conditions of
      this License, without any additional terms or conditions.
      Notwithstanding the above, nothing herein shall supersede or modify
      the terms of any separate license agreement you may have executed
      with Licensor regarding such Contributions.

   6. Trademarks. This License does not grant permission to use the trade
      names, trademarks, service marks, or product names of the Licensor,
      except as required for reasonable and customary use in describing the
      origin of the Work and reproducing the content of the NOTICE file.

   7. Disclaimer of Warranty. Unless required by applicable law or
      agreed to in writing, Licensor provides the Work (and each
      Contributor provides its Contributions) on an \\"AS IS\\" BASIS,
      WITHOUT WARRANTIES OR CONDITIONS OF ANY KIND, either express or
      implied, including, without limitation, any warranties or conditions
      of TITLE, NON-INFRINGEMENT, MERCHANTABILITY, or FITNESS FOR A
      PARTICULAR PURPOSE. You are solely responsible for determining the
      appropriateness of using or redistributing the Work and assume any
      risks associated with Your exercise of permissions under this License.

   8. Limitation of Liability. In no event and under no legal theory,
      whether in tort (including negligence), contract, or otherwise,
      unless required by applicable law (such as deliberate and grossly
      negligent acts) or agreed to in writing, shall any Contributor be
      liable to You for damages, including any direct, indirect, special,
      incidental, or consequential damages of any character arising as a
      result of this License or out of the use or inability to use the
      Work (including but not limited to damages for loss of goodwill,
      work stoppage, computer failure or malfunction, or any and all
      other commercial damages or losses), even if such Contributor
      has been advised of the possibility of such damages.

   9. Accepting Warranty or Additional Liability. While redistributing
      the Work or Derivative Works thereof, You may choose to offer,
      and charge a fee for, acceptance of support, warranty, indemnity,
      or other liability obligations and/or rights consistent with this
      License. However, in accepting such obligations, You may act only
      on Your own behalf and on Your sole responsibility, not on behalf
      of any other Contributor, and only if You agree to indemnify,
      defend, and hold each Contributor harmless for any liability
      incurred by, or claims asserted against, such Contributor by reason
      of your accepting any such warranty or additional liability.

   END OF TERMS AND CONDITIONS

   APPENDIX: How to apply the Apache License to your work.

      To apply the Apache License to your work, attach the following
      boilerplate notice, with the fields enclosed by brackets \\"[]\\"
      replaced with your own identifying information. (Don't include
      the brackets!)  The text should be enclosed in the appropriate
      comment syntax for the file format. We also recommend that a
      file or class name and description of purpose be included on the
      same \\"printed page\\" as the copyright notice for easier
      identification within third-party archives.

   Copyright [yyyy] [name of copyright owner]

   Licensed under the Apache License, Version 2.0 (the \\"License\\");
   you may not use this file except in compliance with the License.
   You may obtain a copy of the License at

       http://www.apache.org/licenses/LICENSE-2.0

   Unless required by applicable law or agreed to in writing, software
   distributed under the License is distributed on an \\"AS IS\\" BASIS,
   WITHOUT WARRANTIES OR CONDITIONS OF ANY KIND, either express or implied.
   See the License for the specific language governing permissions and
   limitations under the License.
",
  "README.md": "# replace this",
  "package.json": Object {
    "//": "~~ Generated by projen. To modify, edit .projenrc.js and run \\"npx projen\\".",
    "author": Object {
      "email": "elad.benisrael@gmail.com",
      "name": "Elad Ben-Israel",
      "organization": false,
    },
    "awscdkio": Object {
      "twitter": "emeshbi",
    },
    "bundledDependencies": Array [],
    "dependencies": Object {
      "@aws-cdk/aws-apigateway": "^1.75.0",
      "@aws-cdk/aws-cloudwatch": "^1.75.0",
      "@aws-cdk/aws-cloudwatch-actions": "^1.75.0",
      "@aws-cdk/aws-dynamodb": "^1.75.0",
      "@aws-cdk/aws-ecs": "^1.75.0",
      "@aws-cdk/aws-ecs-patterns": "^1.75.0",
      "@aws-cdk/aws-elasticloadbalancingv2": "^1.75.0",
      "@aws-cdk/aws-events": "^1.75.0",
      "@aws-cdk/aws-events-targets": "^1.75.0",
      "@aws-cdk/aws-lambda": "^1.75.0",
      "@aws-cdk/aws-rds": "^1.75.0",
      "@aws-cdk/aws-sns": "^1.75.0",
      "@aws-cdk/aws-sns-subscriptions": "^1.75.0",
      "@aws-cdk/aws-sqs": "^1.75.0",
      "@aws-cdk/core": "^1.75.0",
    },
    "description": "Watching your CDK apps since 2019",
    "devDependencies": Object {
      "@aws-cdk/assert": "^1.75.0",
      "@types/jest": "*",
      "@types/node": "^14",
      "@typescript-eslint/eslint-plugin": "^5",
      "@typescript-eslint/parser": "^5",
      "aws-sdk": "*",
      "eslint": "^8",
      "eslint-import-resolver-node": "*",
      "eslint-import-resolver-typescript": "*",
      "eslint-plugin-import": "*",
      "jest": "*",
      "jest-junit": "^13",
      "jsii": "*",
      "jsii-diff": "*",
      "jsii-docgen": "*",
      "json-schema": "*",
      "npm-check-updates": "^12",
      "projen": "*",
      "standard-version": "^9",
      "ts-jest": "*",
      "typescript": "*",
    },
    "engines": Object {
      "node": ">= 14.0.0",
    },
    "jest": Object {
      "clearMocks": true,
      "collectCoverage": true,
      "coverageDirectory": "coverage",
      "coveragePathIgnorePatterns": Array [
        "/node_modules/",
      ],
      "coverageReporters": Array [
        "json",
        "lcov",
        "clover",
        "text",
      ],
      "globals": Object {
        "ts-jest": Object {
          "tsconfig": "tsconfig.dev.json",
        },
      },
      "preset": "ts-jest",
      "reporters": Array [
        "default",
        Array [
          "jest-junit",
          Object {
            "outputDirectory": "test-reports",
          },
        ],
      ],
      "testMatch": Array [
        "**/__tests__/**/*.ts?(x)",
        "**/?(*.)+(spec|test).ts?(x)",
      ],
      "testPathIgnorePatterns": Array [
        "/node_modules/",
      ],
      "watchPathIgnorePatterns": Array [
        "/node_modules/",
      ],
    },
    "jsii": Object {
      "outdir": "dist",
      "targets": Object {
        "java": Object {
          "maven": Object {
            "artifactId": "cdk-watchful",
            "groupId": "com.github.eladb",
          },
          "package": "com.github.eladb.watchful",
        },
        "python": Object {
          "distName": "cdk-watchful",
          "module": "cdk_watchful",
        },
      },
      "tsc": Object {
        "outDir": "lib",
        "rootDir": "src",
      },
    },
    "keywords": Array [
      "cdk",
      "cloudwatch",
      "monitoring",
    ],
    "license": "Apache-2.0",
    "main": "lib/index.js",
    "name": "cdk-watchful",
    "peerDependencies": Object {
      "@aws-cdk/aws-apigateway": "^1.75.0",
      "@aws-cdk/aws-cloudwatch": "^1.75.0",
      "@aws-cdk/aws-cloudwatch-actions": "^1.75.0",
      "@aws-cdk/aws-dynamodb": "^1.75.0",
      "@aws-cdk/aws-ecs": "^1.75.0",
      "@aws-cdk/aws-ecs-patterns": "^1.75.0",
      "@aws-cdk/aws-elasticloadbalancingv2": "^1.75.0",
      "@aws-cdk/aws-events": "^1.75.0",
      "@aws-cdk/aws-events-targets": "^1.75.0",
      "@aws-cdk/aws-lambda": "^1.75.0",
      "@aws-cdk/aws-rds": "^1.75.0",
      "@aws-cdk/aws-sns": "^1.75.0",
      "@aws-cdk/aws-sns-subscriptions": "^1.75.0",
      "@aws-cdk/aws-sqs": "^1.75.0",
      "@aws-cdk/core": "^1.75.0",
      "constructs": "^3.2.27",
    },
    "repository": Object {
      "type": "git",
      "url": "https://github.com/eladb/cdk-watchful.git",
    },
    "scripts": Object {
      "build": "npx projen build",
      "bump": "npx projen bump",
      "clobber": "npx projen clobber",
      "compat": "npx projen compat",
      "compile": "npx projen compile",
      "default": "npx projen default",
      "docgen": "npx projen docgen",
      "eslint": "npx projen eslint",
      "package": "npx projen package",
      "package-all": "npx projen package-all",
      "package:java": "npx projen package:java",
      "package:js": "npx projen package:js",
      "package:python": "npx projen package:python",
      "post-compile": "npx projen post-compile",
      "pre-compile": "npx projen pre-compile",
      "projen": "npx projen",
      "release": "npx projen release",
      "test": "npx projen test",
      "test:update": "npx projen test:update",
      "test:watch": "npx projen test:watch",
      "unbump": "npx projen unbump",
      "upgrade": "npx projen upgrade",
      "watch": "npx projen watch",
    },
    "stability": "stable",
    "types": "lib/index.d.ts",
    "version": "0.0.0",
  },
  "src/index.ts": "export class Hello {
  public sayHello() {
    return 'hello, world!';
  }
}",
  "test/hello.test.ts": "import { Hello } from '../src';

test('hello', () => {
  expect(new Hello().sayHello()).toBe('hello, world!');
});",
  "tsconfig.dev.json": Object {
    "//": "~~ Generated by projen. To modify, edit .projenrc.js and run \\"npx projen\\".",
    "compilerOptions": Object {
      "alwaysStrict": true,
      "declaration": true,
      "esModuleInterop": true,
      "experimentalDecorators": true,
      "inlineSourceMap": true,
      "inlineSources": true,
      "lib": Array [
        "es2019",
      ],
      "module": "CommonJS",
      "noEmitOnError": false,
      "noFallthroughCasesInSwitch": true,
      "noImplicitAny": true,
      "noImplicitReturns": true,
      "noImplicitThis": true,
      "noUnusedLocals": true,
      "noUnusedParameters": true,
      "resolveJsonModule": true,
      "strict": true,
      "strictNullChecks": true,
      "strictPropertyInitialization": true,
      "stripInternal": true,
      "target": "ES2019",
    },
    "exclude": Array [
      "node_modules",
    ],
    "include": Array [
      ".projenrc.js",
      "src/**/*.ts",
      "test/**/*.ts",
    ],
  },
}
`;

exports[`cdk8s 1`] = `
Object {
  ".eslintrc.json": Object {
    "env": Object {
      "jest": true,
      "node": true,
    },
    "extends": Array [
      "plugin:import/typescript",
    ],
    "ignorePatterns": Array [
      "*.js",
      "!.projenrc.js",
      "*.d.ts",
      "node_modules/",
      "*.generated.ts",
      "coverage",
    ],
    "overrides": Array [
      Object {
        "files": Array [
          ".projenrc.js",
        ],
        "rules": Object {
          "@typescript-eslint/no-require-imports": "off",
          "import/no-extraneous-dependencies": "off",
        },
      },
    ],
    "parser": "@typescript-eslint/parser",
    "parserOptions": Object {
      "ecmaVersion": 2018,
      "project": "./tsconfig.dev.json",
      "sourceType": "module",
    },
    "plugins": Array [
      "@typescript-eslint",
      "import",
    ],
    "root": true,
    "rules": Object {
      "@typescript-eslint/indent": Array [
        "error",
        2,
      ],
      "@typescript-eslint/member-delimiter-style": Array [
        "error",
      ],
      "@typescript-eslint/member-ordering": Array [
        "error",
        Object {
          "default": Array [
            "public-static-field",
            "public-static-method",
            "protected-static-field",
            "protected-static-method",
            "private-static-field",
            "private-static-method",
            "field",
            "constructor",
            "method",
          ],
        },
      ],
      "@typescript-eslint/no-floating-promises": Array [
        "error",
      ],
      "@typescript-eslint/no-require-imports": Array [
        "error",
      ],
      "@typescript-eslint/no-shadow": Array [
        "error",
      ],
      "@typescript-eslint/return-await": Array [
        "error",
      ],
      "array-bracket-newline": Array [
        "error",
        "consistent",
      ],
      "array-bracket-spacing": Array [
        "error",
        "never",
      ],
      "brace-style": Array [
        "error",
        "1tbs",
        Object {
          "allowSingleLine": true,
        },
      ],
      "comma-dangle": Array [
        "error",
        "always-multiline",
      ],
      "comma-spacing": Array [
        "error",
        Object {
          "after": true,
          "before": false,
        },
      ],
      "curly": Array [
        "error",
        "multi-line",
        "consistent",
      ],
      "dot-notation": Array [
        "error",
      ],
      "import/no-extraneous-dependencies": Array [
        "error",
        Object {
          "devDependencies": Array [
            "**/test/**",
            "**/build-tools/**",
          ],
          "optionalDependencies": false,
          "peerDependencies": true,
        },
      ],
      "import/no-unresolved": Array [
        "error",
      ],
      "import/order": Array [
        "warn",
        Object {
          "alphabetize": Object {
            "caseInsensitive": true,
            "order": "asc",
          },
          "groups": Array [
            "builtin",
            "external",
          ],
        },
      ],
      "indent": Array [
        "off",
      ],
      "key-spacing": Array [
        "error",
      ],
      "keyword-spacing": Array [
        "error",
      ],
      "max-len": Array [
        "error",
        Object {
          "code": 150,
          "ignoreComments": true,
          "ignoreRegExpLiterals": true,
          "ignoreStrings": true,
          "ignoreTemplateLiterals": true,
          "ignoreUrls": true,
        },
      ],
      "no-bitwise": Array [
        "error",
      ],
      "no-duplicate-imports": Array [
        "error",
      ],
      "no-multi-spaces": Array [
        "error",
        Object {
          "ignoreEOLComments": false,
        },
      ],
      "no-multiple-empty-lines": Array [
        "error",
      ],
      "no-return-await": Array [
        "off",
      ],
      "no-shadow": Array [
        "off",
      ],
      "no-trailing-spaces": Array [
        "error",
      ],
      "object-curly-newline": Array [
        "error",
        Object {
          "consistent": true,
          "multiline": true,
        },
      ],
      "object-curly-spacing": Array [
        "error",
        "always",
      ],
      "object-property-newline": Array [
        "error",
        Object {
          "allowAllPropertiesOnSameLine": true,
        },
      ],
      "quote-props": Array [
        "error",
        "consistent-as-needed",
      ],
      "quotes": Array [
        "error",
        "single",
        Object {
          "avoidEscape": true,
        },
      ],
      "semi": Array [
        "error",
        "always",
      ],
      "space-before-blocks": Array [
        "error",
      ],
    },
    "settings": Object {
      "import/parsers": Object {
        "@typescript-eslint/parser": Array [
          ".ts",
          ".tsx",
        ],
      },
      "import/resolver": Object {
        "node": Object {},
        "typescript": Object {
          "alwaysTryTypes": true,
          "project": "./tsconfig.dev.json",
        },
      },
    },
  },
  ".gitattributes": "# ~~ Generated by projen. To modify, edit .projenrc.js and run \\"npx projen\\".

*.snap linguist-generated
/.eslintrc.json linguist-generated
/.gitattributes linguist-generated
/.github/workflows/pull-request-lint.yml linguist-generated
/.github/workflows/stale.yml linguist-generated
/.github/workflows/upgrade.yml linguist-generated
/.gitignore linguist-generated
/.npmignore linguist-generated
/.projen/** linguist-generated
/.projen/deps.json linguist-generated
/.projen/files.json linguist-generated
/.projen/tasks.json linguist-generated
/LICENSE linguist-generated
/package.json linguist-generated
/tsconfig.dev.json linguist-generated
/yarn.lock linguist-generated",
  ".github/workflows/pull-request-lint.yml": "# ~~ Generated by projen. To modify, edit .projenrc.js and run \\"npx projen\\".

name: pull-request-lint
on:
  pull_request_target:
    types:
      - labeled
      - opened
      - synchronize
      - reopened
      - ready_for_review
      - edited
jobs:
  validate:
    name: Validate PR title
    runs-on: ubuntu-latest
    permissions:
      pull-requests: write
    steps:
      - uses: amannn/action-semantic-pull-request@v3.4.6
        env:
          GITHUB_TOKEN: \${{ secrets.GITHUB_TOKEN }}
        with:
          types: |-
            feat
            fix
            chore
          requireScope: false
",
  ".github/workflows/stale.yml": "# ~~ Generated by projen. To modify, edit .projenrc.js and run \\"npx projen\\".

name: stale
on:
  schedule:
    - cron: 0 1 * * *
  workflow_dispatch: {}
jobs:
  stale:
    runs-on: ubuntu-latest
    permissions:
      issues: write
      pull-requests: write
    steps:
      - uses: actions/stale@v4
        with:
          days-before-stale: -1
          days-before-close: -1
          days-before-pr-stale: 14
          days-before-pr-close: 2
          stale-pr-message: This pull request is now marked as stale because it hasn't
            seen activity for a while. Add a comment or it will be closed soon.
          close-pr-message: Closing this pull request as it hasn't seen activity for a
            while. Please add a comment @mentioning a maintainer to reopen.
          stale-pr-label: stale
          days-before-issue-stale: 60
          days-before-issue-close: 7
          stale-issue-message: This issue is now marked as stale because it hasn't seen
            activity for a while. Add a comment or it will be closed soon.
          close-issue-message: Closing this issue as it hasn't seen activity for a while.
            Please add a comment @mentioning a maintainer to reopen.
          stale-issue-label: stale
",
  ".github/workflows/upgrade.yml": "# ~~ Generated by projen. To modify, edit .projenrc.js and run \\"npx projen\\".

name: upgrade
on:
  workflow_dispatch: {}
  schedule:
    - cron: 0 0 * * *
jobs:
  upgrade:
    name: Upgrade
    runs-on: ubuntu-latest
    permissions:
      contents: read
    steps:
      - name: Checkout
        uses: actions/checkout@v2
      - name: Set git identity
        run: |-
          git config --global init.defaultBranch main
          git config user.name \\"github-actions\\"
          git config user.email \\"github-actions@github.com\\"
      - name: Setup Node.js
        uses: actions/setup-node@v2.2.0
        with:
          node-version: 12.7.0
      - name: Install dependencies
        run: yarn install --check-files --frozen-lockfile
      - name: Upgrade dependencies
        run: npx projen upgrade
      - name: Verify language bindings
        run: npx projen package-all
      - name: Create Patch
        run: |-
          git add .
          git diff --patch --staged > .upgrade.tmp.patch
      - name: Upload patch
        uses: actions/upload-artifact@v2
        with:
          name: .upgrade.tmp.patch
          path: .upgrade.tmp.patch
    container:
      image: jsii/superchain:1-buster-slim-node12
  pr:
    name: Create Pull Request
    needs: upgrade
    runs-on: ubuntu-latest
    permissions:
      contents: write
      pull-requests: write
      actions: write
    steps:
      - name: Checkout
        uses: actions/checkout@v2
        with:
          token: \${{ secrets.PROJEN_GITHUB_TOKEN }}
      - name: Set git identity
        run: |-
          git config --global init.defaultBranch main
          git config user.name \\"github-actions\\"
          git config user.email \\"github-actions@github.com\\"
      - name: Download patch
        uses: actions/download-artifact@v2
        with:
          name: .upgrade.tmp.patch
          path: \${{ runner.temp }}
      - name: Apply patch
        run: '[ -s \${{ runner.temp }}/.upgrade.tmp.patch ] && git apply \${{ runner.temp
          }}/.upgrade.tmp.patch || echo \\"Empty patch. Skipping.\\"'
      - name: Create Pull Request
        id: create-pr
        uses: peter-evans/create-pull-request@v3
        with:
          token: \${{ secrets.PROJEN_GITHUB_TOKEN }}
          commit-message: >-
            chore(deps): upgrade dependencies


            Upgrades project dependencies. See details in [workflow run].


            [Workflow Run]: https://github.com/\${{ github.repository }}/actions/runs/\${{ github.run_id }}


            ------


            *Automatically created by projen via the \\"upgrade\\" workflow*
          branch: github-actions/upgrade
          title: \\"chore(deps): upgrade dependencies\\"
          body: >-
            Upgrades project dependencies. See details in [workflow run].


            [Workflow Run]: https://github.com/\${{ github.repository }}/actions/runs/\${{ github.run_id }}


            ------


            *Automatically created by projen via the \\"upgrade\\" workflow*
          author: github-actions <github-actions@github.com>
          committer: github-actions <github-actions@github.com>
          signoff: true
",
  ".gitignore": "# ~~ Generated by projen. To modify, edit .projenrc.js and run \\"npx projen\\".
!/.gitattributes
!/.projen/tasks.json
!/.projen/deps.json
!/.projen/files.json
!/.github/workflows/pull-request-lint.yml
!/.github/workflows/stale.yml
!/package.json
!/LICENSE
!/.npmignore
logs
*.log
npm-debug.log*
yarn-debug.log*
yarn-error.log*
lerna-debug.log*
report.[0-9]*.[0-9]*.[0-9]*.[0-9]*.json
pids
*.pid
*.seed
*.pid.lock
lib-cov
coverage
*.lcov
.nyc_output
build/Release
node_modules/
jspm_packages/
*.tsbuildinfo
.eslintcache
*.tgz
.yarn-integrity
.cache
!/.projenrc.js
/test-reports/
junit.xml
/coverage/
!/test/
!/tsconfig.dev.json
!/src/
/lib
/dist/
!/.eslintrc.json
.jsii
tsconfig.json
!/API.md
!/src/_loadurl.js
!/.github/workflows/upgrade.yml
",
  ".npmignore": "# ~~ Generated by projen. To modify, edit .projenrc.js and run \\"npx projen\\".
/.projen/
/test-reports/
junit.xml
/coverage/
/test/
/tsconfig.dev.json
/src/
!/lib/
!/lib/**/*.js
!/lib/**/*.d.ts
dist
/tsconfig.json
/.github/
/.vscode/
/.idea/
/.projenrc.js
tsconfig.tsbuildinfo
/.eslintrc.json
!.jsii
",
  ".projen/deps.json": Object {
    "//": "~~ Generated by projen. To modify, edit .projenrc.js and run \\"npx projen\\".",
    "dependencies": Array [
      Object {
        "name": "@types/follow-redirects",
        "type": "build",
      },
      Object {
        "name": "@types/jest",
        "type": "build",
      },
      Object {
        "name": "@types/json-stable-stringify",
        "type": "build",
      },
      Object {
        "name": "@types/node",
        "type": "build",
        "version": "^12",
      },
      Object {
        "name": "@types/yaml",
        "type": "build",
      },
      Object {
        "name": "@typescript-eslint/eslint-plugin",
        "type": "build",
        "version": "^5",
      },
      Object {
        "name": "@typescript-eslint/parser",
        "type": "build",
        "version": "^5",
      },
      Object {
        "name": "constructs",
        "type": "build",
      },
      Object {
        "name": "eslint-import-resolver-node",
        "type": "build",
      },
      Object {
        "name": "eslint-import-resolver-typescript",
        "type": "build",
      },
      Object {
        "name": "eslint-plugin-import",
        "type": "build",
      },
      Object {
        "name": "eslint",
        "type": "build",
        "version": "^8",
      },
      Object {
        "name": "jest",
        "type": "build",
      },
      Object {
        "name": "jest-junit",
        "type": "build",
        "version": "^13",
      },
      Object {
        "name": "jsii",
        "type": "build",
      },
      Object {
        "name": "jsii-diff",
        "type": "build",
      },
      Object {
        "name": "jsii-docgen",
        "type": "build",
      },
      Object {
        "name": "json-schema",
        "type": "build",
      },
      Object {
        "name": "json-schema-to-typescript",
        "type": "build",
      },
      Object {
        "name": "npm-check-updates",
        "type": "build",
        "version": "^12",
      },
      Object {
        "name": "projen",
        "type": "build",
      },
      Object {
        "name": "ts-jest",
        "type": "build",
      },
      Object {
        "name": "typescript",
        "type": "build",
      },
      Object {
        "name": "fast-json-patch",
        "type": "bundled",
      },
      Object {
        "name": "follow-redirects",
        "type": "bundled",
      },
      Object {
        "name": "json-stable-stringify",
        "type": "bundled",
      },
      Object {
        "name": "yaml",
        "type": "bundled",
      },
      Object {
        "name": "constructs",
        "type": "peer",
      },
    ],
  },
  ".projen/files.json": Object {
    "//": "~~ Generated by projen. To modify, edit .projenrc.js and run \\"npx projen\\".",
    "files": Array [
      ".eslintrc.json",
      ".gitattributes",
      ".github/workflows/pull-request-lint.yml",
      ".github/workflows/stale.yml",
      ".github/workflows/upgrade.yml",
      ".gitignore",
      ".projen/deps.json",
      ".projen/files.json",
      ".projen/tasks.json",
      "LICENSE",
      "tsconfig.dev.json",
    ],
  },
  ".projen/tasks.json": Object {
    "//": "~~ Generated by projen. To modify, edit .projenrc.js and run \\"npx projen\\".",
    "env": Object {
      "PATH": "$(npx -c \\"node -e \\\\\\"console.log(process.env.PATH)\\\\\\"\\")",
    },
    "tasks": Object {
      "build": Object {
        "description": "Full release build",
        "name": "build",
        "steps": Array [
          Object {
            "spawn": "default",
          },
          Object {
            "spawn": "pre-compile",
          },
          Object {
            "spawn": "compile",
          },
          Object {
            "spawn": "post-compile",
          },
          Object {
            "spawn": "test",
          },
          Object {
            "spawn": "package",
          },
        ],
      },
      "clobber": Object {
        "condition": "git diff --exit-code > /dev/null",
        "description": "hard resets to HEAD of origin and cleans the local repo",
        "env": Object {
          "BRANCH": "$(git branch --show-current)",
        },
        "name": "clobber",
        "steps": Array [
          Object {
            "exec": "git checkout -b scratch",
            "name": "save current HEAD in \\"scratch\\" branch",
          },
          Object {
            "exec": "git checkout $BRANCH",
          },
          Object {
            "exec": "git fetch origin",
            "name": "fetch latest changes from origin",
          },
          Object {
            "exec": "git reset --hard origin/$BRANCH",
            "name": "hard reset to origin commit",
          },
          Object {
            "exec": "git clean -fdx",
            "name": "clean all untracked files",
          },
          Object {
            "say": "ready to rock! (unpushed commits are under the \\"scratch\\" branch)",
          },
        ],
      },
      "compat": Object {
        "description": "Perform API compatibility check against latest version",
        "name": "compat",
        "steps": Array [
          Object {
            "exec": "jsii-diff npm:$(node -p \\"require('./package.json').name\\") -k --ignore-file .compatignore || (echo \\"
UNEXPECTED BREAKING CHANGES: add keys such as 'removed:constructs.Node.of' to .compatignore to skip.
\\" && exit 1)",
          },
        ],
      },
      "compile": Object {
        "description": "Only compile",
        "name": "compile",
        "steps": Array [
          Object {
            "exec": "jsii --silence-warnings=reserved-word --no-fix-peer-dependencies",
          },
          Object {
            "exec": "cp src/_loadurl.js lib/",
          },
        ],
      },
      "default": Object {
        "description": "Synthesize project files",
        "name": "default",
        "steps": Array [
          Object {
            "exec": "node .projenrc.js",
          },
        ],
      },
      "docgen": Object {
        "description": "Generate API.md from .jsii manifest",
        "name": "docgen",
        "steps": Array [
          Object {
            "exec": "jsii-docgen",
          },
        ],
      },
      "eslint": Object {
        "description": "Runs eslint against the codebase",
        "name": "eslint",
        "steps": Array [
          Object {
            "exec": "eslint --ext .ts,.tsx --fix --no-error-on-unmatched-pattern src test build-tools .projenrc.js",
          },
        ],
      },
      "package": Object {
        "description": "Creates the distribution package",
        "name": "package",
        "steps": Array [
          Object {
            "exec": "mkdir -p dist",
          },
          Object {
            "exec": "rsync -a . dist --exclude .git --exclude node_modules",
          },
        ],
      },
      "package-all": Object {
        "description": "Packages artifacts for all target languages",
        "name": "package-all",
        "steps": Array [
          Object {
            "spawn": "package:js",
          },
          Object {
            "spawn": "package:java",
          },
          Object {
            "spawn": "package:python",
          },
          Object {
            "spawn": "package:dotnet",
          },
        ],
      },
      "package:dotnet": Object {
        "description": "Create dotnet language bindings",
        "name": "package:dotnet",
        "steps": Array [
          Object {
            "exec": "jsii_version=$(node -p \\"JSON.parse(fs.readFileSync('.jsii')).jsiiVersion.split(' ')[0]\\")",
          },
          Object {
            "exec": "npx jsii-pacmak@$jsii_version -v --target dotnet",
          },
        ],
      },
      "package:java": Object {
        "description": "Create java language bindings",
        "name": "package:java",
        "steps": Array [
          Object {
            "exec": "jsii_version=$(node -p \\"JSON.parse(fs.readFileSync('.jsii')).jsiiVersion.split(' ')[0]\\")",
          },
          Object {
            "exec": "npx jsii-pacmak@$jsii_version -v --target java",
          },
        ],
      },
      "package:js": Object {
        "description": "Create js language bindings",
        "name": "package:js",
        "steps": Array [
          Object {
            "exec": "jsii_version=$(node -p \\"JSON.parse(fs.readFileSync('.jsii')).jsiiVersion.split(' ')[0]\\")",
          },
          Object {
            "exec": "npx jsii-pacmak@$jsii_version -v --target js",
          },
        ],
      },
      "package:python": Object {
        "description": "Create python language bindings",
        "name": "package:python",
        "steps": Array [
          Object {
            "exec": "jsii_version=$(node -p \\"JSON.parse(fs.readFileSync('.jsii')).jsiiVersion.split(' ')[0]\\")",
          },
          Object {
            "exec": "npx jsii-pacmak@$jsii_version -v --target python",
          },
        ],
      },
      "post-compile": Object {
        "description": "Runs after successful compilation",
        "name": "post-compile",
        "steps": Array [
          Object {
            "spawn": "docgen",
          },
        ],
      },
      "pre-compile": Object {
        "description": "Prepare the project for compilation",
        "name": "pre-compile",
      },
      "test": Object {
        "description": "Run tests",
        "name": "test",
        "steps": Array [
          Object {
            "exec": "jest --passWithNoTests --all",
          },
          Object {
            "spawn": "eslint",
          },
          Object {
            "exec": "yarn compile",
          },
        ],
      },
      "test:update": Object {
        "description": "Update jest snapshots",
        "name": "test:update",
        "steps": Array [
          Object {
            "exec": "jest --updateSnapshot",
          },
        ],
      },
      "test:watch": Object {
        "description": "Run jest in watch mode",
        "name": "test:watch",
        "steps": Array [
          Object {
            "exec": "jest --watch",
          },
        ],
      },
      "upgrade": Object {
        "description": "upgrade dependencies",
        "env": Object {
          "CI": "0",
        },
        "name": "upgrade",
        "steps": Array [
          Object {
            "exec": "npm-check-updates --dep dev --upgrade --target=minor --reject='projen'",
          },
          Object {
            "exec": "npm-check-updates --dep optional --upgrade --target=minor --reject='projen'",
          },
          Object {
            "exec": "npm-check-updates --dep peer --upgrade --target=minor --reject='projen'",
          },
          Object {
            "exec": "npm-check-updates --dep prod --upgrade --target=minor --reject='projen'",
          },
          Object {
            "exec": "npm-check-updates --dep bundle --upgrade --target=minor --reject='projen'",
          },
          Object {
            "exec": "yarn install --check-files",
          },
          Object {
            "exec": "yarn upgrade @types/follow-redirects @types/jest @types/json-stable-stringify @types/node @types/yaml @typescript-eslint/eslint-plugin @typescript-eslint/parser constructs eslint-import-resolver-node eslint-import-resolver-typescript eslint-plugin-import eslint jest jest-junit jsii jsii-diff jsii-docgen json-schema json-schema-to-typescript npm-check-updates ts-jest typescript fast-json-patch follow-redirects json-stable-stringify yaml constructs",
          },
          Object {
            "exec": "npx projen",
          },
        ],
      },
      "upgrade-projen": Object {
        "description": "upgrade projen",
        "env": Object {
          "CI": "0",
        },
        "name": "upgrade-projen",
        "steps": Array [
          Object {
            "exec": "npm-check-updates --dep dev --upgrade --target=minor --filter='projen'",
          },
          Object {
            "exec": "npm-check-updates --dep optional --upgrade --target=minor --filter='projen'",
          },
          Object {
            "exec": "npm-check-updates --dep peer --upgrade --target=minor --filter='projen'",
          },
          Object {
            "exec": "npm-check-updates --dep prod --upgrade --target=minor --filter='projen'",
          },
          Object {
            "exec": "npm-check-updates --dep bundle --upgrade --target=minor --filter='projen'",
          },
          Object {
            "exec": "yarn install --check-files",
          },
          Object {
            "exec": "yarn upgrade projen",
          },
          Object {
            "exec": "npx projen",
          },
        ],
      },
      "watch": Object {
        "description": "Watch & compile in the background",
        "name": "watch",
        "steps": Array [
          Object {
            "exec": "jsii -w --silence-warnings=reserved-word --no-fix-peer-dependencies",
          },
        ],
      },
    },
  },
  ".projenrc.js": "const { cdk } = require('projen');

const common = require('./cdk8s.common');

const project = new cdk.JsiiProject({
  name: 'cdk8s',
  description: 'Cloud Development Kit for Kubernetes',
  defaultReleaseBranch: 'master',
  stability: common.options.stability,

  // without this, the version of 'constructs' would need to be controlled
  // from this file, since otherwise it would create a 0.0.0 dev dependency.
  peerDependencyOptions: {
    pinnedDevDependency: false,
  },

  ...common.options,

  peerDeps: [
    'constructs',
  ],
  bundledDeps: [
    'yaml',
    'json-stable-stringify',
    'follow-redirects',
    'fast-json-patch',
  ],
  devDeps: [
    'constructs',
    '@types/follow-redirects',
    '@types/json-stable-stringify',
    '@types/yaml',
    'json-schema-to-typescript',
  ],

  // jsii configuration
  publishToMaven: {
    javaPackage: 'org.cdk8s',
    mavenGroupId: 'org.cdk8s',
    mavenArtifactId: 'cdk8s',
  },
  publishToPypi: {
    distName: 'cdk8s',
    module: 'cdk8s',
  },
  publishToNuget: {
    dotNetNamespace: 'Org.Cdk8s',
    packageId: 'Org.Cdk8s',
  },
});

common.fixup(project);

// _loadurl.js is written in javascript so we need to commit it and also copy it
// after compilation to the \`lib/\` directory.
project.gitignore.include('/src/_loadurl.js');
project.addCompileCommand('cp src/_loadurl.js lib/');

project.synth();
",
  "LICENSE": "
                                 Apache License
                           Version 2.0, January 2004
                        http://www.apache.org/licenses/

   TERMS AND CONDITIONS FOR USE, REPRODUCTION, AND DISTRIBUTION

   1. Definitions.

      \\"License\\" shall mean the terms and conditions for use, reproduction,
      and distribution as defined by Sections 1 through 9 of this document.

      \\"Licensor\\" shall mean the copyright owner or entity authorized by
      the copyright owner that is granting the License.

      \\"Legal Entity\\" shall mean the union of the acting entity and all
      other entities that control, are controlled by, or are under common
      control with that entity. For the purposes of this definition,
      \\"control\\" means (i) the power, direct or indirect, to cause the
      direction or management of such entity, whether by contract or
      otherwise, or (ii) ownership of fifty percent (50%) or more of the
      outstanding shares, or (iii) beneficial ownership of such entity.

      \\"You\\" (or \\"Your\\") shall mean an individual or Legal Entity
      exercising permissions granted by this License.

      \\"Source\\" form shall mean the preferred form for making modifications,
      including but not limited to software source code, documentation
      source, and configuration files.

      \\"Object\\" form shall mean any form resulting from mechanical
      transformation or translation of a Source form, including but
      not limited to compiled object code, generated documentation,
      and conversions to other media types.

      \\"Work\\" shall mean the work of authorship, whether in Source or
      Object form, made available under the License, as indicated by a
      copyright notice that is included in or attached to the work
      (an example is provided in the Appendix below).

      \\"Derivative Works\\" shall mean any work, whether in Source or Object
      form, that is based on (or derived from) the Work and for which the
      editorial revisions, annotations, elaborations, or other modifications
      represent, as a whole, an original work of authorship. For the purposes
      of this License, Derivative Works shall not include works that remain
      separable from, or merely link (or bind by name) to the interfaces of,
      the Work and Derivative Works thereof.

      \\"Contribution\\" shall mean any work of authorship, including
      the original version of the Work and any modifications or additions
      to that Work or Derivative Works thereof, that is intentionally
      submitted to Licensor for inclusion in the Work by the copyright owner
      or by an individual or Legal Entity authorized to submit on behalf of
      the copyright owner. For the purposes of this definition, \\"submitted\\"
      means any form of electronic, verbal, or written communication sent
      to the Licensor or its representatives, including but not limited to
      communication on electronic mailing lists, source code control systems,
      and issue tracking systems that are managed by, or on behalf of, the
      Licensor for the purpose of discussing and improving the Work, but
      excluding communication that is conspicuously marked or otherwise
      designated in writing by the copyright owner as \\"Not a Contribution.\\"

      \\"Contributor\\" shall mean Licensor and any individual or Legal Entity
      on behalf of whom a Contribution has been received by Licensor and
      subsequently incorporated within the Work.

   2. Grant of Copyright License. Subject to the terms and conditions of
      this License, each Contributor hereby grants to You a perpetual,
      worldwide, non-exclusive, no-charge, royalty-free, irrevocable
      copyright license to reproduce, prepare Derivative Works of,
      publicly display, publicly perform, sublicense, and distribute the
      Work and such Derivative Works in Source or Object form.

   3. Grant of Patent License. Subject to the terms and conditions of
      this License, each Contributor hereby grants to You a perpetual,
      worldwide, non-exclusive, no-charge, royalty-free, irrevocable
      (except as stated in this section) patent license to make, have made,
      use, offer to sell, sell, import, and otherwise transfer the Work,
      where such license applies only to those patent claims licensable
      by such Contributor that are necessarily infringed by their
      Contribution(s) alone or by combination of their Contribution(s)
      with the Work to which such Contribution(s) was submitted. If You
      institute patent litigation against any entity (including a
      cross-claim or counterclaim in a lawsuit) alleging that the Work
      or a Contribution incorporated within the Work constitutes direct
      or contributory patent infringement, then any patent licenses
      granted to You under this License for that Work shall terminate
      as of the date such litigation is filed.

   4. Redistribution. You may reproduce and distribute copies of the
      Work or Derivative Works thereof in any medium, with or without
      modifications, and in Source or Object form, provided that You
      meet the following conditions:

      (a) You must give any other recipients of the Work or
          Derivative Works a copy of this License; and

      (b) You must cause any modified files to carry prominent notices
          stating that You changed the files; and

      (c) You must retain, in the Source form of any Derivative Works
          that You distribute, all copyright, patent, trademark, and
          attribution notices from the Source form of the Work,
          excluding those notices that do not pertain to any part of
          the Derivative Works; and

      (d) If the Work includes a \\"NOTICE\\" text file as part of its
          distribution, then any Derivative Works that You distribute must
          include a readable copy of the attribution notices contained
          within such NOTICE file, excluding those notices that do not
          pertain to any part of the Derivative Works, in at least one
          of the following places: within a NOTICE text file distributed
          as part of the Derivative Works; within the Source form or
          documentation, if provided along with the Derivative Works; or,
          within a display generated by the Derivative Works, if and
          wherever such third-party notices normally appear. The contents
          of the NOTICE file are for informational purposes only and
          do not modify the License. You may add Your own attribution
          notices within Derivative Works that You distribute, alongside
          or as an addendum to the NOTICE text from the Work, provided
          that such additional attribution notices cannot be construed
          as modifying the License.

      You may add Your own copyright statement to Your modifications and
      may provide additional or different license terms and conditions
      for use, reproduction, or distribution of Your modifications, or
      for any such Derivative Works as a whole, provided Your use,
      reproduction, and distribution of the Work otherwise complies with
      the conditions stated in this License.

   5. Submission of Contributions. Unless You explicitly state otherwise,
      any Contribution intentionally submitted for inclusion in the Work
      by You to the Licensor shall be under the terms and conditions of
      this License, without any additional terms or conditions.
      Notwithstanding the above, nothing herein shall supersede or modify
      the terms of any separate license agreement you may have executed
      with Licensor regarding such Contributions.

   6. Trademarks. This License does not grant permission to use the trade
      names, trademarks, service marks, or product names of the Licensor,
      except as required for reasonable and customary use in describing the
      origin of the Work and reproducing the content of the NOTICE file.

   7. Disclaimer of Warranty. Unless required by applicable law or
      agreed to in writing, Licensor provides the Work (and each
      Contributor provides its Contributions) on an \\"AS IS\\" BASIS,
      WITHOUT WARRANTIES OR CONDITIONS OF ANY KIND, either express or
      implied, including, without limitation, any warranties or conditions
      of TITLE, NON-INFRINGEMENT, MERCHANTABILITY, or FITNESS FOR A
      PARTICULAR PURPOSE. You are solely responsible for determining the
      appropriateness of using or redistributing the Work and assume any
      risks associated with Your exercise of permissions under this License.

   8. Limitation of Liability. In no event and under no legal theory,
      whether in tort (including negligence), contract, or otherwise,
      unless required by applicable law (such as deliberate and grossly
      negligent acts) or agreed to in writing, shall any Contributor be
      liable to You for damages, including any direct, indirect, special,
      incidental, or consequential damages of any character arising as a
      result of this License or out of the use or inability to use the
      Work (including but not limited to damages for loss of goodwill,
      work stoppage, computer failure or malfunction, or any and all
      other commercial damages or losses), even if such Contributor
      has been advised of the possibility of such damages.

   9. Accepting Warranty or Additional Liability. While redistributing
      the Work or Derivative Works thereof, You may choose to offer,
      and charge a fee for, acceptance of support, warranty, indemnity,
      or other liability obligations and/or rights consistent with this
      License. However, in accepting such obligations, You may act only
      on Your own behalf and on Your sole responsibility, not on behalf
      of any other Contributor, and only if You agree to indemnify,
      defend, and hold each Contributor harmless for any liability
      incurred by, or claims asserted against, such Contributor by reason
      of your accepting any such warranty or additional liability.

   END OF TERMS AND CONDITIONS

   APPENDIX: How to apply the Apache License to your work.

      To apply the Apache License to your work, attach the following
      boilerplate notice, with the fields enclosed by brackets \\"[]\\"
      replaced with your own identifying information. (Don't include
      the brackets!)  The text should be enclosed in the appropriate
      comment syntax for the file format. We also recommend that a
      file or class name and description of purpose be included on the
      same \\"printed page\\" as the copyright notice for easier
      identification within third-party archives.

   Copyright [yyyy] [name of copyright owner]

   Licensed under the Apache License, Version 2.0 (the \\"License\\");
   you may not use this file except in compliance with the License.
   You may obtain a copy of the License at

       http://www.apache.org/licenses/LICENSE-2.0

   Unless required by applicable law or agreed to in writing, software
   distributed under the License is distributed on an \\"AS IS\\" BASIS,
   WITHOUT WARRANTIES OR CONDITIONS OF ANY KIND, either express or implied.
   See the License for the specific language governing permissions and
   limitations under the License.
",
  "README.md": "# replace this",
  "cdk8s-cli.projenrc.js": "const { typescript } = require('projen');

const common = require('./cdk8s.common');

const project = new typescript.TypeScriptLibraryProject({
  name: 'cdk8s-cli',
  description: 'CDK for Kubernetes CLI',
  defaultReleaseBranch: 'master',
  bin: {
    cdk8s: 'bin/cdk8s',
  },
  deps: [
    'cdk8s@^0.0.0',
    'codemaker',
    \`constructs\`,
    'fs-extra',
    'jsii-srcmak',
    'jsii-pacmak',
    'sscaff',
    'yaml',
    'yargs',
    'json2jsii',
    'colors',

    // add @types/node as a regular dependency since it's needed to during \\"import\\"
    // to compile the generated jsii code.
    '@types/node',
  ],
  devDeps: [
    '@types/fs-extra',
    '@types/json-schema',
  ],
  ...common.options,
});

project.eslint.addIgnorePattern('/templates/');
project.jest.addIgnorePattern('/templates/');

common.fixup(project);

project.synth();
",
  "cdk8s.common.js": "exports.options = {
  minNodeVersion: '12.7.0',
  repository: 'https://github.com/awslabs/cdk8s.git',
  authorName: 'Amazon Web Services',
  authorUrl: 'https://aws.amazon.com',
  authorOrganization: true,
  buildWorkflow: false,
  rebuildBot: false,
  stability: 'experimental',
  releaseWorkflow: false,
  dependabot: false,
  mergify: false,
  compat: false,
  dependabot: false,
  pullRequestTemplate: false,
  keywords: [
    \\"cdk\\",
    \\"kubernetes\\",
    \\"k8s\\",
    \\"constructs\\"
  ]
};

// some common fixups for projects
exports.fixup = project => {
  // override the default \\"build\\" from projen because currently in this
  // repo it means \\"compile\\"
  project.setScript('build', 'yarn compile');

  // // add \\"compile\\" after test because the test command deletes lib/ and we run tests *after* build in this repo.
  project.addTestCommand('yarn compile');

  // jsii-release is declared at the root level, we don't need it here.
  project.deps.removeDependency('jsii-release');

  delete project.manifest.scripts.bump;
  delete project.manifest.scripts.release;
};
",
  "cdk8s.projenrc.js": "const { cdk } = require('projen');

const common = require('./cdk8s.common');

const project = new cdk.JsiiProject({
  name: 'cdk8s',
  description: 'Cloud Development Kit for Kubernetes',
  defaultReleaseBranch: 'master',
  stability: common.options.stability,

  // without this, the version of 'constructs' would need to be controlled
  // from this file, since otherwise it would create a 0.0.0 dev dependency.
  peerDependencyOptions: {
    pinnedDevDependency: false,
  },

  ...common.options,

  peerDeps: [
    'constructs',
  ],
  bundledDeps: [
    'yaml',
    'json-stable-stringify',
    'follow-redirects',
    'fast-json-patch',
  ],
  devDeps: [
    'constructs',
    '@types/follow-redirects',
    '@types/json-stable-stringify',
    '@types/yaml',
    'json-schema-to-typescript',
  ],

  // jsii configuration
  publishToMaven: {
    javaPackage: 'org.cdk8s',
    mavenGroupId: 'org.cdk8s',
    mavenArtifactId: 'cdk8s',
  },
  publishToPypi: {
    distName: 'cdk8s',
    module: 'cdk8s',
  },
  publishToNuget: {
    dotNetNamespace: 'Org.Cdk8s',
    packageId: 'Org.Cdk8s',
  },
});

common.fixup(project);

// _loadurl.js is written in javascript so we need to commit it and also copy it
// after compilation to the \`lib/\` directory.
project.gitignore.include('/src/_loadurl.js');
project.addCompileCommand('cp src/_loadurl.js lib/');

project.synth();
",
  "package.json": Object {
    "//": "~~ Generated by projen. To modify, edit .projenrc.js and run \\"npx projen\\".",
    "author": Object {
      "name": "Amazon Web Services",
      "organization": true,
      "url": "https://aws.amazon.com",
    },
    "bundledDependencies": Array [
      "fast-json-patch",
      "follow-redirects",
      "json-stable-stringify",
      "yaml",
    ],
    "dependencies": Object {
      "fast-json-patch": "*",
      "follow-redirects": "*",
      "json-stable-stringify": "*",
      "yaml": "*",
    },
    "description": "Cloud Development Kit for Kubernetes",
    "devDependencies": Object {
      "@types/follow-redirects": "*",
      "@types/jest": "*",
      "@types/json-stable-stringify": "*",
      "@types/node": "^12",
      "@types/yaml": "*",
      "@typescript-eslint/eslint-plugin": "^5",
      "@typescript-eslint/parser": "^5",
      "constructs": "*",
      "eslint": "^8",
      "eslint-import-resolver-node": "*",
      "eslint-import-resolver-typescript": "*",
      "eslint-plugin-import": "*",
      "jest": "*",
      "jest-junit": "^13",
      "jsii": "*",
      "jsii-diff": "*",
      "jsii-docgen": "*",
      "json-schema": "*",
      "json-schema-to-typescript": "*",
      "npm-check-updates": "^12",
      "projen": "*",
      "ts-jest": "*",
      "typescript": "*",
    },
    "engines": Object {
      "node": ">= 12.7.0",
    },
    "jest": Object {
      "clearMocks": true,
      "collectCoverage": true,
      "coverageDirectory": "coverage",
      "coveragePathIgnorePatterns": Array [
        "/node_modules/",
      ],
      "coverageReporters": Array [
        "json",
        "lcov",
        "clover",
        "text",
      ],
      "globals": Object {
        "ts-jest": Object {
          "tsconfig": "tsconfig.dev.json",
        },
      },
      "preset": "ts-jest",
      "reporters": Array [
        "default",
        Array [
          "jest-junit",
          Object {
            "outputDirectory": "test-reports",
          },
        ],
      ],
      "testMatch": Array [
        "**/__tests__/**/*.ts?(x)",
        "**/?(*.)+(spec|test).ts?(x)",
      ],
      "testPathIgnorePatterns": Array [
        "/node_modules/",
      ],
      "watchPathIgnorePatterns": Array [
        "/node_modules/",
      ],
    },
    "jsii": Object {
      "outdir": "dist",
      "targets": Object {
        "dotnet": Object {
          "namespace": "Org.Cdk8s",
          "packageId": "Org.Cdk8s",
        },
        "java": Object {
          "maven": Object {
            "artifactId": "cdk8s",
            "groupId": "org.cdk8s",
          },
          "package": "org.cdk8s",
        },
        "python": Object {
          "distName": "cdk8s",
          "module": "cdk8s",
        },
      },
      "tsc": Object {
        "outDir": "lib",
        "rootDir": "src",
      },
    },
    "keywords": Array [
      "cdk",
      "constructs",
      "k8s",
      "kubernetes",
    ],
    "license": "Apache-2.0",
    "main": "lib/index.js",
    "name": "cdk8s",
    "peerDependencies": Object {
      "constructs": "*",
    },
    "repository": Object {
      "type": "git",
      "url": "https://github.com/awslabs/cdk8s.git",
    },
    "scripts": Object {
      "build": "yarn compile",
      "clobber": "npx projen clobber",
      "compat": "npx projen compat",
      "compile": "npx projen compile",
      "default": "npx projen default",
      "docgen": "npx projen docgen",
      "eslint": "npx projen eslint",
      "package": "npx projen package",
      "package-all": "npx projen package-all",
      "package:dotnet": "npx projen package:dotnet",
      "package:java": "npx projen package:java",
      "package:js": "npx projen package:js",
      "package:python": "npx projen package:python",
      "post-compile": "npx projen post-compile",
      "pre-compile": "npx projen pre-compile",
      "projen": "npx projen",
      "test": "npx projen test",
      "test:update": "npx projen test:update",
      "test:watch": "npx projen test:watch",
      "upgrade": "npx projen upgrade",
      "upgrade-projen": "npx projen upgrade-projen",
      "watch": "npx projen watch",
    },
    "stability": "experimental",
    "types": "lib/index.d.ts",
    "version": "0.0.0",
  },
  "src/index.ts": "export class Hello {
  public sayHello() {
    return 'hello, world!';
  }
}",
  "test/hello.test.ts": "import { Hello } from '../src';

test('hello', () => {
  expect(new Hello().sayHello()).toBe('hello, world!');
});",
  "tsconfig.dev.json": Object {
    "//": "~~ Generated by projen. To modify, edit .projenrc.js and run \\"npx projen\\".",
    "compilerOptions": Object {
      "alwaysStrict": true,
      "declaration": true,
      "esModuleInterop": true,
      "experimentalDecorators": true,
      "inlineSourceMap": true,
      "inlineSources": true,
      "lib": Array [
        "es2019",
      ],
      "module": "CommonJS",
      "noEmitOnError": false,
      "noFallthroughCasesInSwitch": true,
      "noImplicitAny": true,
      "noImplicitReturns": true,
      "noImplicitThis": true,
      "noUnusedLocals": true,
      "noUnusedParameters": true,
      "resolveJsonModule": true,
      "strict": true,
      "strictNullChecks": true,
      "strictPropertyInitialization": true,
      "stripInternal": true,
      "target": "ES2019",
    },
    "exclude": Array [
      "node_modules",
    ],
    "include": Array [
      ".projenrc.js",
      "src/**/*.ts",
      "test/**/*.ts",
    ],
  },
}
`;

exports[`cdk8s-cli 1`] = `
Object {
  ".eslintrc.json": Object {
    "env": Object {
      "jest": true,
      "node": true,
    },
    "extends": Array [
      "plugin:import/typescript",
    ],
    "ignorePatterns": Array [
      "*.js",
      "!.projenrc.js",
      "*.d.ts",
      "node_modules/",
      "*.generated.ts",
      "coverage",
      "/templates/",
    ],
    "overrides": Array [
      Object {
        "files": Array [
          ".projenrc.js",
        ],
        "rules": Object {
          "@typescript-eslint/no-require-imports": "off",
          "import/no-extraneous-dependencies": "off",
        },
      },
    ],
    "parser": "@typescript-eslint/parser",
    "parserOptions": Object {
      "ecmaVersion": 2018,
      "project": "./tsconfig.dev.json",
      "sourceType": "module",
    },
    "plugins": Array [
      "@typescript-eslint",
      "import",
    ],
    "root": true,
    "rules": Object {
      "@typescript-eslint/indent": Array [
        "error",
        2,
      ],
      "@typescript-eslint/member-delimiter-style": Array [
        "error",
      ],
      "@typescript-eslint/member-ordering": Array [
        "error",
        Object {
          "default": Array [
            "public-static-field",
            "public-static-method",
            "protected-static-field",
            "protected-static-method",
            "private-static-field",
            "private-static-method",
            "field",
            "constructor",
            "method",
          ],
        },
      ],
      "@typescript-eslint/no-floating-promises": Array [
        "error",
      ],
      "@typescript-eslint/no-require-imports": Array [
        "error",
      ],
      "@typescript-eslint/no-shadow": Array [
        "error",
      ],
      "@typescript-eslint/return-await": Array [
        "error",
      ],
      "array-bracket-newline": Array [
        "error",
        "consistent",
      ],
      "array-bracket-spacing": Array [
        "error",
        "never",
      ],
      "brace-style": Array [
        "error",
        "1tbs",
        Object {
          "allowSingleLine": true,
        },
      ],
      "comma-dangle": Array [
        "error",
        "always-multiline",
      ],
      "comma-spacing": Array [
        "error",
        Object {
          "after": true,
          "before": false,
        },
      ],
      "curly": Array [
        "error",
        "multi-line",
        "consistent",
      ],
      "dot-notation": Array [
        "error",
      ],
      "import/no-extraneous-dependencies": Array [
        "error",
        Object {
          "devDependencies": Array [
            "**/test/**",
            "**/build-tools/**",
          ],
          "optionalDependencies": false,
          "peerDependencies": true,
        },
      ],
      "import/no-unresolved": Array [
        "error",
      ],
      "import/order": Array [
        "warn",
        Object {
          "alphabetize": Object {
            "caseInsensitive": true,
            "order": "asc",
          },
          "groups": Array [
            "builtin",
            "external",
          ],
        },
      ],
      "indent": Array [
        "off",
      ],
      "key-spacing": Array [
        "error",
      ],
      "keyword-spacing": Array [
        "error",
      ],
      "max-len": Array [
        "error",
        Object {
          "code": 150,
          "ignoreComments": true,
          "ignoreRegExpLiterals": true,
          "ignoreStrings": true,
          "ignoreTemplateLiterals": true,
          "ignoreUrls": true,
        },
      ],
      "no-bitwise": Array [
        "error",
      ],
      "no-duplicate-imports": Array [
        "error",
      ],
      "no-multi-spaces": Array [
        "error",
        Object {
          "ignoreEOLComments": false,
        },
      ],
      "no-multiple-empty-lines": Array [
        "error",
      ],
      "no-return-await": Array [
        "off",
      ],
      "no-shadow": Array [
        "off",
      ],
      "no-trailing-spaces": Array [
        "error",
      ],
      "object-curly-newline": Array [
        "error",
        Object {
          "consistent": true,
          "multiline": true,
        },
      ],
      "object-curly-spacing": Array [
        "error",
        "always",
      ],
      "object-property-newline": Array [
        "error",
        Object {
          "allowAllPropertiesOnSameLine": true,
        },
      ],
      "quote-props": Array [
        "error",
        "consistent-as-needed",
      ],
      "quotes": Array [
        "error",
        "single",
        Object {
          "avoidEscape": true,
        },
      ],
      "semi": Array [
        "error",
        "always",
      ],
      "space-before-blocks": Array [
        "error",
      ],
    },
    "settings": Object {
      "import/parsers": Object {
        "@typescript-eslint/parser": Array [
          ".ts",
          ".tsx",
        ],
      },
      "import/resolver": Object {
        "node": Object {},
        "typescript": Object {
          "alwaysTryTypes": true,
          "project": "./tsconfig.dev.json",
        },
      },
    },
  },
  ".gitattributes": "# ~~ Generated by projen. To modify, edit .projenrc.js and run \\"npx projen\\".

*.snap linguist-generated
/.eslintrc.json linguist-generated
/.gitattributes linguist-generated
/.github/workflows/pull-request-lint.yml linguist-generated
/.github/workflows/stale.yml linguist-generated
/.github/workflows/upgrade.yml linguist-generated
/.gitignore linguist-generated
/.npmignore linguist-generated
/.projen/** linguist-generated
/.projen/deps.json linguist-generated
/.projen/files.json linguist-generated
/.projen/tasks.json linguist-generated
/LICENSE linguist-generated
/package.json linguist-generated
/tsconfig.dev.json linguist-generated
/tsconfig.json linguist-generated
/yarn.lock linguist-generated",
  ".github/workflows/pull-request-lint.yml": "# ~~ Generated by projen. To modify, edit .projenrc.js and run \\"npx projen\\".

name: pull-request-lint
on:
  pull_request_target:
    types:
      - labeled
      - opened
      - synchronize
      - reopened
      - ready_for_review
      - edited
jobs:
  validate:
    name: Validate PR title
    runs-on: ubuntu-latest
    permissions:
      pull-requests: write
    steps:
      - uses: amannn/action-semantic-pull-request@v3.4.6
        env:
          GITHUB_TOKEN: \${{ secrets.GITHUB_TOKEN }}
        with:
          types: |-
            feat
            fix
            chore
          requireScope: false
",
  ".github/workflows/stale.yml": "# ~~ Generated by projen. To modify, edit .projenrc.js and run \\"npx projen\\".

name: stale
on:
  schedule:
    - cron: 0 1 * * *
  workflow_dispatch: {}
jobs:
  stale:
    runs-on: ubuntu-latest
    permissions:
      issues: write
      pull-requests: write
    steps:
      - uses: actions/stale@v4
        with:
          days-before-stale: -1
          days-before-close: -1
          days-before-pr-stale: 14
          days-before-pr-close: 2
          stale-pr-message: This pull request is now marked as stale because it hasn't
            seen activity for a while. Add a comment or it will be closed soon.
          close-pr-message: Closing this pull request as it hasn't seen activity for a
            while. Please add a comment @mentioning a maintainer to reopen.
          stale-pr-label: stale
          days-before-issue-stale: 60
          days-before-issue-close: 7
          stale-issue-message: This issue is now marked as stale because it hasn't seen
            activity for a while. Add a comment or it will be closed soon.
          close-issue-message: Closing this issue as it hasn't seen activity for a while.
            Please add a comment @mentioning a maintainer to reopen.
          stale-issue-label: stale
",
  ".github/workflows/upgrade.yml": "# ~~ Generated by projen. To modify, edit .projenrc.js and run \\"npx projen\\".

name: upgrade
on:
  workflow_dispatch: {}
  schedule:
    - cron: 0 0 * * *
jobs:
  upgrade:
    name: Upgrade
    runs-on: ubuntu-latest
    permissions:
      contents: read
    steps:
      - name: Checkout
        uses: actions/checkout@v2
      - name: Set git identity
        run: |-
          git config --global init.defaultBranch main
          git config user.name \\"github-actions\\"
          git config user.email \\"github-actions@github.com\\"
      - name: Setup Node.js
        uses: actions/setup-node@v2.2.0
        with:
          node-version: 12.7.0
      - name: Install dependencies
        run: yarn install --check-files --frozen-lockfile
      - name: Upgrade dependencies
        run: npx projen upgrade
      - name: Create Patch
        run: |-
          git add .
          git diff --patch --staged > .upgrade.tmp.patch
      - name: Upload patch
        uses: actions/upload-artifact@v2
        with:
          name: .upgrade.tmp.patch
          path: .upgrade.tmp.patch
  pr:
    name: Create Pull Request
    needs: upgrade
    runs-on: ubuntu-latest
    permissions:
      contents: write
      pull-requests: write
      actions: write
    steps:
      - name: Checkout
        uses: actions/checkout@v2
        with:
          token: \${{ secrets.PROJEN_GITHUB_TOKEN }}
      - name: Set git identity
        run: |-
          git config --global init.defaultBranch main
          git config user.name \\"github-actions\\"
          git config user.email \\"github-actions@github.com\\"
      - name: Download patch
        uses: actions/download-artifact@v2
        with:
          name: .upgrade.tmp.patch
          path: \${{ runner.temp }}
      - name: Apply patch
        run: '[ -s \${{ runner.temp }}/.upgrade.tmp.patch ] && git apply \${{ runner.temp
          }}/.upgrade.tmp.patch || echo \\"Empty patch. Skipping.\\"'
      - name: Create Pull Request
        id: create-pr
        uses: peter-evans/create-pull-request@v3
        with:
          token: \${{ secrets.PROJEN_GITHUB_TOKEN }}
          commit-message: >-
            chore(deps): upgrade dependencies


            Upgrades project dependencies. See details in [workflow run].


            [Workflow Run]: https://github.com/\${{ github.repository }}/actions/runs/\${{ github.run_id }}


            ------


            *Automatically created by projen via the \\"upgrade\\" workflow*
          branch: github-actions/upgrade
          title: \\"chore(deps): upgrade dependencies\\"
          body: >-
            Upgrades project dependencies. See details in [workflow run].


            [Workflow Run]: https://github.com/\${{ github.repository }}/actions/runs/\${{ github.run_id }}


            ------


            *Automatically created by projen via the \\"upgrade\\" workflow*
          author: github-actions <github-actions@github.com>
          committer: github-actions <github-actions@github.com>
          signoff: true
",
  ".gitignore": "# ~~ Generated by projen. To modify, edit .projenrc.js and run \\"npx projen\\".
!/.gitattributes
!/.projen/tasks.json
!/.projen/deps.json
!/.projen/files.json
!/.github/workflows/pull-request-lint.yml
!/.github/workflows/stale.yml
!/package.json
!/LICENSE
!/.npmignore
logs
*.log
npm-debug.log*
yarn-debug.log*
yarn-error.log*
lerna-debug.log*
report.[0-9]*.[0-9]*.[0-9]*.[0-9]*.json
pids
*.pid
*.seed
*.pid.lock
lib-cov
coverage
*.lcov
.nyc_output
build/Release
node_modules/
jspm_packages/
*.tsbuildinfo
.eslintcache
*.tgz
.yarn-integrity
.cache
!/.projenrc.js
/test-reports/
junit.xml
/coverage/
!/test/
!/tsconfig.json
!/tsconfig.dev.json
!/src/
/lib
/dist/
!/.eslintrc.json
!/.github/workflows/upgrade.yml
",
  ".npmignore": "# ~~ Generated by projen. To modify, edit .projenrc.js and run \\"npx projen\\".
/.projen/
/test-reports/
junit.xml
/coverage/
/test/
/tsconfig.dev.json
/src/
!/lib/
!/lib/**/*.js
!/lib/**/*.d.ts
dist
/tsconfig.json
/.github/
/.vscode/
/.idea/
/.projenrc.js
tsconfig.tsbuildinfo
/.eslintrc.json
",
  ".projen/deps.json": Object {
    "//": "~~ Generated by projen. To modify, edit .projenrc.js and run \\"npx projen\\".",
    "dependencies": Array [
      Object {
        "name": "@types/fs-extra",
        "type": "build",
      },
      Object {
        "name": "@types/jest",
        "type": "build",
      },
      Object {
        "name": "@types/json-schema",
        "type": "build",
      },
      Object {
        "name": "@types/node",
        "type": "build",
        "version": "^12",
      },
      Object {
        "name": "@typescript-eslint/eslint-plugin",
        "type": "build",
        "version": "^5",
      },
      Object {
        "name": "@typescript-eslint/parser",
        "type": "build",
        "version": "^5",
      },
      Object {
        "name": "eslint-import-resolver-node",
        "type": "build",
      },
      Object {
        "name": "eslint-import-resolver-typescript",
        "type": "build",
      },
      Object {
        "name": "eslint-plugin-import",
        "type": "build",
      },
      Object {
        "name": "eslint",
        "type": "build",
        "version": "^8",
      },
      Object {
        "name": "jest",
        "type": "build",
      },
      Object {
        "name": "jest-junit",
        "type": "build",
        "version": "^13",
      },
      Object {
        "name": "json-schema",
        "type": "build",
      },
      Object {
        "name": "npm-check-updates",
        "type": "build",
        "version": "^12",
      },
      Object {
        "name": "projen",
        "type": "build",
      },
      Object {
        "name": "ts-jest",
        "type": "build",
      },
      Object {
        "name": "typescript",
        "type": "build",
      },
      Object {
        "name": "@types/node",
        "type": "runtime",
      },
      Object {
        "name": "cdk8s",
        "type": "runtime",
        "version": "^0.0.0",
      },
      Object {
        "name": "codemaker",
        "type": "runtime",
      },
      Object {
        "name": "colors",
        "type": "runtime",
      },
      Object {
        "name": "constructs",
        "type": "runtime",
      },
      Object {
        "name": "fs-extra",
        "type": "runtime",
      },
      Object {
        "name": "jsii-pacmak",
        "type": "runtime",
      },
      Object {
        "name": "jsii-srcmak",
        "type": "runtime",
      },
      Object {
        "name": "json2jsii",
        "type": "runtime",
      },
      Object {
        "name": "sscaff",
        "type": "runtime",
      },
      Object {
        "name": "yaml",
        "type": "runtime",
      },
      Object {
        "name": "yargs",
        "type": "runtime",
      },
    ],
  },
  ".projen/files.json": Object {
    "//": "~~ Generated by projen. To modify, edit .projenrc.js and run \\"npx projen\\".",
    "files": Array [
      ".eslintrc.json",
      ".gitattributes",
      ".github/workflows/pull-request-lint.yml",
      ".github/workflows/stale.yml",
      ".github/workflows/upgrade.yml",
      ".gitignore",
      ".npmignore",
      ".projen/deps.json",
      ".projen/files.json",
      ".projen/tasks.json",
      "LICENSE",
      "tsconfig.dev.json",
      "tsconfig.json",
    ],
  },
  ".projen/tasks.json": Object {
    "//": "~~ Generated by projen. To modify, edit .projenrc.js and run \\"npx projen\\".",
    "env": Object {
      "PATH": "$(npx -c \\"node -e \\\\\\"console.log(process.env.PATH)\\\\\\"\\")",
    },
    "tasks": Object {
      "build": Object {
        "description": "Full release build",
        "name": "build",
        "steps": Array [
          Object {
            "spawn": "default",
          },
          Object {
            "spawn": "pre-compile",
          },
          Object {
            "spawn": "compile",
          },
          Object {
            "spawn": "post-compile",
          },
          Object {
            "spawn": "test",
          },
          Object {
            "spawn": "package",
          },
        ],
      },
      "clobber": Object {
        "condition": "git diff --exit-code > /dev/null",
        "description": "hard resets to HEAD of origin and cleans the local repo",
        "env": Object {
          "BRANCH": "$(git branch --show-current)",
        },
        "name": "clobber",
        "steps": Array [
          Object {
            "exec": "git checkout -b scratch",
            "name": "save current HEAD in \\"scratch\\" branch",
          },
          Object {
            "exec": "git checkout $BRANCH",
          },
          Object {
            "exec": "git fetch origin",
            "name": "fetch latest changes from origin",
          },
          Object {
            "exec": "git reset --hard origin/$BRANCH",
            "name": "hard reset to origin commit",
          },
          Object {
            "exec": "git clean -fdx",
            "name": "clean all untracked files",
          },
          Object {
            "say": "ready to rock! (unpushed commits are under the \\"scratch\\" branch)",
          },
        ],
      },
      "compile": Object {
        "description": "Only compile",
        "name": "compile",
        "steps": Array [
          Object {
            "exec": "tsc --build",
          },
        ],
      },
      "default": Object {
        "description": "Synthesize project files",
        "name": "default",
        "steps": Array [
          Object {
            "exec": "node .projenrc.js",
          },
        ],
      },
      "eslint": Object {
        "description": "Runs eslint against the codebase",
        "name": "eslint",
        "steps": Array [
          Object {
            "exec": "eslint --ext .ts,.tsx --fix --no-error-on-unmatched-pattern src test build-tools .projenrc.js",
          },
        ],
      },
      "package": Object {
        "description": "Creates the distribution package",
        "name": "package",
        "steps": Array [
          Object {
            "exec": "mkdir -p dist/js",
          },
          Object {
            "exec": "mv $(npm pack) dist/js/",
          },
        ],
      },
      "post-compile": Object {
        "description": "Runs after successful compilation",
        "name": "post-compile",
      },
      "pre-compile": Object {
        "description": "Prepare the project for compilation",
        "name": "pre-compile",
      },
      "test": Object {
        "description": "Run tests",
        "name": "test",
        "steps": Array [
          Object {
            "exec": "jest --passWithNoTests --all",
          },
          Object {
            "spawn": "eslint",
          },
          Object {
            "exec": "yarn compile",
          },
        ],
      },
      "test:update": Object {
        "description": "Update jest snapshots",
        "name": "test:update",
        "steps": Array [
          Object {
            "exec": "jest --updateSnapshot",
          },
        ],
      },
      "test:watch": Object {
        "description": "Run jest in watch mode",
        "name": "test:watch",
        "steps": Array [
          Object {
            "exec": "jest --watch",
          },
        ],
      },
      "upgrade": Object {
        "description": "upgrade dependencies",
        "env": Object {
          "CI": "0",
        },
        "name": "upgrade",
        "steps": Array [
          Object {
            "exec": "npm-check-updates --dep dev --upgrade --target=minor --reject='projen'",
          },
          Object {
            "exec": "npm-check-updates --dep optional --upgrade --target=minor --reject='projen'",
          },
          Object {
            "exec": "npm-check-updates --dep peer --upgrade --target=minor --reject='projen'",
          },
          Object {
            "exec": "npm-check-updates --dep prod --upgrade --target=minor --reject='projen'",
          },
          Object {
            "exec": "npm-check-updates --dep bundle --upgrade --target=minor --reject='projen'",
          },
          Object {
            "exec": "yarn install --check-files",
          },
          Object {
            "exec": "yarn upgrade @types/fs-extra @types/jest @types/json-schema @types/node @typescript-eslint/eslint-plugin @typescript-eslint/parser eslint-import-resolver-node eslint-import-resolver-typescript eslint-plugin-import eslint jest jest-junit json-schema npm-check-updates ts-jest typescript @types/node cdk8s codemaker colors constructs fs-extra jsii-pacmak jsii-srcmak json2jsii sscaff yaml yargs",
          },
          Object {
            "exec": "npx projen",
          },
        ],
      },
      "upgrade-projen": Object {
        "description": "upgrade projen",
        "env": Object {
          "CI": "0",
        },
        "name": "upgrade-projen",
        "steps": Array [
          Object {
            "exec": "npm-check-updates --dep dev --upgrade --target=minor --filter='projen'",
          },
          Object {
            "exec": "npm-check-updates --dep optional --upgrade --target=minor --filter='projen'",
          },
          Object {
            "exec": "npm-check-updates --dep peer --upgrade --target=minor --filter='projen'",
          },
          Object {
            "exec": "npm-check-updates --dep prod --upgrade --target=minor --filter='projen'",
          },
          Object {
            "exec": "npm-check-updates --dep bundle --upgrade --target=minor --filter='projen'",
          },
          Object {
            "exec": "yarn install --check-files",
          },
          Object {
            "exec": "yarn upgrade projen",
          },
          Object {
            "exec": "npx projen",
          },
        ],
      },
      "watch": Object {
        "description": "Watch & compile in the background",
        "name": "watch",
        "steps": Array [
          Object {
            "exec": "tsc --build -w",
          },
        ],
      },
    },
  },
  ".projenrc.js": "const { typescript } = require('projen');

const common = require('./cdk8s.common');

const project = new typescript.TypeScriptLibraryProject({
  name: 'cdk8s-cli',
  description: 'CDK for Kubernetes CLI',
  defaultReleaseBranch: 'master',
  bin: {
    cdk8s: 'bin/cdk8s',
  },
  deps: [
    'cdk8s@^0.0.0',
    'codemaker',
    \`constructs\`,
    'fs-extra',
    'jsii-srcmak',
    'jsii-pacmak',
    'sscaff',
    'yaml',
    'yargs',
    'json2jsii',
    'colors',

    // add @types/node as a regular dependency since it's needed to during \\"import\\"
    // to compile the generated jsii code.
    '@types/node',
  ],
  devDeps: [
    '@types/fs-extra',
    '@types/json-schema',
  ],
  ...common.options,
});

project.eslint.addIgnorePattern('/templates/');
project.jest.addIgnorePattern('/templates/');

common.fixup(project);

project.synth();
",
  "LICENSE": "
                                 Apache License
                           Version 2.0, January 2004
                        http://www.apache.org/licenses/

   TERMS AND CONDITIONS FOR USE, REPRODUCTION, AND DISTRIBUTION

   1. Definitions.

      \\"License\\" shall mean the terms and conditions for use, reproduction,
      and distribution as defined by Sections 1 through 9 of this document.

      \\"Licensor\\" shall mean the copyright owner or entity authorized by
      the copyright owner that is granting the License.

      \\"Legal Entity\\" shall mean the union of the acting entity and all
      other entities that control, are controlled by, or are under common
      control with that entity. For the purposes of this definition,
      \\"control\\" means (i) the power, direct or indirect, to cause the
      direction or management of such entity, whether by contract or
      otherwise, or (ii) ownership of fifty percent (50%) or more of the
      outstanding shares, or (iii) beneficial ownership of such entity.

      \\"You\\" (or \\"Your\\") shall mean an individual or Legal Entity
      exercising permissions granted by this License.

      \\"Source\\" form shall mean the preferred form for making modifications,
      including but not limited to software source code, documentation
      source, and configuration files.

      \\"Object\\" form shall mean any form resulting from mechanical
      transformation or translation of a Source form, including but
      not limited to compiled object code, generated documentation,
      and conversions to other media types.

      \\"Work\\" shall mean the work of authorship, whether in Source or
      Object form, made available under the License, as indicated by a
      copyright notice that is included in or attached to the work
      (an example is provided in the Appendix below).

      \\"Derivative Works\\" shall mean any work, whether in Source or Object
      form, that is based on (or derived from) the Work and for which the
      editorial revisions, annotations, elaborations, or other modifications
      represent, as a whole, an original work of authorship. For the purposes
      of this License, Derivative Works shall not include works that remain
      separable from, or merely link (or bind by name) to the interfaces of,
      the Work and Derivative Works thereof.

      \\"Contribution\\" shall mean any work of authorship, including
      the original version of the Work and any modifications or additions
      to that Work or Derivative Works thereof, that is intentionally
      submitted to Licensor for inclusion in the Work by the copyright owner
      or by an individual or Legal Entity authorized to submit on behalf of
      the copyright owner. For the purposes of this definition, \\"submitted\\"
      means any form of electronic, verbal, or written communication sent
      to the Licensor or its representatives, including but not limited to
      communication on electronic mailing lists, source code control systems,
      and issue tracking systems that are managed by, or on behalf of, the
      Licensor for the purpose of discussing and improving the Work, but
      excluding communication that is conspicuously marked or otherwise
      designated in writing by the copyright owner as \\"Not a Contribution.\\"

      \\"Contributor\\" shall mean Licensor and any individual or Legal Entity
      on behalf of whom a Contribution has been received by Licensor and
      subsequently incorporated within the Work.

   2. Grant of Copyright License. Subject to the terms and conditions of
      this License, each Contributor hereby grants to You a perpetual,
      worldwide, non-exclusive, no-charge, royalty-free, irrevocable
      copyright license to reproduce, prepare Derivative Works of,
      publicly display, publicly perform, sublicense, and distribute the
      Work and such Derivative Works in Source or Object form.

   3. Grant of Patent License. Subject to the terms and conditions of
      this License, each Contributor hereby grants to You a perpetual,
      worldwide, non-exclusive, no-charge, royalty-free, irrevocable
      (except as stated in this section) patent license to make, have made,
      use, offer to sell, sell, import, and otherwise transfer the Work,
      where such license applies only to those patent claims licensable
      by such Contributor that are necessarily infringed by their
      Contribution(s) alone or by combination of their Contribution(s)
      with the Work to which such Contribution(s) was submitted. If You
      institute patent litigation against any entity (including a
      cross-claim or counterclaim in a lawsuit) alleging that the Work
      or a Contribution incorporated within the Work constitutes direct
      or contributory patent infringement, then any patent licenses
      granted to You under this License for that Work shall terminate
      as of the date such litigation is filed.

   4. Redistribution. You may reproduce and distribute copies of the
      Work or Derivative Works thereof in any medium, with or without
      modifications, and in Source or Object form, provided that You
      meet the following conditions:

      (a) You must give any other recipients of the Work or
          Derivative Works a copy of this License; and

      (b) You must cause any modified files to carry prominent notices
          stating that You changed the files; and

      (c) You must retain, in the Source form of any Derivative Works
          that You distribute, all copyright, patent, trademark, and
          attribution notices from the Source form of the Work,
          excluding those notices that do not pertain to any part of
          the Derivative Works; and

      (d) If the Work includes a \\"NOTICE\\" text file as part of its
          distribution, then any Derivative Works that You distribute must
          include a readable copy of the attribution notices contained
          within such NOTICE file, excluding those notices that do not
          pertain to any part of the Derivative Works, in at least one
          of the following places: within a NOTICE text file distributed
          as part of the Derivative Works; within the Source form or
          documentation, if provided along with the Derivative Works; or,
          within a display generated by the Derivative Works, if and
          wherever such third-party notices normally appear. The contents
          of the NOTICE file are for informational purposes only and
          do not modify the License. You may add Your own attribution
          notices within Derivative Works that You distribute, alongside
          or as an addendum to the NOTICE text from the Work, provided
          that such additional attribution notices cannot be construed
          as modifying the License.

      You may add Your own copyright statement to Your modifications and
      may provide additional or different license terms and conditions
      for use, reproduction, or distribution of Your modifications, or
      for any such Derivative Works as a whole, provided Your use,
      reproduction, and distribution of the Work otherwise complies with
      the conditions stated in this License.

   5. Submission of Contributions. Unless You explicitly state otherwise,
      any Contribution intentionally submitted for inclusion in the Work
      by You to the Licensor shall be under the terms and conditions of
      this License, without any additional terms or conditions.
      Notwithstanding the above, nothing herein shall supersede or modify
      the terms of any separate license agreement you may have executed
      with Licensor regarding such Contributions.

   6. Trademarks. This License does not grant permission to use the trade
      names, trademarks, service marks, or product names of the Licensor,
      except as required for reasonable and customary use in describing the
      origin of the Work and reproducing the content of the NOTICE file.

   7. Disclaimer of Warranty. Unless required by applicable law or
      agreed to in writing, Licensor provides the Work (and each
      Contributor provides its Contributions) on an \\"AS IS\\" BASIS,
      WITHOUT WARRANTIES OR CONDITIONS OF ANY KIND, either express or
      implied, including, without limitation, any warranties or conditions
      of TITLE, NON-INFRINGEMENT, MERCHANTABILITY, or FITNESS FOR A
      PARTICULAR PURPOSE. You are solely responsible for determining the
      appropriateness of using or redistributing the Work and assume any
      risks associated with Your exercise of permissions under this License.

   8. Limitation of Liability. In no event and under no legal theory,
      whether in tort (including negligence), contract, or otherwise,
      unless required by applicable law (such as deliberate and grossly
      negligent acts) or agreed to in writing, shall any Contributor be
      liable to You for damages, including any direct, indirect, special,
      incidental, or consequential damages of any character arising as a
      result of this License or out of the use or inability to use the
      Work (including but not limited to damages for loss of goodwill,
      work stoppage, computer failure or malfunction, or any and all
      other commercial damages or losses), even if such Contributor
      has been advised of the possibility of such damages.

   9. Accepting Warranty or Additional Liability. While redistributing
      the Work or Derivative Works thereof, You may choose to offer,
      and charge a fee for, acceptance of support, warranty, indemnity,
      or other liability obligations and/or rights consistent with this
      License. However, in accepting such obligations, You may act only
      on Your own behalf and on Your sole responsibility, not on behalf
      of any other Contributor, and only if You agree to indemnify,
      defend, and hold each Contributor harmless for any liability
      incurred by, or claims asserted against, such Contributor by reason
      of your accepting any such warranty or additional liability.

   END OF TERMS AND CONDITIONS

   APPENDIX: How to apply the Apache License to your work.

      To apply the Apache License to your work, attach the following
      boilerplate notice, with the fields enclosed by brackets \\"[]\\"
      replaced with your own identifying information. (Don't include
      the brackets!)  The text should be enclosed in the appropriate
      comment syntax for the file format. We also recommend that a
      file or class name and description of purpose be included on the
      same \\"printed page\\" as the copyright notice for easier
      identification within third-party archives.

   Copyright [yyyy] [name of copyright owner]

   Licensed under the Apache License, Version 2.0 (the \\"License\\");
   you may not use this file except in compliance with the License.
   You may obtain a copy of the License at

       http://www.apache.org/licenses/LICENSE-2.0

   Unless required by applicable law or agreed to in writing, software
   distributed under the License is distributed on an \\"AS IS\\" BASIS,
   WITHOUT WARRANTIES OR CONDITIONS OF ANY KIND, either express or implied.
   See the License for the specific language governing permissions and
   limitations under the License.
",
  "README.md": "# replace this",
  "cdk8s-cli.projenrc.js": "const { typescript } = require('projen');

const common = require('./cdk8s.common');

const project = new typescript.TypeScriptLibraryProject({
  name: 'cdk8s-cli',
  description: 'CDK for Kubernetes CLI',
  defaultReleaseBranch: 'master',
  bin: {
    cdk8s: 'bin/cdk8s',
  },
  deps: [
    'cdk8s@^0.0.0',
    'codemaker',
    \`constructs\`,
    'fs-extra',
    'jsii-srcmak',
    'jsii-pacmak',
    'sscaff',
    'yaml',
    'yargs',
    'json2jsii',
    'colors',

    // add @types/node as a regular dependency since it's needed to during \\"import\\"
    // to compile the generated jsii code.
    '@types/node',
  ],
  devDeps: [
    '@types/fs-extra',
    '@types/json-schema',
  ],
  ...common.options,
});

project.eslint.addIgnorePattern('/templates/');
project.jest.addIgnorePattern('/templates/');

common.fixup(project);

project.synth();
",
  "cdk8s.common.js": "exports.options = {
  minNodeVersion: '12.7.0',
  repository: 'https://github.com/awslabs/cdk8s.git',
  authorName: 'Amazon Web Services',
  authorUrl: 'https://aws.amazon.com',
  authorOrganization: true,
  buildWorkflow: false,
  rebuildBot: false,
  stability: 'experimental',
  releaseWorkflow: false,
  dependabot: false,
  mergify: false,
  compat: false,
  dependabot: false,
  pullRequestTemplate: false,
  keywords: [
    \\"cdk\\",
    \\"kubernetes\\",
    \\"k8s\\",
    \\"constructs\\"
  ]
};

// some common fixups for projects
exports.fixup = project => {
  // override the default \\"build\\" from projen because currently in this
  // repo it means \\"compile\\"
  project.setScript('build', 'yarn compile');

  // // add \\"compile\\" after test because the test command deletes lib/ and we run tests *after* build in this repo.
  project.addTestCommand('yarn compile');

  // jsii-release is declared at the root level, we don't need it here.
  project.deps.removeDependency('jsii-release');

  delete project.manifest.scripts.bump;
  delete project.manifest.scripts.release;
};
",
  "cdk8s.projenrc.js": "const { cdk } = require('projen');

const common = require('./cdk8s.common');

const project = new cdk.JsiiProject({
  name: 'cdk8s',
  description: 'Cloud Development Kit for Kubernetes',
  defaultReleaseBranch: 'master',
  stability: common.options.stability,

  // without this, the version of 'constructs' would need to be controlled
  // from this file, since otherwise it would create a 0.0.0 dev dependency.
  peerDependencyOptions: {
    pinnedDevDependency: false,
  },

  ...common.options,

  peerDeps: [
    'constructs',
  ],
  bundledDeps: [
    'yaml',
    'json-stable-stringify',
    'follow-redirects',
    'fast-json-patch',
  ],
  devDeps: [
    'constructs',
    '@types/follow-redirects',
    '@types/json-stable-stringify',
    '@types/yaml',
    'json-schema-to-typescript',
  ],

  // jsii configuration
  publishToMaven: {
    javaPackage: 'org.cdk8s',
    mavenGroupId: 'org.cdk8s',
    mavenArtifactId: 'cdk8s',
  },
  publishToPypi: {
    distName: 'cdk8s',
    module: 'cdk8s',
  },
  publishToNuget: {
    dotNetNamespace: 'Org.Cdk8s',
    packageId: 'Org.Cdk8s',
  },
});

common.fixup(project);

// _loadurl.js is written in javascript so we need to commit it and also copy it
// after compilation to the \`lib/\` directory.
project.gitignore.include('/src/_loadurl.js');
project.addCompileCommand('cp src/_loadurl.js lib/');

project.synth();
",
  "package.json": Object {
    "//": "~~ Generated by projen. To modify, edit .projenrc.js and run \\"npx projen\\".",
    "author": Object {
      "name": "Amazon Web Services",
      "organization": true,
      "url": "https://aws.amazon.com",
    },
    "bin": Object {
      "cdk8s": "bin/cdk8s",
    },
    "bundledDependencies": Array [],
    "dependencies": Object {
      "@types/node": "*",
      "cdk8s": "^0.0.0",
      "codemaker": "*",
      "colors": "*",
      "constructs": "*",
      "fs-extra": "*",
      "jsii-pacmak": "*",
      "jsii-srcmak": "*",
      "json2jsii": "*",
      "sscaff": "*",
      "yaml": "*",
      "yargs": "*",
    },
    "description": "CDK for Kubernetes CLI",
    "devDependencies": Object {
      "@types/fs-extra": "*",
      "@types/jest": "*",
      "@types/json-schema": "*",
      "@types/node": "^12",
      "@typescript-eslint/eslint-plugin": "^5",
      "@typescript-eslint/parser": "^5",
      "eslint": "^8",
      "eslint-import-resolver-node": "*",
      "eslint-import-resolver-typescript": "*",
      "eslint-plugin-import": "*",
      "jest": "*",
      "jest-junit": "^13",
      "json-schema": "*",
      "npm-check-updates": "^12",
      "projen": "*",
      "ts-jest": "*",
      "typescript": "*",
    },
    "engines": Object {
      "node": ">= 12.7.0",
    },
    "jest": Object {
      "clearMocks": true,
      "collectCoverage": true,
      "coverageDirectory": "coverage",
      "coveragePathIgnorePatterns": Array [
        "/node_modules/",
        "/templates/",
      ],
      "coverageReporters": Array [
        "json",
        "lcov",
        "clover",
        "text",
      ],
      "globals": Object {
        "ts-jest": Object {
          "tsconfig": "tsconfig.dev.json",
        },
      },
      "preset": "ts-jest",
      "reporters": Array [
        "default",
        Array [
          "jest-junit",
          Object {
            "outputDirectory": "test-reports",
          },
        ],
      ],
      "testMatch": Array [
        "**/__tests__/**/*.ts?(x)",
        "**/?(*.)+(spec|test).ts?(x)",
      ],
      "testPathIgnorePatterns": Array [
        "/node_modules/",
        "/templates/",
      ],
      "watchPathIgnorePatterns": Array [
        "/node_modules/",
      ],
    },
    "keywords": Array [
      "cdk",
      "constructs",
      "k8s",
      "kubernetes",
    ],
    "license": "Apache-2.0",
    "main": "lib/index.js",
    "name": "cdk8s-cli",
    "peerDependencies": Object {},
    "repository": Object {
      "type": "git",
      "url": "https://github.com/awslabs/cdk8s.git",
    },
    "scripts": Object {
      "build": "yarn compile",
      "clobber": "npx projen clobber",
      "compile": "npx projen compile",
      "default": "npx projen default",
      "eslint": "npx projen eslint",
      "package": "npx projen package",
      "post-compile": "npx projen post-compile",
      "pre-compile": "npx projen pre-compile",
      "projen": "npx projen",
      "test": "npx projen test",
      "test:update": "npx projen test:update",
      "test:watch": "npx projen test:watch",
      "upgrade": "npx projen upgrade",
      "upgrade-projen": "npx projen upgrade-projen",
      "watch": "npx projen watch",
    },
    "types": "lib/index.d.ts",
    "version": "0.0.0",
  },
  "src/index.ts": "export class Hello {
  public sayHello() {
    return 'hello, world!';
  }
}",
  "test/hello.test.ts": "import { Hello } from '../src';

test('hello', () => {
  expect(new Hello().sayHello()).toBe('hello, world!');
});",
  "tsconfig.dev.json": Object {
    "//": "~~ Generated by projen. To modify, edit .projenrc.js and run \\"npx projen\\".",
    "compilerOptions": Object {
      "alwaysStrict": true,
      "declaration": true,
      "esModuleInterop": true,
      "experimentalDecorators": true,
      "inlineSourceMap": true,
      "inlineSources": true,
      "lib": Array [
        "es2019",
      ],
      "module": "CommonJS",
      "noEmitOnError": false,
      "noFallthroughCasesInSwitch": true,
      "noImplicitAny": true,
      "noImplicitReturns": true,
      "noImplicitThis": true,
      "noUnusedLocals": true,
      "noUnusedParameters": true,
      "resolveJsonModule": true,
      "strict": true,
      "strictNullChecks": true,
      "strictPropertyInitialization": true,
      "stripInternal": true,
      "target": "ES2019",
    },
    "exclude": Array [
      "node_modules",
    ],
    "include": Array [
      ".projenrc.js",
      "src/**/*.ts",
      "test/**/*.ts",
    ],
  },
  "tsconfig.json": Object {
    "//": "~~ Generated by projen. To modify, edit .projenrc.js and run \\"npx projen\\".",
    "compilerOptions": Object {
      "alwaysStrict": true,
      "declaration": true,
      "esModuleInterop": true,
      "experimentalDecorators": true,
      "inlineSourceMap": true,
      "inlineSources": true,
      "lib": Array [
        "es2019",
      ],
      "module": "CommonJS",
      "noEmitOnError": false,
      "noFallthroughCasesInSwitch": true,
      "noImplicitAny": true,
      "noImplicitReturns": true,
      "noImplicitThis": true,
      "noUnusedLocals": true,
      "noUnusedParameters": true,
      "outDir": "lib",
      "resolveJsonModule": true,
      "rootDir": "src",
      "strict": true,
      "strictNullChecks": true,
      "strictPropertyInitialization": true,
      "stripInternal": true,
      "target": "ES2019",
    },
    "exclude": Array [],
    "include": Array [
      "src/**/*.ts",
    ],
  },
}
`;

exports[`pnpm 1`] = `
Object {
  ".gitattributes": "# ~~ Generated by projen. To modify, edit .projenrc.js and run \\"npx projen\\".

*.snap linguist-generated
/.gitattributes linguist-generated
/.github/pull_request_template.md linguist-generated
/.github/workflows/build.yml linguist-generated
/.github/workflows/pull-request-lint.yml linguist-generated
/.github/workflows/release.yml linguist-generated
/.github/workflows/stale.yml linguist-generated
/.github/workflows/upgrade-master.yml linguist-generated
/.gitignore linguist-generated
/.mergify.yml linguist-generated
/.npmignore linguist-generated
/.projen/** linguist-generated
/.projen/deps.json linguist-generated
/.projen/files.json linguist-generated
/.projen/tasks.json linguist-generated
/LICENSE linguist-generated
/package.json linguist-generated
/pnpm-lock.yaml linguist-generated",
  ".github/pull_request_template.md": "Fixes #",
  ".github/workflows/build.yml": "# ~~ Generated by projen. To modify, edit .projenrc.js and run \\"npx projen\\".

name: build
on:
  pull_request: {}
  workflow_dispatch: {}
jobs:
  build:
    runs-on: ubuntu-latest
    permissions:
      contents: write
    outputs:
      self_mutation_commit: \${{ steps.self_mutation.outputs.self_mutation_commit }}
    env:
      CI: \\"true\\"
    steps:
      - name: Checkout
        uses: actions/checkout@v2
        with:
          token: \${{ secrets.PROJEN_GITHUB_TOKEN }}
          ref: \${{ github.event.pull_request.head.ref }}
          repository: \${{ github.event.pull_request.head.repo.full_name }}
      - name: Set git identity
        run: |-
          git config --global init.defaultBranch main
          git config user.name \\"github-actions\\"
          git config user.email \\"github-actions@github.com\\"
      - name: Setup pnpm
        uses: pnpm/action-setup@v2.0.1
        with:
          version: 6.14.7
      - name: Install dependencies
        run: pnpm i --frozen-lockfile
      - name: build
        run: npx projen build
      - name: Self mutation
        id: self_mutation
        env:
          TOKEN: \${{ secrets.PROJEN_GITHUB_TOKEN }}
        run: >-
          if ! git diff --exit-code; then
            git add .
            git commit -m \\"chore: self mutation\\"
            git push origin HEAD:\${{ github.event.pull_request.head.ref }}
            echo \\"::set-output name=self_mutation_commit::$(git rev-parse HEAD)\\"
          fi
",
  ".github/workflows/pull-request-lint.yml": "# ~~ Generated by projen. To modify, edit .projenrc.js and run \\"npx projen\\".

name: pull-request-lint
on:
  pull_request_target:
    types:
      - labeled
      - opened
      - synchronize
      - reopened
      - ready_for_review
      - edited
jobs:
  validate:
    name: Validate PR title
    runs-on: ubuntu-latest
    permissions:
      pull-requests: write
    steps:
      - uses: amannn/action-semantic-pull-request@v3.4.6
        env:
          GITHUB_TOKEN: \${{ secrets.GITHUB_TOKEN }}
        with:
          types: |-
            feat
            fix
            chore
          requireScope: false
",
  ".github/workflows/release.yml": "# ~~ Generated by projen. To modify, edit .projenrc.js and run \\"npx projen\\".

name: release
on:
  push:
    branches:
      - master
  workflow_dispatch: {}
jobs:
  release:
    runs-on: ubuntu-latest
    permissions:
      contents: write
    outputs:
      latest_commit: \${{ steps.git_remote.outputs.latest_commit }}
    env:
      CI: \\"true\\"
    steps:
      - name: Checkout
        uses: actions/checkout@v2
        with:
          fetch-depth: 0
      - name: Set git identity
        run: |-
          git config --global init.defaultBranch main
          git config user.name \\"github-actions\\"
          git config user.email \\"github-actions@github.com\\"
      - name: Setup pnpm
        uses: pnpm/action-setup@v2.0.1
        with:
          version: 6.14.7
      - name: Install dependencies
        run: pnpm i --frozen-lockfile
      - name: release
        run: npx projen release
      - name: Check for new commits
        id: git_remote
        run: echo ::set-output name=latest_commit::\\"$(git ls-remote origin -h \${{
          github.ref }} | cut -f1)\\"
      - name: Upload artifact
        if: \${{ steps.git_remote.outputs.latest_commit == github.sha }}
        uses: actions/upload-artifact@v2.1.1
        with:
          name: build-artifact
          path: dist
  release_github:
    name: Publish to GitHub Releases
    needs: release
    runs-on: ubuntu-latest
    permissions:
      contents: write
    if: needs.release.outputs.latest_commit == github.sha
    steps:
      - uses: actions/setup-node@v2
        with:
          node-version: 14.x
      - name: Download build artifacts
        uses: actions/download-artifact@v2
        with:
          name: build-artifact
          path: dist
      - name: Release
        run: errout=$(mktemp); gh release create $(cat dist/releasetag.txt) -R
          $GITHUB_REPOSITORY -F dist/changelog.md -t $(cat dist/releasetag.txt)
          --target $GITHUB_REF 2> $errout && true; exitcode=$?; if [ $exitcode
          -ne 0 ] && ! grep -q \\"Release.tag_name already exists\\" $errout; then
          cat $errout; exit $exitcode; fi
        env:
          GITHUB_TOKEN: \${{ secrets.GITHUB_TOKEN }}
          GITHUB_REPOSITORY: \${{ github.repository }}
          GITHUB_REF: \${{ github.ref }}
",
  ".github/workflows/stale.yml": "# ~~ Generated by projen. To modify, edit .projenrc.js and run \\"npx projen\\".

name: stale
on:
  schedule:
    - cron: 0 1 * * *
  workflow_dispatch: {}
jobs:
  stale:
    runs-on: ubuntu-latest
    permissions:
      issues: write
      pull-requests: write
    steps:
      - uses: actions/stale@v4
        with:
          days-before-stale: -1
          days-before-close: -1
          days-before-pr-stale: 14
          days-before-pr-close: 2
          stale-pr-message: This pull request is now marked as stale because it hasn't
            seen activity for a while. Add a comment or it will be closed soon.
          close-pr-message: Closing this pull request as it hasn't seen activity for a
            while. Please add a comment @mentioning a maintainer to reopen.
          stale-pr-label: stale
          days-before-issue-stale: 60
          days-before-issue-close: 7
          stale-issue-message: This issue is now marked as stale because it hasn't seen
            activity for a while. Add a comment or it will be closed soon.
          close-issue-message: Closing this issue as it hasn't seen activity for a while.
            Please add a comment @mentioning a maintainer to reopen.
          stale-issue-label: stale
",
  ".github/workflows/upgrade-master.yml": "# ~~ Generated by projen. To modify, edit .projenrc.js and run \\"npx projen\\".

name: upgrade-master
on:
  workflow_dispatch: {}
  schedule:
    - cron: 0 0 * * *
jobs:
  upgrade:
    name: Upgrade
    runs-on: ubuntu-latest
    permissions:
      contents: read
    steps:
      - name: Checkout
        uses: actions/checkout@v2
        with:
          ref: master
      - name: Set git identity
        run: |-
          git config --global init.defaultBranch main
          git config user.name \\"github-actions\\"
          git config user.email \\"github-actions@github.com\\"
      - name: Setup pnpm
        uses: pnpm/action-setup@v2.0.1
        with:
          version: 6.14.7
      - name: Install dependencies
        run: pnpm i --frozen-lockfile
      - name: Upgrade dependencies
        run: npx projen upgrade
      - name: Create Patch
        run: |-
          git add .
          git diff --patch --staged > .upgrade.tmp.patch
      - name: Upload patch
        uses: actions/upload-artifact@v2
        with:
          name: .upgrade.tmp.patch
          path: .upgrade.tmp.patch
  pr:
    name: Create Pull Request
    needs: upgrade
    runs-on: ubuntu-latest
    permissions:
      contents: write
      pull-requests: write
      actions: write
    steps:
      - name: Checkout
        uses: actions/checkout@v2
        with:
          token: \${{ secrets.PROJEN_GITHUB_TOKEN }}
          ref: master
      - name: Set git identity
        run: |-
          git config --global init.defaultBranch main
          git config user.name \\"github-actions\\"
          git config user.email \\"github-actions@github.com\\"
      - name: Download patch
        uses: actions/download-artifact@v2
        with:
          name: .upgrade.tmp.patch
          path: \${{ runner.temp }}
      - name: Apply patch
        run: '[ -s \${{ runner.temp }}/.upgrade.tmp.patch ] && git apply \${{ runner.temp
          }}/.upgrade.tmp.patch || echo \\"Empty patch. Skipping.\\"'
      - name: Create Pull Request
        id: create-pr
        uses: peter-evans/create-pull-request@v3
        with:
          token: \${{ secrets.PROJEN_GITHUB_TOKEN }}
          commit-message: >-
            chore(deps): upgrade dependencies


            Upgrades project dependencies. See details in [workflow run].


            [Workflow Run]: https://github.com/\${{ github.repository }}/actions/runs/\${{ github.run_id }}


            ------


            *Automatically created by projen via the \\"upgrade-master\\" workflow*
          branch: github-actions/upgrade-master
          title: \\"chore(deps): upgrade dependencies\\"
          body: >-
            Upgrades project dependencies. See details in [workflow run].


            [Workflow Run]: https://github.com/\${{ github.repository }}/actions/runs/\${{ github.run_id }}


            ------


            *Automatically created by projen via the \\"upgrade-master\\" workflow*
          author: github-actions <github-actions@github.com>
          committer: github-actions <github-actions@github.com>
          signoff: true
      - name: Trigger build.yml workflow
        env:
          GITHUB_TOKEN: \${{ secrets.PROJEN_GITHUB_TOKEN }}
        run: 'curl -i --fail -X POST -H \\"Accept: application/vnd.github.v3+json\\" -H
          \\"Authorization: token \${GITHUB_TOKEN}\\" --data
          \\"{\\\\\\"ref\\\\\\":\\\\\\"$GITHUB_REF_NAME\\\\\\"}\\" https://api.github.com/repos/\${{
          github.repository }}/actions/workflows/build.yml/dispatches'
",
  ".gitignore": "# ~~ Generated by projen. To modify, edit .projenrc.js and run \\"npx projen\\".
!/.gitattributes
!/.projen/tasks.json
!/.projen/deps.json
!/.projen/files.json
!/.github/workflows/pull-request-lint.yml
!/.github/workflows/stale.yml
!/package.json
!/LICENSE
!/.npmignore
logs
*.log
npm-debug.log*
yarn-debug.log*
yarn-error.log*
lerna-debug.log*
report.[0-9]*.[0-9]*.[0-9]*.[0-9]*.json
pids
*.pid
*.seed
*.pid.lock
lib-cov
coverage
*.lcov
.nyc_output
build/Release
node_modules/
jspm_packages/
*.tsbuildinfo
.eslintcache
*.tgz
.yarn-integrity
.cache
!/.projenrc.js
/test-reports/
junit.xml
/coverage/
!/.github/workflows/build.yml
/dist/changelog.md
/dist/version.txt
!/.github/workflows/release.yml
!/.mergify.yml
!/.github/pull_request_template.md
!/.github/workflows/upgrade-master.yml
",
  ".mergify.yml": "# ~~ Generated by projen. To modify, edit .projenrc.js and run \\"npx projen\\".

pull_request_rules:
  - name: Automatic merge on approval and successful build
    actions:
      merge:
        method: squash
        commit_message_template: |-
          {{ title }} (#{{ number }})

          {{ body }}
        strict: smart
        strict_method: merge
      delete_head_branch: {}
    conditions:
      - \\"#approved-reviews-by>=1\\"
      - -label~=(do-not-merge)
      - status-success=build
",
  ".npmignore": "# ~~ Generated by projen. To modify, edit .projenrc.js and run \\"npx projen\\".
/.projenrc.js
/.projen/
/test-reports/
junit.xml
/coverage/
/dist/changelog.md
/dist/version.txt
/.mergify.yml
",
  ".projen/deps.json": Object {
    "//": "~~ Generated by projen. To modify, edit .projenrc.js and run \\"npx projen\\".",
    "dependencies": Array [
      Object {
        "name": "aws-sdk",
        "type": "build",
      },
      Object {
        "name": "jest",
        "type": "build",
      },
      Object {
        "name": "jest-junit",
        "type": "build",
        "version": "^13",
      },
      Object {
        "name": "npm-check-updates",
        "type": "build",
        "version": "^12",
      },
      Object {
        "name": "projen",
        "type": "build",
      },
      Object {
        "name": "standard-version",
        "type": "build",
        "version": "^9",
      },
      Object {
        "name": "esbuild",
        "type": "runtime",
      },
    ],
  },
  ".projen/files.json": Object {
    "//": "~~ Generated by projen. To modify, edit .projenrc.js and run \\"npx projen\\".",
    "files": Array [
      ".gitattributes",
      ".github/pull_request_template.md",
      ".github/workflows/build.yml",
      ".github/workflows/pull-request-lint.yml",
      ".github/workflows/release.yml",
      ".github/workflows/stale.yml",
      ".github/workflows/upgrade-master.yml",
      ".gitignore",
      ".mergify.yml",
      ".npmignore",
      ".projen/deps.json",
      ".projen/files.json",
      ".projen/tasks.json",
      "LICENSE",
    ],
  },
  ".projen/tasks.json": Object {
    "//": "~~ Generated by projen. To modify, edit .projenrc.js and run \\"npx projen\\".",
    "env": Object {
      "PATH": "$(npx -c \\"node -e \\\\\\"console.log(process.env.PATH)\\\\\\"\\")",
    },
    "tasks": Object {
      "build": Object {
        "description": "Full release build",
        "name": "build",
        "steps": Array [
          Object {
            "spawn": "default",
          },
          Object {
            "spawn": "pre-compile",
          },
          Object {
            "spawn": "compile",
          },
          Object {
            "spawn": "post-compile",
          },
          Object {
            "spawn": "test",
          },
          Object {
            "spawn": "package",
          },
        ],
      },
      "bump": Object {
        "condition": "! git log --oneline -1 | grep -q \\"chore(release):\\"",
        "description": "Bumps version based on latest git tag and generates a changelog entry",
        "env": Object {
          "BUMPFILE": "dist/version.txt",
          "CHANGELOG": "dist/changelog.md",
          "OUTFILE": "package.json",
          "RELEASETAG": "dist/releasetag.txt",
        },
        "name": "bump",
        "steps": Array [
          Object {
            "builtin": "release/bump-version",
          },
        ],
      },
      "clobber": Object {
        "condition": "git diff --exit-code > /dev/null",
        "description": "hard resets to HEAD of origin and cleans the local repo",
        "env": Object {
          "BRANCH": "$(git branch --show-current)",
        },
        "name": "clobber",
        "steps": Array [
          Object {
            "exec": "git checkout -b scratch",
            "name": "save current HEAD in \\"scratch\\" branch",
          },
          Object {
            "exec": "git checkout $BRANCH",
          },
          Object {
            "exec": "git fetch origin",
            "name": "fetch latest changes from origin",
          },
          Object {
            "exec": "git reset --hard origin/$BRANCH",
            "name": "hard reset to origin commit",
          },
          Object {
            "exec": "git clean -fdx",
            "name": "clean all untracked files",
          },
          Object {
            "say": "ready to rock! (unpushed commits are under the \\"scratch\\" branch)",
          },
        ],
      },
      "compile": Object {
        "description": "Only compile",
        "name": "compile",
      },
      "default": Object {
        "description": "Synthesize project files",
        "name": "default",
        "steps": Array [
          Object {
            "exec": "node .projenrc.js",
          },
        ],
      },
      "package": Object {
        "description": "Creates the distribution package",
        "name": "package",
        "steps": Array [
          Object {
            "exec": "mkdir -p dist/js",
          },
          Object {
            "exec": "mv $(npm pack) dist/js/",
          },
        ],
      },
      "post-compile": Object {
        "description": "Runs after successful compilation",
        "name": "post-compile",
      },
      "pre-compile": Object {
        "description": "Prepare the project for compilation",
        "name": "pre-compile",
      },
      "release": Object {
        "description": "Prepare a release from \\"master\\" branch",
        "env": Object {
          "RELEASE": "true",
        },
        "name": "release",
        "steps": Array [
          Object {
            "exec": "rm -fr dist",
          },
          Object {
            "spawn": "bump",
          },
          Object {
            "spawn": "build",
          },
          Object {
            "spawn": "unbump",
          },
          Object {
            "exec": "git diff --ignore-space-at-eol --exit-code",
          },
        ],
      },
      "test": Object {
        "description": "Run tests",
        "name": "test",
        "steps": Array [
          Object {
            "exec": "jest --passWithNoTests --all --updateSnapshot",
          },
        ],
      },
      "test:update": Object {
        "description": "Update jest snapshots",
        "name": "test:update",
        "steps": Array [
          Object {
            "exec": "jest --updateSnapshot",
          },
        ],
      },
      "test:watch": Object {
        "description": "Run jest in watch mode",
        "name": "test:watch",
        "steps": Array [
          Object {
            "exec": "jest --watch",
          },
        ],
      },
      "unbump": Object {
        "description": "Restores version to 0.0.0",
        "env": Object {
          "BUMPFILE": "dist/version.txt",
          "CHANGELOG": "dist/changelog.md",
          "OUTFILE": "package.json",
          "RELEASETAG": "dist/releasetag.txt",
        },
        "name": "unbump",
        "steps": Array [
          Object {
            "builtin": "release/reset-version",
          },
        ],
      },
      "upgrade": Object {
        "description": "upgrade dependencies",
        "env": Object {
          "CI": "0",
        },
        "name": "upgrade",
        "steps": Array [
          Object {
            "exec": "npm-check-updates --dep dev --upgrade --target=minor --reject='projen'",
          },
          Object {
            "exec": "npm-check-updates --dep optional --upgrade --target=minor --reject='projen'",
          },
          Object {
            "exec": "npm-check-updates --dep peer --upgrade --target=minor --reject='projen'",
          },
          Object {
            "exec": "npm-check-updates --dep prod --upgrade --target=minor --reject='projen'",
          },
          Object {
            "exec": "npm-check-updates --dep bundle --upgrade --target=minor --reject='projen'",
          },
          Object {
            "exec": "pnpm i",
          },
          Object {
            "exec": "pnpm update aws-sdk jest jest-junit npm-check-updates standard-version esbuild",
          },
          Object {
            "exec": "npx projen",
          },
        ],
      },
      "upgrade-projen": Object {
        "description": "upgrade projen",
        "env": Object {
          "CI": "0",
        },
        "name": "upgrade-projen",
        "steps": Array [
          Object {
            "exec": "npm-check-updates --dep dev --upgrade --target=minor --filter='projen'",
          },
          Object {
            "exec": "npm-check-updates --dep optional --upgrade --target=minor --filter='projen'",
          },
          Object {
            "exec": "npm-check-updates --dep peer --upgrade --target=minor --filter='projen'",
          },
          Object {
            "exec": "npm-check-updates --dep prod --upgrade --target=minor --filter='projen'",
          },
          Object {
            "exec": "npm-check-updates --dep bundle --upgrade --target=minor --filter='projen'",
          },
          Object {
            "exec": "pnpm i",
          },
          Object {
            "exec": "pnpm update projen",
          },
          Object {
            "exec": "npx projen",
          },
        ],
      },
    },
  },
  ".projenrc.js": "const { javascript } = require(\\"projen\\");

const project = new javascript.NodeProject({
  name: \\"pnpm-project\\",

  packageManager: javascript.NodePackageManager.PNPM,
  defaultReleaseBranch: 'master',

  deps: [\\"esbuild\\"],

  devDeps: [\\"aws-sdk\\"],
});

project.synth();
",
  "LICENSE": "
                                 Apache License
                           Version 2.0, January 2004
                        http://www.apache.org/licenses/

   TERMS AND CONDITIONS FOR USE, REPRODUCTION, AND DISTRIBUTION

   1. Definitions.

      \\"License\\" shall mean the terms and conditions for use, reproduction,
      and distribution as defined by Sections 1 through 9 of this document.

      \\"Licensor\\" shall mean the copyright owner or entity authorized by
      the copyright owner that is granting the License.

      \\"Legal Entity\\" shall mean the union of the acting entity and all
      other entities that control, are controlled by, or are under common
      control with that entity. For the purposes of this definition,
      \\"control\\" means (i) the power, direct or indirect, to cause the
      direction or management of such entity, whether by contract or
      otherwise, or (ii) ownership of fifty percent (50%) or more of the
      outstanding shares, or (iii) beneficial ownership of such entity.

      \\"You\\" (or \\"Your\\") shall mean an individual or Legal Entity
      exercising permissions granted by this License.

      \\"Source\\" form shall mean the preferred form for making modifications,
      including but not limited to software source code, documentation
      source, and configuration files.

      \\"Object\\" form shall mean any form resulting from mechanical
      transformation or translation of a Source form, including but
      not limited to compiled object code, generated documentation,
      and conversions to other media types.

      \\"Work\\" shall mean the work of authorship, whether in Source or
      Object form, made available under the License, as indicated by a
      copyright notice that is included in or attached to the work
      (an example is provided in the Appendix below).

      \\"Derivative Works\\" shall mean any work, whether in Source or Object
      form, that is based on (or derived from) the Work and for which the
      editorial revisions, annotations, elaborations, or other modifications
      represent, as a whole, an original work of authorship. For the purposes
      of this License, Derivative Works shall not include works that remain
      separable from, or merely link (or bind by name) to the interfaces of,
      the Work and Derivative Works thereof.

      \\"Contribution\\" shall mean any work of authorship, including
      the original version of the Work and any modifications or additions
      to that Work or Derivative Works thereof, that is intentionally
      submitted to Licensor for inclusion in the Work by the copyright owner
      or by an individual or Legal Entity authorized to submit on behalf of
      the copyright owner. For the purposes of this definition, \\"submitted\\"
      means any form of electronic, verbal, or written communication sent
      to the Licensor or its representatives, including but not limited to
      communication on electronic mailing lists, source code control systems,
      and issue tracking systems that are managed by, or on behalf of, the
      Licensor for the purpose of discussing and improving the Work, but
      excluding communication that is conspicuously marked or otherwise
      designated in writing by the copyright owner as \\"Not a Contribution.\\"

      \\"Contributor\\" shall mean Licensor and any individual or Legal Entity
      on behalf of whom a Contribution has been received by Licensor and
      subsequently incorporated within the Work.

   2. Grant of Copyright License. Subject to the terms and conditions of
      this License, each Contributor hereby grants to You a perpetual,
      worldwide, non-exclusive, no-charge, royalty-free, irrevocable
      copyright license to reproduce, prepare Derivative Works of,
      publicly display, publicly perform, sublicense, and distribute the
      Work and such Derivative Works in Source or Object form.

   3. Grant of Patent License. Subject to the terms and conditions of
      this License, each Contributor hereby grants to You a perpetual,
      worldwide, non-exclusive, no-charge, royalty-free, irrevocable
      (except as stated in this section) patent license to make, have made,
      use, offer to sell, sell, import, and otherwise transfer the Work,
      where such license applies only to those patent claims licensable
      by such Contributor that are necessarily infringed by their
      Contribution(s) alone or by combination of their Contribution(s)
      with the Work to which such Contribution(s) was submitted. If You
      institute patent litigation against any entity (including a
      cross-claim or counterclaim in a lawsuit) alleging that the Work
      or a Contribution incorporated within the Work constitutes direct
      or contributory patent infringement, then any patent licenses
      granted to You under this License for that Work shall terminate
      as of the date such litigation is filed.

   4. Redistribution. You may reproduce and distribute copies of the
      Work or Derivative Works thereof in any medium, with or without
      modifications, and in Source or Object form, provided that You
      meet the following conditions:

      (a) You must give any other recipients of the Work or
          Derivative Works a copy of this License; and

      (b) You must cause any modified files to carry prominent notices
          stating that You changed the files; and

      (c) You must retain, in the Source form of any Derivative Works
          that You distribute, all copyright, patent, trademark, and
          attribution notices from the Source form of the Work,
          excluding those notices that do not pertain to any part of
          the Derivative Works; and

      (d) If the Work includes a \\"NOTICE\\" text file as part of its
          distribution, then any Derivative Works that You distribute must
          include a readable copy of the attribution notices contained
          within such NOTICE file, excluding those notices that do not
          pertain to any part of the Derivative Works, in at least one
          of the following places: within a NOTICE text file distributed
          as part of the Derivative Works; within the Source form or
          documentation, if provided along with the Derivative Works; or,
          within a display generated by the Derivative Works, if and
          wherever such third-party notices normally appear. The contents
          of the NOTICE file are for informational purposes only and
          do not modify the License. You may add Your own attribution
          notices within Derivative Works that You distribute, alongside
          or as an addendum to the NOTICE text from the Work, provided
          that such additional attribution notices cannot be construed
          as modifying the License.

      You may add Your own copyright statement to Your modifications and
      may provide additional or different license terms and conditions
      for use, reproduction, or distribution of Your modifications, or
      for any such Derivative Works as a whole, provided Your use,
      reproduction, and distribution of the Work otherwise complies with
      the conditions stated in this License.

   5. Submission of Contributions. Unless You explicitly state otherwise,
      any Contribution intentionally submitted for inclusion in the Work
      by You to the Licensor shall be under the terms and conditions of
      this License, without any additional terms or conditions.
      Notwithstanding the above, nothing herein shall supersede or modify
      the terms of any separate license agreement you may have executed
      with Licensor regarding such Contributions.

   6. Trademarks. This License does not grant permission to use the trade
      names, trademarks, service marks, or product names of the Licensor,
      except as required for reasonable and customary use in describing the
      origin of the Work and reproducing the content of the NOTICE file.

   7. Disclaimer of Warranty. Unless required by applicable law or
      agreed to in writing, Licensor provides the Work (and each
      Contributor provides its Contributions) on an \\"AS IS\\" BASIS,
      WITHOUT WARRANTIES OR CONDITIONS OF ANY KIND, either express or
      implied, including, without limitation, any warranties or conditions
      of TITLE, NON-INFRINGEMENT, MERCHANTABILITY, or FITNESS FOR A
      PARTICULAR PURPOSE. You are solely responsible for determining the
      appropriateness of using or redistributing the Work and assume any
      risks associated with Your exercise of permissions under this License.

   8. Limitation of Liability. In no event and under no legal theory,
      whether in tort (including negligence), contract, or otherwise,
      unless required by applicable law (such as deliberate and grossly
      negligent acts) or agreed to in writing, shall any Contributor be
      liable to You for damages, including any direct, indirect, special,
      incidental, or consequential damages of any character arising as a
      result of this License or out of the use or inability to use the
      Work (including but not limited to damages for loss of goodwill,
      work stoppage, computer failure or malfunction, or any and all
      other commercial damages or losses), even if such Contributor
      has been advised of the possibility of such damages.

   9. Accepting Warranty or Additional Liability. While redistributing
      the Work or Derivative Works thereof, You may choose to offer,
      and charge a fee for, acceptance of support, warranty, indemnity,
      or other liability obligations and/or rights consistent with this
      License. However, in accepting such obligations, You may act only
      on Your own behalf and on Your sole responsibility, not on behalf
      of any other Contributor, and only if You agree to indemnify,
      defend, and hold each Contributor harmless for any liability
      incurred by, or claims asserted against, such Contributor by reason
      of your accepting any such warranty or additional liability.

   END OF TERMS AND CONDITIONS

   APPENDIX: How to apply the Apache License to your work.

      To apply the Apache License to your work, attach the following
      boilerplate notice, with the fields enclosed by brackets \\"[]\\"
      replaced with your own identifying information. (Don't include
      the brackets!)  The text should be enclosed in the appropriate
      comment syntax for the file format. We also recommend that a
      file or class name and description of purpose be included on the
      same \\"printed page\\" as the copyright notice for easier
      identification within third-party archives.

   Copyright [yyyy] [name of copyright owner]

   Licensed under the Apache License, Version 2.0 (the \\"License\\");
   you may not use this file except in compliance with the License.
   You may obtain a copy of the License at

       http://www.apache.org/licenses/LICENSE-2.0

   Unless required by applicable law or agreed to in writing, software
   distributed under the License is distributed on an \\"AS IS\\" BASIS,
   WITHOUT WARRANTIES OR CONDITIONS OF ANY KIND, either express or implied.
   See the License for the specific language governing permissions and
   limitations under the License.
",
  "README.md": "# replace this",
  "package.json": Object {
    "//": "~~ Generated by projen. To modify, edit .projenrc.js and run \\"npx projen\\".",
    "bundledDependencies": Array [],
    "dependencies": Object {
      "esbuild": "*",
    },
    "devDependencies": Object {
      "aws-sdk": "*",
      "jest": "*",
      "jest-junit": "^13",
      "npm-check-updates": "^12",
      "projen": "*",
      "standard-version": "^9",
    },
    "jest": Object {
      "clearMocks": true,
      "collectCoverage": true,
      "coverageDirectory": "coverage",
      "coveragePathIgnorePatterns": Array [
        "/node_modules/",
      ],
      "coverageReporters": Array [
        "json",
        "lcov",
        "clover",
        "text",
      ],
      "reporters": Array [
        "default",
        Array [
          "jest-junit",
          Object {
            "outputDirectory": "test-reports",
          },
        ],
      ],
      "testMatch": Array [
        "**/__tests__/**/*.[jt]s?(x)",
        "**/?(*.)+(spec|test).[tj]s?(x)",
      ],
      "testPathIgnorePatterns": Array [
        "/node_modules/",
      ],
      "watchPathIgnorePatterns": Array [
        "/node_modules/",
      ],
    },
    "license": "Apache-2.0",
    "main": "lib/index.js",
    "name": "pnpm-project",
    "peerDependencies": Object {},
    "scripts": Object {
      "build": "npx projen build",
      "bump": "npx projen bump",
      "clobber": "npx projen clobber",
      "compile": "npx projen compile",
      "default": "npx projen default",
      "package": "npx projen package",
      "post-compile": "npx projen post-compile",
      "pre-compile": "npx projen pre-compile",
      "projen": "npx projen",
      "release": "npx projen release",
      "test": "npx projen test",
      "test:update": "npx projen test:update",
      "test:watch": "npx projen test:watch",
      "unbump": "npx projen unbump",
      "upgrade": "npx projen upgrade",
      "upgrade-projen": "npx projen upgrade-projen",
    },
    "version": "0.0.0",
  },
}
`;<|MERGE_RESOLUTION|>--- conflicted
+++ resolved
@@ -307,38 +307,10 @@
         if: always()
         with:
           name: build-artifact
-<<<<<<< HEAD
           path: |-
             .
             !.git
             !node_modules
-=======
-          path: dist
-  update-status:
-    needs:
-      - build
-      - package-js
-      - package-java
-      - package-python
-    runs-on: ubuntu-latest
-    permissions:
-      checks: write
-      actions: write
-    if: \${{ needs.build.outputs.self_mutation_commit }}
-    steps:
-      - name: Update status check (if changed)
-        run: gh api -X POST /repos/\${{ github.event.pull_request.head.repo.full_name
-          }}/check-runs -F name=\\"build\\" -F head_sha=\\"\${{
-          needs.build.outputs.self_mutation_commit }}\\" -F status=\\"completed\\" -F
-          conclusion=\\"success\\"
-        env:
-          GITHUB_TOKEN: \${{ secrets.GITHUB_TOKEN }}
-      - name: Cancel workflow (if changed)
-        run: gh api -X POST /repos/\${{ github.event.pull_request.head.repo.full_name
-          }}/actions/runs/\${{ github.run_id }}/cancel
-        env:
-          GITHUB_TOKEN: \${{ secrets.GITHUB_TOKEN }}
->>>>>>> 2618e4df
   package-js:
     needs: build
     runs-on: ubuntu-latest
