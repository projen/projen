// Jest Snapshot v1, https://goo.gl/fbAQLP

exports[`projen new awscdk-app-ts 1`] = `
"const { AwsCdkTypeScriptApp } = require('projen');

const project = new AwsCdkTypeScriptApp({
  cdkVersion: '1.73.0',
  name: 'my-project',

  /* AwsCdkTypeScriptAppOptions */
  // appEntrypoint: 'main.ts',                                                 /* The CDK app's entrypoint (relative to the source directory, which is \\"src\\" by default). */
  // cdkDependencies: undefined,                                               /* Which AWS CDK modules (those that start with \\"@aws-cdk/\\") this app uses. */
  // cdkVersionPinning: false,                                                 /* Use pinned version instead of caret version for CDK. */
  // context: undefined,                                                       /* Additional context to include in \`cdk.json\`. */
  // requireApproval: CdkApprovalLevel.BROADENING,                             /* To protect you against unintended changes that affect your security posture, the AWS CDK Toolkit prompts you to approve security-related changes before deploying them. */

  /* NodeProjectCommonOptions */
  // allowLibraryDependencies: true,                                           /* Allow the project to include \`peerDependencies\` and \`bundledDependencies\`. */
  // antitamper: true,                                                         /* Checks that after build there are no modified files on git. */
  // autoDetectBin: true,                                                      /* Automatically add all executables under the \`bin\` directory to your \`package.json\` file under the \`bin\` section. */
  // bin: undefined,                                                           /* Binary programs vended with your module. */
  // buildWorkflow: undefined,                                                 /* Define a GitHub workflow for building PRs. */
  // bundledDeps: undefined,                                                   /* List of dependencies to bundle into this module. */
  // codeCov: false,                                                           /* Define a GitHub workflow step for sending code coverage metrics to https://codecov.io/ Uses codecov/codecov-action@v1 A secret is required for private repos. Configured with @codeCovTokenSecret. */
  // codeCovTokenSecret: undefined,                                            /* Define the secret name for a specified https://codecov.io/ token A secret is required to send coverage for private repositories. */
  // copyrightOwner: undefined,                                                /* License copyright owner. */
  // copyrightPeriod: undefined,                                               /* The copyright years to put in the LICENSE file. */
  // defaultReleaseBranch: 'master',                                           /* The name of the main release branch. */
  // dependabot: true,                                                         /* Include dependabot configuration. */
  // dependabotOptions: undefined,                                             /* Options for dependabot. */
  // deps: [],                                                                 /* Runtime dependencies of this module. */
  // devDeps: [],                                                              /* Build dependencies for this module. */
  // entrypoint: 'lib/index.js',                                               /* Module entrypoint (\`main\` in \`package.json\`). */
  // keywords: undefined,                                                      /* Keywords to include in \`package.json\`. */
  // libdir: 'lib',                                                            /* Compiler artifacts output directory. */
  // maxNodeVersion: undefined,                                                /* Minimum node.js version to require via \`engines\` (inclusive). */
  // mergify: true,                                                            /* Adds mergify configuration. */
  // mergifyAutoMergeLabel: 'auto-merge',                                      /* Automatically merge PRs that build successfully and have this label. */
  // mergifyOptions: undefined,                                                /* Options for mergify. */
  // minNodeVersion: undefined,                                                /* Minimum Node.js version to require via package.json \`engines\` (inclusive). */
  // npmDistTag: 'latest',                                                     /* The dist-tag to use when releasing to npm. */
  // npmignore: undefined,                                                     /* Additional entries to .npmignore. */
  // npmignoreEnabled: true,                                                   /* Defines an .npmignore file. Normally this is only needed for libraries that are packaged as tarballs. */
  // npmRegistry: 'registry.npmjs.org',                                        /* The registry url to use when releasing packages. */
  // npmTaskExecution: NpmTaskExecution.PROJEN,                                /* Determines how tasks are executed when invoked as npm scripts (yarn/npm run xyz). */
  // packageManager: NodePackageManager.YARN,                                  /* The Node Package Manager used to execute scripts. */
  // peerDependencyOptions: undefined,                                         /* Options for \`peerDeps\`. */
  // peerDeps: [],                                                             /* Peer dependencies for this module. */
  // projenCommand: 'npx projen',                                              /* The shell command to use in order to run the projen CLI. */
  // projenDevDependency: true,                                                /* Indicates of \\"projen\\" should be installed as a devDependency. */
  // projenUpgradeAutoMerge: undefined,                                        /* Automatically merge projen upgrade PRs when build passes. */
  // projenUpgradeSchedule: [ '0 6 * * *' ],                                   /* Customize the projenUpgrade schedule in cron expression. */
  // projenUpgradeSecret: undefined,                                           /* Periodically submits a pull request for projen upgrades (executes \`yarn projen:upgrade\`). */
  // projenVersion: Semver.latest(),                                           /* Version of projen to install. */
  // pullRequestTemplate: true,                                                /* Include a GitHub pull request template. */
  // pullRequestTemplateContents: undefined,                                   /* The contents of the pull request template. */
  // rebuildBot: undefined,                                                    /* Installs a GitHub workflow which is triggered when the comment \\"@projen rebuild\\" is added to a pull request. */
  // rebuildBotCommand: 'rebuild',                                             /* The pull request bot command to use in order to trigger a rebuild and commit of the contents of the branch. */
  // releaseBranches: [ 'master' ],                                            /* Branches which trigger a release. */
  // releaseEveryCommit: true,                                                 /* Automatically release new versions every commit to one of branches in \`releaseBranches\`. */
  // releaseSchedule: undefined,                                               /* CRON schedule to trigger new releases. */
  // releaseToNpm: false,                                                      /* Automatically release to npm when new versions are introduced. */
  // releaseWorkflow: undefined,                                               /* Define a GitHub workflow for releasing from \\"master\\" when new versions are bumped. */
  // scripts: {},                                                              /* npm scripts to include. */
  // srcdir: 'src',                                                            /* Typescript sources directory. */
  // testdir: 'test',                                                          /* Tests directory. */
  // workflowBootstrapSteps: 'yarn install --frozen-lockfile && yarn projen',  /* Workflow steps to use in order to bootstrap this repo. */
  // workflowContainerImage: undefined,                                        /* Container image to use for GitHub workflows. */
  // workflowNodeVersion: undefined,                                           /* The node version to use in GitHub workflows. */

  /* NodeProjectOptions */
  // authorEmail: undefined,                                                   /* Author's e-mail. */
  // authorName: undefined,                                                    /* Author's name. */
  // authorOrganization: undefined,                                            /* Author's Organization. */
  // authorUrl: undefined,                                                     /* Author's URL / Website. */
  // description: undefined,                                                   /* The description is just a string that helps people understand the purpose of the package. */
  // gitignore: undefined,                                                     /* Additional entries to .gitignore. */
  // homepage: undefined,                                                      /* Package's Homepage / Website. */
  // jest: true,                                                               /* Setup jest unit tests. */
  // jestOptions: undefined,                                                   /* Jest options. */
  // license: undefined,                                                       /* License's SPDX identifier. */
  // licensed: true,                                                           /* Indicates if a license should be added. */
  // repository: undefined,                                                    /* The repository is the location where the actual code for your package lives. */
  // repositoryDirectory: undefined,                                           /* If the package.json for your package is not in the root directory (for example if it is part of a monorepo), you can specify the directory in which it lives. */
  // stability: undefined,                                                     /* Package's Stability. */

  /* ProjectOptions */
  // clobber: true,                                                            /* Add a \`clobber\` task which resets the repo to origin. */
  // gitpod: false,                                                            /* Adds a gitpod configuration. */
  // outdir: '.',                                                              /* The root directory of the project. */
  // parent: undefined,                                                        /* The parent project, if this project is part of a bigger project. */
<<<<<<< HEAD
  // projectType: ProjectType.UNKNOWN,                                         /* Which type of project this is (library/app). */
=======
  // readme: 'README.md',                                                      /* The name of the README.md file. */
>>>>>>> 703da333

  /* TypeScriptProjectOptions */
  // compileBeforeTest: undefined,                                             /* Compile the code before running tests. */
  // disableTsconfig: false,                                                   /* Do not generate a \`tsconfig.json\` file (used by jsii projects since tsconfig.json is generated by the jsii compiler). */
  // docgen: false,                                                            /* Docgen by Typedoc. */
  // docsDirectory: 'docs',                                                    /* Docs directory. */
  // entrypointTypes: undefined,                                               /* The .d.ts file that includes the type declarations for this module. */
  // eslint: true,                                                             /* Setup eslint. */
  // eslintOptions: undefined,                                                 /* Eslint options. */
  // package: true,                                                            /* Defines a \`yarn package\` command that will produce a tarball and place it under \`dist/js\`. */
  // sampleCode: true,                                                         /* Generate one-time sample in \`src/\` and \`test/\` if there are no files there. */
  // tsconfig: undefined,                                                      /* Custom TSConfig. */
  // typescriptVersion: '^3.9.5',                                              /* TypeScript version to use. */
});

project.synth();
"
`;

exports[`projen new awscdk-construct 1`] = `
"const { AwsCdkConstructLibrary } = require('projen');

const project = new AwsCdkConstructLibrary({
  authorAddress: 'my@user.email.com',
  authorName: 'My User Name',
  cdkVersion: '1.73.0',
  name: 'my-project',
  repository: 'git@boom.com:foo/bar.git',

  /* AwsCdkConstructLibraryOptions */
  // cdkAssert: true,                                                          /* Install the @aws-cdk/assert library? */
  // cdkDependencies: undefined,                                               /* Which AWS CDK modules (those that start with \\"@aws-cdk/\\") does this library require when consumed? */
  // cdkTestDependencies: undefined,                                           /* AWS CDK modules required for testing. */
  // cdkVersionPinning: false,                                                 /* Use pinned version instead of caret version for CDK. */

  /* ConstructLibraryOptions */
  // catalog: undefined,                                                       /* Libraries will be picked up by the construct catalog when they are published to npm as jsii modules and will be published under:. */

  /* JsiiProjectOptions */
  // authorOrganization: undefined,                                            /* undefined */
  // compat: false,                                                            /* Automatically run API compatibility test against the latest version published to npm after compilation. */
  // compatIgnore: '.compatignore',                                            /* Name of the ignore file for API compatibility tests. */
  // description: undefined,                                                   /* Library description. */
  // docgen: true,                                                             /* Automatically generate API.md from jsii. */
  // dotnet: undefined,                                                        /* undefined */
  // eslint: true,                                                             /* Install eslint. */
  // java: undefined,                                                          /* undefined */
  // jest: true,                                                               /* Use jest for unit tests. */
  // jestOptions: undefined,                                                   /* Jest options. */
  // license: undefined,                                                       /* undefined */
  // python: undefined,                                                        /* undefined */
  // rootdir: '.',                                                             /* undefined */
  // stability: undefined,                                                     /* undefined */

  /* NodeProjectCommonOptions */
  // allowLibraryDependencies: true,                                           /* Allow the project to include \`peerDependencies\` and \`bundledDependencies\`. */
  // antitamper: true,                                                         /* Checks that after build there are no modified files on git. */
  // autoDetectBin: true,                                                      /* Automatically add all executables under the \`bin\` directory to your \`package.json\` file under the \`bin\` section. */
  // bin: undefined,                                                           /* Binary programs vended with your module. */
  // buildWorkflow: undefined,                                                 /* Define a GitHub workflow for building PRs. */
  // bundledDeps: undefined,                                                   /* List of dependencies to bundle into this module. */
  // codeCov: false,                                                           /* Define a GitHub workflow step for sending code coverage metrics to https://codecov.io/ Uses codecov/codecov-action@v1 A secret is required for private repos. Configured with @codeCovTokenSecret. */
  // codeCovTokenSecret: undefined,                                            /* Define the secret name for a specified https://codecov.io/ token A secret is required to send coverage for private repositories. */
  // copyrightOwner: undefined,                                                /* License copyright owner. */
  // copyrightPeriod: undefined,                                               /* The copyright years to put in the LICENSE file. */
  // defaultReleaseBranch: 'master',                                           /* The name of the main release branch. */
  // dependabot: true,                                                         /* Include dependabot configuration. */
  // dependabotOptions: undefined,                                             /* Options for dependabot. */
  // deps: [],                                                                 /* Runtime dependencies of this module. */
  // devDeps: [],                                                              /* Build dependencies for this module. */
  // entrypoint: 'lib/index.js',                                               /* Module entrypoint (\`main\` in \`package.json\`). */
  // keywords: undefined,                                                      /* Keywords to include in \`package.json\`. */
  // libdir: 'lib',                                                            /* Compiler artifacts output directory. */
  // maxNodeVersion: undefined,                                                /* Minimum node.js version to require via \`engines\` (inclusive). */
  // mergify: true,                                                            /* Adds mergify configuration. */
  // mergifyAutoMergeLabel: 'auto-merge',                                      /* Automatically merge PRs that build successfully and have this label. */
  // mergifyOptions: undefined,                                                /* Options for mergify. */
  // minNodeVersion: undefined,                                                /* Minimum Node.js version to require via package.json \`engines\` (inclusive). */
  // npmDistTag: 'latest',                                                     /* The dist-tag to use when releasing to npm. */
  // npmignore: undefined,                                                     /* Additional entries to .npmignore. */
  // npmignoreEnabled: true,                                                   /* Defines an .npmignore file. Normally this is only needed for libraries that are packaged as tarballs. */
  // npmRegistry: 'registry.npmjs.org',                                        /* The registry url to use when releasing packages. */
  // npmTaskExecution: NpmTaskExecution.PROJEN,                                /* Determines how tasks are executed when invoked as npm scripts (yarn/npm run xyz). */
  // packageManager: NodePackageManager.YARN,                                  /* The Node Package Manager used to execute scripts. */
  // peerDependencyOptions: undefined,                                         /* Options for \`peerDeps\`. */
  // peerDeps: [],                                                             /* Peer dependencies for this module. */
  // projenCommand: 'npx projen',                                              /* The shell command to use in order to run the projen CLI. */
  // projenDevDependency: true,                                                /* Indicates of \\"projen\\" should be installed as a devDependency. */
  // projenUpgradeAutoMerge: undefined,                                        /* Automatically merge projen upgrade PRs when build passes. */
  // projenUpgradeSchedule: [ '0 6 * * *' ],                                   /* Customize the projenUpgrade schedule in cron expression. */
  // projenUpgradeSecret: undefined,                                           /* Periodically submits a pull request for projen upgrades (executes \`yarn projen:upgrade\`). */
  // projenVersion: Semver.latest(),                                           /* Version of projen to install. */
  // pullRequestTemplate: true,                                                /* Include a GitHub pull request template. */
  // pullRequestTemplateContents: undefined,                                   /* The contents of the pull request template. */
  // rebuildBot: undefined,                                                    /* Installs a GitHub workflow which is triggered when the comment \\"@projen rebuild\\" is added to a pull request. */
  // rebuildBotCommand: 'rebuild',                                             /* The pull request bot command to use in order to trigger a rebuild and commit of the contents of the branch. */
  // releaseBranches: [ 'master' ],                                            /* Branches which trigger a release. */
  // releaseEveryCommit: true,                                                 /* Automatically release new versions every commit to one of branches in \`releaseBranches\`. */
  // releaseSchedule: undefined,                                               /* CRON schedule to trigger new releases. */
  // releaseToNpm: false,                                                      /* Automatically release to npm when new versions are introduced. */
  // releaseWorkflow: undefined,                                               /* Define a GitHub workflow for releasing from \\"master\\" when new versions are bumped. */
  // scripts: {},                                                              /* npm scripts to include. */
  // srcdir: 'src',                                                            /* Typescript sources directory. */
  // testdir: 'test',                                                          /* Tests directory. */
  // workflowBootstrapSteps: 'yarn install --frozen-lockfile && yarn projen',  /* Workflow steps to use in order to bootstrap this repo. */
  // workflowContainerImage: undefined,                                        /* Container image to use for GitHub workflows. */
  // workflowNodeVersion: undefined,                                           /* The node version to use in GitHub workflows. */

  /* ProjectOptions */
  // clobber: true,                                                            /* Add a \`clobber\` task which resets the repo to origin. */
  // gitpod: false,                                                            /* Adds a gitpod configuration. */
  // outdir: '.',                                                              /* The root directory of the project. */
  // parent: undefined,                                                        /* The parent project, if this project is part of a bigger project. */
<<<<<<< HEAD
  // projectType: ProjectType.UNKNOWN,                                         /* Which type of project this is (library/app). */
=======
  // readme: 'README.md',                                                      /* The name of the README.md file. */
>>>>>>> 703da333
});

project.synth();
"
`;

exports[`projen new cdk8s-construct 1`] = `
"const { ConstructLibraryCdk8s } = require('projen');

const project = new ConstructLibraryCdk8s({
  authorAddress: 'my@user.email.com',
  authorName: 'My User Name',
  cdk8sVersion: '1.0.0-beta.3',
  name: 'my-project',
  repository: 'git@boom.com:foo/bar.git',

  /* ConstructLibraryOptions */
  // catalog: undefined,                                                       /* Libraries will be picked up by the construct catalog when they are published to npm as jsii modules and will be published under:. */

  /* JsiiProjectOptions */
  // authorOrganization: undefined,                                            /* undefined */
  // compat: false,                                                            /* Automatically run API compatibility test against the latest version published to npm after compilation. */
  // compatIgnore: '.compatignore',                                            /* Name of the ignore file for API compatibility tests. */
  // description: undefined,                                                   /* Library description. */
  // docgen: true,                                                             /* Automatically generate API.md from jsii. */
  // dotnet: undefined,                                                        /* undefined */
  // eslint: true,                                                             /* Install eslint. */
  // java: undefined,                                                          /* undefined */
  // jest: true,                                                               /* Use jest for unit tests. */
  // jestOptions: undefined,                                                   /* Jest options. */
  // license: undefined,                                                       /* undefined */
  // python: undefined,                                                        /* undefined */
  // rootdir: '.',                                                             /* undefined */
  // stability: undefined,                                                     /* undefined */

  /* NodeProjectCommonOptions */
  // allowLibraryDependencies: true,                                           /* Allow the project to include \`peerDependencies\` and \`bundledDependencies\`. */
  // antitamper: true,                                                         /* Checks that after build there are no modified files on git. */
  // autoDetectBin: true,                                                      /* Automatically add all executables under the \`bin\` directory to your \`package.json\` file under the \`bin\` section. */
  // bin: undefined,                                                           /* Binary programs vended with your module. */
  // buildWorkflow: undefined,                                                 /* Define a GitHub workflow for building PRs. */
  // bundledDeps: undefined,                                                   /* List of dependencies to bundle into this module. */
  // codeCov: false,                                                           /* Define a GitHub workflow step for sending code coverage metrics to https://codecov.io/ Uses codecov/codecov-action@v1 A secret is required for private repos. Configured with @codeCovTokenSecret. */
  // codeCovTokenSecret: undefined,                                            /* Define the secret name for a specified https://codecov.io/ token A secret is required to send coverage for private repositories. */
  // copyrightOwner: undefined,                                                /* License copyright owner. */
  // copyrightPeriod: undefined,                                               /* The copyright years to put in the LICENSE file. */
  // defaultReleaseBranch: 'master',                                           /* The name of the main release branch. */
  // dependabot: true,                                                         /* Include dependabot configuration. */
  // dependabotOptions: undefined,                                             /* Options for dependabot. */
  // deps: [],                                                                 /* Runtime dependencies of this module. */
  // devDeps: [],                                                              /* Build dependencies for this module. */
  // entrypoint: 'lib/index.js',                                               /* Module entrypoint (\`main\` in \`package.json\`). */
  // keywords: undefined,                                                      /* Keywords to include in \`package.json\`. */
  // libdir: 'lib',                                                            /* Compiler artifacts output directory. */
  // maxNodeVersion: undefined,                                                /* Minimum node.js version to require via \`engines\` (inclusive). */
  // mergify: true,                                                            /* Adds mergify configuration. */
  // mergifyAutoMergeLabel: 'auto-merge',                                      /* Automatically merge PRs that build successfully and have this label. */
  // mergifyOptions: undefined,                                                /* Options for mergify. */
  // minNodeVersion: undefined,                                                /* Minimum Node.js version to require via package.json \`engines\` (inclusive). */
  // npmDistTag: 'latest',                                                     /* The dist-tag to use when releasing to npm. */
  // npmignore: undefined,                                                     /* Additional entries to .npmignore. */
  // npmignoreEnabled: true,                                                   /* Defines an .npmignore file. Normally this is only needed for libraries that are packaged as tarballs. */
  // npmRegistry: 'registry.npmjs.org',                                        /* The registry url to use when releasing packages. */
  // npmTaskExecution: NpmTaskExecution.PROJEN,                                /* Determines how tasks are executed when invoked as npm scripts (yarn/npm run xyz). */
  // packageManager: NodePackageManager.YARN,                                  /* The Node Package Manager used to execute scripts. */
  // peerDependencyOptions: undefined,                                         /* Options for \`peerDeps\`. */
  // peerDeps: [],                                                             /* Peer dependencies for this module. */
  // projenCommand: 'npx projen',                                              /* The shell command to use in order to run the projen CLI. */
  // projenDevDependency: true,                                                /* Indicates of \\"projen\\" should be installed as a devDependency. */
  // projenUpgradeAutoMerge: undefined,                                        /* Automatically merge projen upgrade PRs when build passes. */
  // projenUpgradeSchedule: [ '0 6 * * *' ],                                   /* Customize the projenUpgrade schedule in cron expression. */
  // projenUpgradeSecret: undefined,                                           /* Periodically submits a pull request for projen upgrades (executes \`yarn projen:upgrade\`). */
  // projenVersion: Semver.latest(),                                           /* Version of projen to install. */
  // pullRequestTemplate: true,                                                /* Include a GitHub pull request template. */
  // pullRequestTemplateContents: undefined,                                   /* The contents of the pull request template. */
  // rebuildBot: undefined,                                                    /* Installs a GitHub workflow which is triggered when the comment \\"@projen rebuild\\" is added to a pull request. */
  // rebuildBotCommand: 'rebuild',                                             /* The pull request bot command to use in order to trigger a rebuild and commit of the contents of the branch. */
  // releaseBranches: [ 'master' ],                                            /* Branches which trigger a release. */
  // releaseEveryCommit: true,                                                 /* Automatically release new versions every commit to one of branches in \`releaseBranches\`. */
  // releaseSchedule: undefined,                                               /* CRON schedule to trigger new releases. */
  // releaseToNpm: false,                                                      /* Automatically release to npm when new versions are introduced. */
  // releaseWorkflow: undefined,                                               /* Define a GitHub workflow for releasing from \\"master\\" when new versions are bumped. */
  // scripts: {},                                                              /* npm scripts to include. */
  // srcdir: 'src',                                                            /* Typescript sources directory. */
  // testdir: 'test',                                                          /* Tests directory. */
  // workflowBootstrapSteps: 'yarn install --frozen-lockfile && yarn projen',  /* Workflow steps to use in order to bootstrap this repo. */
  // workflowContainerImage: undefined,                                        /* Container image to use for GitHub workflows. */
  // workflowNodeVersion: undefined,                                           /* The node version to use in GitHub workflows. */

  /* ProjectOptions */
  // clobber: true,                                                            /* Add a \`clobber\` task which resets the repo to origin. */
  // gitpod: false,                                                            /* Adds a gitpod configuration. */
  // outdir: '.',                                                              /* The root directory of the project. */
  // parent: undefined,                                                        /* The parent project, if this project is part of a bigger project. */
<<<<<<< HEAD
  // projectType: ProjectType.UNKNOWN,                                         /* Which type of project this is (library/app). */
=======
  // readme: 'README.md',                                                      /* The name of the README.md file. */
>>>>>>> 703da333
});

project.synth();
"
`;

exports[`projen new jsii 1`] = `
"const { JsiiProject } = require('projen');

const project = new JsiiProject({
  authorAddress: 'my@user.email.com',
  authorName: 'My User Name',
  name: 'my-project',
  repository: 'git@boom.com:foo/bar.git',

  /* JsiiProjectOptions */
  // authorOrganization: undefined,                                            /* undefined */
  // compat: false,                                                            /* Automatically run API compatibility test against the latest version published to npm after compilation. */
  // compatIgnore: '.compatignore',                                            /* Name of the ignore file for API compatibility tests. */
  // description: undefined,                                                   /* Library description. */
  // docgen: true,                                                             /* Automatically generate API.md from jsii. */
  // dotnet: undefined,                                                        /* undefined */
  // eslint: true,                                                             /* Install eslint. */
  // java: undefined,                                                          /* undefined */
  // jest: true,                                                               /* Use jest for unit tests. */
  // jestOptions: undefined,                                                   /* Jest options. */
  // license: undefined,                                                       /* undefined */
  // python: undefined,                                                        /* undefined */
  // rootdir: '.',                                                             /* undefined */
  // stability: undefined,                                                     /* undefined */

  /* NodeProjectCommonOptions */
  // allowLibraryDependencies: true,                                           /* Allow the project to include \`peerDependencies\` and \`bundledDependencies\`. */
  // antitamper: true,                                                         /* Checks that after build there are no modified files on git. */
  // autoDetectBin: true,                                                      /* Automatically add all executables under the \`bin\` directory to your \`package.json\` file under the \`bin\` section. */
  // bin: undefined,                                                           /* Binary programs vended with your module. */
  // buildWorkflow: undefined,                                                 /* Define a GitHub workflow for building PRs. */
  // bundledDeps: undefined,                                                   /* List of dependencies to bundle into this module. */
  // codeCov: false,                                                           /* Define a GitHub workflow step for sending code coverage metrics to https://codecov.io/ Uses codecov/codecov-action@v1 A secret is required for private repos. Configured with @codeCovTokenSecret. */
  // codeCovTokenSecret: undefined,                                            /* Define the secret name for a specified https://codecov.io/ token A secret is required to send coverage for private repositories. */
  // copyrightOwner: undefined,                                                /* License copyright owner. */
  // copyrightPeriod: undefined,                                               /* The copyright years to put in the LICENSE file. */
  // defaultReleaseBranch: 'master',                                           /* The name of the main release branch. */
  // dependabot: true,                                                         /* Include dependabot configuration. */
  // dependabotOptions: undefined,                                             /* Options for dependabot. */
  // deps: [],                                                                 /* Runtime dependencies of this module. */
  // devDeps: [],                                                              /* Build dependencies for this module. */
  // entrypoint: 'lib/index.js',                                               /* Module entrypoint (\`main\` in \`package.json\`). */
  // keywords: undefined,                                                      /* Keywords to include in \`package.json\`. */
  // libdir: 'lib',                                                            /* Compiler artifacts output directory. */
  // maxNodeVersion: undefined,                                                /* Minimum node.js version to require via \`engines\` (inclusive). */
  // mergify: true,                                                            /* Adds mergify configuration. */
  // mergifyAutoMergeLabel: 'auto-merge',                                      /* Automatically merge PRs that build successfully and have this label. */
  // mergifyOptions: undefined,                                                /* Options for mergify. */
  // minNodeVersion: undefined,                                                /* Minimum Node.js version to require via package.json \`engines\` (inclusive). */
  // npmDistTag: 'latest',                                                     /* The dist-tag to use when releasing to npm. */
  // npmignore: undefined,                                                     /* Additional entries to .npmignore. */
  // npmignoreEnabled: true,                                                   /* Defines an .npmignore file. Normally this is only needed for libraries that are packaged as tarballs. */
  // npmRegistry: 'registry.npmjs.org',                                        /* The registry url to use when releasing packages. */
  // npmTaskExecution: NpmTaskExecution.PROJEN,                                /* Determines how tasks are executed when invoked as npm scripts (yarn/npm run xyz). */
  // packageManager: NodePackageManager.YARN,                                  /* The Node Package Manager used to execute scripts. */
  // peerDependencyOptions: undefined,                                         /* Options for \`peerDeps\`. */
  // peerDeps: [],                                                             /* Peer dependencies for this module. */
  // projenCommand: 'npx projen',                                              /* The shell command to use in order to run the projen CLI. */
  // projenDevDependency: true,                                                /* Indicates of \\"projen\\" should be installed as a devDependency. */
  // projenUpgradeAutoMerge: undefined,                                        /* Automatically merge projen upgrade PRs when build passes. */
  // projenUpgradeSchedule: [ '0 6 * * *' ],                                   /* Customize the projenUpgrade schedule in cron expression. */
  // projenUpgradeSecret: undefined,                                           /* Periodically submits a pull request for projen upgrades (executes \`yarn projen:upgrade\`). */
  // projenVersion: Semver.latest(),                                           /* Version of projen to install. */
  // pullRequestTemplate: true,                                                /* Include a GitHub pull request template. */
  // pullRequestTemplateContents: undefined,                                   /* The contents of the pull request template. */
  // rebuildBot: undefined,                                                    /* Installs a GitHub workflow which is triggered when the comment \\"@projen rebuild\\" is added to a pull request. */
  // rebuildBotCommand: 'rebuild',                                             /* The pull request bot command to use in order to trigger a rebuild and commit of the contents of the branch. */
  // releaseBranches: [ 'master' ],                                            /* Branches which trigger a release. */
  // releaseEveryCommit: true,                                                 /* Automatically release new versions every commit to one of branches in \`releaseBranches\`. */
  // releaseSchedule: undefined,                                               /* CRON schedule to trigger new releases. */
  // releaseToNpm: false,                                                      /* Automatically release to npm when new versions are introduced. */
  // releaseWorkflow: undefined,                                               /* Define a GitHub workflow for releasing from \\"master\\" when new versions are bumped. */
  // scripts: {},                                                              /* npm scripts to include. */
  // srcdir: 'src',                                                            /* Typescript sources directory. */
  // testdir: 'test',                                                          /* Tests directory. */
  // workflowBootstrapSteps: 'yarn install --frozen-lockfile && yarn projen',  /* Workflow steps to use in order to bootstrap this repo. */
  // workflowContainerImage: undefined,                                        /* Container image to use for GitHub workflows. */
  // workflowNodeVersion: undefined,                                           /* The node version to use in GitHub workflows. */

  /* ProjectOptions */
  // clobber: true,                                                            /* Add a \`clobber\` task which resets the repo to origin. */
  // gitpod: false,                                                            /* Adds a gitpod configuration. */
  // outdir: '.',                                                              /* The root directory of the project. */
  // parent: undefined,                                                        /* The parent project, if this project is part of a bigger project. */
<<<<<<< HEAD
  // projectType: ProjectType.UNKNOWN,                                         /* Which type of project this is (library/app). */
=======
  // readme: 'README.md',                                                      /* The name of the README.md file. */
>>>>>>> 703da333
});

project.synth();
"
`;

exports[`projen new nextjs 1`] = `
"const { web } = require('projen');

const project = new web.NextJsProject({
  name: 'my-project',

  /* NextJsCommonProjectOptions */
  // assetsdir: 'public',                                                      /* Assets directory. */
  // tailwind: true,                                                           /* Setup Tailwind CSS as a PostCSS plugin. */

  /* NextJsProjectOptions */
  // sampleCode: true,                                                         /* Generate one-time sample in \`pages/\` and \`public/\` if there are no files there. */

  /* NodeProjectCommonOptions */
  // allowLibraryDependencies: true,                                           /* Allow the project to include \`peerDependencies\` and \`bundledDependencies\`. */
  // antitamper: true,                                                         /* Checks that after build there are no modified files on git. */
  // autoDetectBin: true,                                                      /* Automatically add all executables under the \`bin\` directory to your \`package.json\` file under the \`bin\` section. */
  // bin: undefined,                                                           /* Binary programs vended with your module. */
  // buildWorkflow: undefined,                                                 /* Define a GitHub workflow for building PRs. */
  // bundledDeps: undefined,                                                   /* List of dependencies to bundle into this module. */
  // codeCov: false,                                                           /* Define a GitHub workflow step for sending code coverage metrics to https://codecov.io/ Uses codecov/codecov-action@v1 A secret is required for private repos. Configured with @codeCovTokenSecret. */
  // codeCovTokenSecret: undefined,                                            /* Define the secret name for a specified https://codecov.io/ token A secret is required to send coverage for private repositories. */
  // copyrightOwner: undefined,                                                /* License copyright owner. */
  // copyrightPeriod: undefined,                                               /* The copyright years to put in the LICENSE file. */
  // defaultReleaseBranch: 'master',                                           /* The name of the main release branch. */
  // dependabot: true,                                                         /* Include dependabot configuration. */
  // dependabotOptions: undefined,                                             /* Options for dependabot. */
  // deps: [],                                                                 /* Runtime dependencies of this module. */
  // devDeps: [],                                                              /* Build dependencies for this module. */
  // entrypoint: 'lib/index.js',                                               /* Module entrypoint (\`main\` in \`package.json\`). */
  // keywords: undefined,                                                      /* Keywords to include in \`package.json\`. */
  // libdir: 'lib',                                                            /* Compiler artifacts output directory. */
  // maxNodeVersion: undefined,                                                /* Minimum node.js version to require via \`engines\` (inclusive). */
  // mergify: true,                                                            /* Adds mergify configuration. */
  // mergifyAutoMergeLabel: 'auto-merge',                                      /* Automatically merge PRs that build successfully and have this label. */
  // mergifyOptions: undefined,                                                /* Options for mergify. */
  // minNodeVersion: undefined,                                                /* Minimum Node.js version to require via package.json \`engines\` (inclusive). */
  // npmDistTag: 'latest',                                                     /* The dist-tag to use when releasing to npm. */
  // npmignore: undefined,                                                     /* Additional entries to .npmignore. */
  // npmignoreEnabled: true,                                                   /* Defines an .npmignore file. Normally this is only needed for libraries that are packaged as tarballs. */
  // npmRegistry: 'registry.npmjs.org',                                        /* The registry url to use when releasing packages. */
  // npmTaskExecution: NpmTaskExecution.PROJEN,                                /* Determines how tasks are executed when invoked as npm scripts (yarn/npm run xyz). */
  // packageManager: NodePackageManager.YARN,                                  /* The Node Package Manager used to execute scripts. */
  // peerDependencyOptions: undefined,                                         /* Options for \`peerDeps\`. */
  // peerDeps: [],                                                             /* Peer dependencies for this module. */
  // projenCommand: 'npx projen',                                              /* The shell command to use in order to run the projen CLI. */
  // projenDevDependency: true,                                                /* Indicates of \\"projen\\" should be installed as a devDependency. */
  // projenUpgradeAutoMerge: undefined,                                        /* Automatically merge projen upgrade PRs when build passes. */
  // projenUpgradeSchedule: [ '0 6 * * *' ],                                   /* Customize the projenUpgrade schedule in cron expression. */
  // projenUpgradeSecret: undefined,                                           /* Periodically submits a pull request for projen upgrades (executes \`yarn projen:upgrade\`). */
  // projenVersion: Semver.latest(),                                           /* Version of projen to install. */
  // pullRequestTemplate: true,                                                /* Include a GitHub pull request template. */
  // pullRequestTemplateContents: undefined,                                   /* The contents of the pull request template. */
  // rebuildBot: undefined,                                                    /* Installs a GitHub workflow which is triggered when the comment \\"@projen rebuild\\" is added to a pull request. */
  // rebuildBotCommand: 'rebuild',                                             /* The pull request bot command to use in order to trigger a rebuild and commit of the contents of the branch. */
  // releaseBranches: [ 'master' ],                                            /* Branches which trigger a release. */
  // releaseEveryCommit: true,                                                 /* Automatically release new versions every commit to one of branches in \`releaseBranches\`. */
  // releaseSchedule: undefined,                                               /* CRON schedule to trigger new releases. */
  // releaseToNpm: false,                                                      /* Automatically release to npm when new versions are introduced. */
  // releaseWorkflow: undefined,                                               /* Define a GitHub workflow for releasing from \\"master\\" when new versions are bumped. */
  // scripts: {},                                                              /* npm scripts to include. */
  // srcdir: 'src',                                                            /* Typescript sources directory. */
  // testdir: 'test',                                                          /* Tests directory. */
  // workflowBootstrapSteps: 'yarn install --frozen-lockfile && yarn projen',  /* Workflow steps to use in order to bootstrap this repo. */
  // workflowContainerImage: undefined,                                        /* Container image to use for GitHub workflows. */
  // workflowNodeVersion: undefined,                                           /* The node version to use in GitHub workflows. */

  /* NodeProjectOptions */
  // authorEmail: undefined,                                                   /* Author's e-mail. */
  // authorName: undefined,                                                    /* Author's name. */
  // authorOrganization: undefined,                                            /* Author's Organization. */
  // authorUrl: undefined,                                                     /* Author's URL / Website. */
  // description: undefined,                                                   /* The description is just a string that helps people understand the purpose of the package. */
  // gitignore: undefined,                                                     /* Additional entries to .gitignore. */
  // homepage: undefined,                                                      /* Package's Homepage / Website. */
  // jest: true,                                                               /* Setup jest unit tests. */
  // jestOptions: undefined,                                                   /* Jest options. */
  // license: undefined,                                                       /* License's SPDX identifier. */
  // licensed: true,                                                           /* Indicates if a license should be added. */
  // repository: undefined,                                                    /* The repository is the location where the actual code for your package lives. */
  // repositoryDirectory: undefined,                                           /* If the package.json for your package is not in the root directory (for example if it is part of a monorepo), you can specify the directory in which it lives. */
  // stability: undefined,                                                     /* Package's Stability. */

  /* ProjectOptions */
  // clobber: true,                                                            /* Add a \`clobber\` task which resets the repo to origin. */
  // gitpod: false,                                                            /* Adds a gitpod configuration. */
  // outdir: '.',                                                              /* The root directory of the project. */
  // parent: undefined,                                                        /* The parent project, if this project is part of a bigger project. */
<<<<<<< HEAD
  // projectType: ProjectType.UNKNOWN,                                         /* Which type of project this is (library/app). */
=======
  // readme: 'README.md',                                                      /* The name of the README.md file. */
>>>>>>> 703da333
});

project.synth();
"
`;

exports[`projen new nextjs-ts 1`] = `
"const { web } = require('projen');

const project = new web.NextJsTypeScriptProject({
  name: 'my-project',

  /* NextJsCommonProjectOptions */
  // assetsdir: 'public',                                                      /* Assets directory. */
  // tailwind: true,                                                           /* Setup Tailwind CSS as a PostCSS plugin. */

  /* NodeProjectCommonOptions */
  // allowLibraryDependencies: true,                                           /* Allow the project to include \`peerDependencies\` and \`bundledDependencies\`. */
  // antitamper: true,                                                         /* Checks that after build there are no modified files on git. */
  // autoDetectBin: true,                                                      /* Automatically add all executables under the \`bin\` directory to your \`package.json\` file under the \`bin\` section. */
  // bin: undefined,                                                           /* Binary programs vended with your module. */
  // buildWorkflow: undefined,                                                 /* Define a GitHub workflow for building PRs. */
  // bundledDeps: undefined,                                                   /* List of dependencies to bundle into this module. */
  // codeCov: false,                                                           /* Define a GitHub workflow step for sending code coverage metrics to https://codecov.io/ Uses codecov/codecov-action@v1 A secret is required for private repos. Configured with @codeCovTokenSecret. */
  // codeCovTokenSecret: undefined,                                            /* Define the secret name for a specified https://codecov.io/ token A secret is required to send coverage for private repositories. */
  // copyrightOwner: undefined,                                                /* License copyright owner. */
  // copyrightPeriod: undefined,                                               /* The copyright years to put in the LICENSE file. */
  // defaultReleaseBranch: 'master',                                           /* The name of the main release branch. */
  // dependabot: true,                                                         /* Include dependabot configuration. */
  // dependabotOptions: undefined,                                             /* Options for dependabot. */
  // deps: [],                                                                 /* Runtime dependencies of this module. */
  // devDeps: [],                                                              /* Build dependencies for this module. */
  // entrypoint: 'lib/index.js',                                               /* Module entrypoint (\`main\` in \`package.json\`). */
  // keywords: undefined,                                                      /* Keywords to include in \`package.json\`. */
  // libdir: 'lib',                                                            /* Compiler artifacts output directory. */
  // maxNodeVersion: undefined,                                                /* Minimum node.js version to require via \`engines\` (inclusive). */
  // mergify: true,                                                            /* Adds mergify configuration. */
  // mergifyAutoMergeLabel: 'auto-merge',                                      /* Automatically merge PRs that build successfully and have this label. */
  // mergifyOptions: undefined,                                                /* Options for mergify. */
  // minNodeVersion: undefined,                                                /* Minimum Node.js version to require via package.json \`engines\` (inclusive). */
  // npmDistTag: 'latest',                                                     /* The dist-tag to use when releasing to npm. */
  // npmignore: undefined,                                                     /* Additional entries to .npmignore. */
  // npmignoreEnabled: true,                                                   /* Defines an .npmignore file. Normally this is only needed for libraries that are packaged as tarballs. */
  // npmRegistry: 'registry.npmjs.org',                                        /* The registry url to use when releasing packages. */
  // npmTaskExecution: NpmTaskExecution.PROJEN,                                /* Determines how tasks are executed when invoked as npm scripts (yarn/npm run xyz). */
  // packageManager: NodePackageManager.YARN,                                  /* The Node Package Manager used to execute scripts. */
  // peerDependencyOptions: undefined,                                         /* Options for \`peerDeps\`. */
  // peerDeps: [],                                                             /* Peer dependencies for this module. */
  // projenCommand: 'npx projen',                                              /* The shell command to use in order to run the projen CLI. */
  // projenDevDependency: true,                                                /* Indicates of \\"projen\\" should be installed as a devDependency. */
  // projenUpgradeAutoMerge: undefined,                                        /* Automatically merge projen upgrade PRs when build passes. */
  // projenUpgradeSchedule: [ '0 6 * * *' ],                                   /* Customize the projenUpgrade schedule in cron expression. */
  // projenUpgradeSecret: undefined,                                           /* Periodically submits a pull request for projen upgrades (executes \`yarn projen:upgrade\`). */
  // projenVersion: Semver.latest(),                                           /* Version of projen to install. */
  // pullRequestTemplate: true,                                                /* Include a GitHub pull request template. */
  // pullRequestTemplateContents: undefined,                                   /* The contents of the pull request template. */
  // rebuildBot: undefined,                                                    /* Installs a GitHub workflow which is triggered when the comment \\"@projen rebuild\\" is added to a pull request. */
  // rebuildBotCommand: 'rebuild',                                             /* The pull request bot command to use in order to trigger a rebuild and commit of the contents of the branch. */
  // releaseBranches: [ 'master' ],                                            /* Branches which trigger a release. */
  // releaseEveryCommit: true,                                                 /* Automatically release new versions every commit to one of branches in \`releaseBranches\`. */
  // releaseSchedule: undefined,                                               /* CRON schedule to trigger new releases. */
  // releaseToNpm: false,                                                      /* Automatically release to npm when new versions are introduced. */
  // releaseWorkflow: undefined,                                               /* Define a GitHub workflow for releasing from \\"master\\" when new versions are bumped. */
  // scripts: {},                                                              /* npm scripts to include. */
  // srcdir: 'src',                                                            /* Typescript sources directory. */
  // testdir: 'test',                                                          /* Tests directory. */
  // workflowBootstrapSteps: 'yarn install --frozen-lockfile && yarn projen',  /* Workflow steps to use in order to bootstrap this repo. */
  // workflowContainerImage: undefined,                                        /* Container image to use for GitHub workflows. */
  // workflowNodeVersion: undefined,                                           /* The node version to use in GitHub workflows. */

  /* NodeProjectOptions */
  // authorEmail: undefined,                                                   /* Author's e-mail. */
  // authorName: undefined,                                                    /* Author's name. */
  // authorOrganization: undefined,                                            /* Author's Organization. */
  // authorUrl: undefined,                                                     /* Author's URL / Website. */
  // description: undefined,                                                   /* The description is just a string that helps people understand the purpose of the package. */
  // gitignore: undefined,                                                     /* Additional entries to .gitignore. */
  // homepage: undefined,                                                      /* Package's Homepage / Website. */
  // jest: true,                                                               /* Setup jest unit tests. */
  // jestOptions: undefined,                                                   /* Jest options. */
  // license: undefined,                                                       /* License's SPDX identifier. */
  // licensed: true,                                                           /* Indicates if a license should be added. */
  // repository: undefined,                                                    /* The repository is the location where the actual code for your package lives. */
  // repositoryDirectory: undefined,                                           /* If the package.json for your package is not in the root directory (for example if it is part of a monorepo), you can specify the directory in which it lives. */
  // stability: undefined,                                                     /* Package's Stability. */

  /* ProjectOptions */
  // clobber: true,                                                            /* Add a \`clobber\` task which resets the repo to origin. */
  // gitpod: false,                                                            /* Adds a gitpod configuration. */
  // outdir: '.',                                                              /* The root directory of the project. */
  // parent: undefined,                                                        /* The parent project, if this project is part of a bigger project. */
<<<<<<< HEAD
  // projectType: ProjectType.UNKNOWN,                                         /* Which type of project this is (library/app). */
=======
  // readme: 'README.md',                                                      /* The name of the README.md file. */
>>>>>>> 703da333

  /* TypeScriptProjectOptions */
  // compileBeforeTest: undefined,                                             /* Compile the code before running tests. */
  // disableTsconfig: false,                                                   /* Do not generate a \`tsconfig.json\` file (used by jsii projects since tsconfig.json is generated by the jsii compiler). */
  // docgen: false,                                                            /* Docgen by Typedoc. */
  // docsDirectory: 'docs',                                                    /* Docs directory. */
  // entrypointTypes: undefined,                                               /* The .d.ts file that includes the type declarations for this module. */
  // eslint: true,                                                             /* Setup eslint. */
  // eslintOptions: undefined,                                                 /* Eslint options. */
  // package: true,                                                            /* Defines a \`yarn package\` command that will produce a tarball and place it under \`dist/js\`. */
  // sampleCode: true,                                                         /* Generate one-time sample in \`src/\` and \`test/\` if there are no files there. */
  // tsconfig: undefined,                                                      /* Custom TSConfig. */
  // typescriptVersion: '^3.9.5',                                              /* TypeScript version to use. */
});

project.synth();
"
`;

exports[`projen new node 1`] = `
"const { NodeProject } = require('projen');

const project = new NodeProject({
  name: 'my-project',

  /* NodeProjectCommonOptions */
  // allowLibraryDependencies: true,                                           /* Allow the project to include \`peerDependencies\` and \`bundledDependencies\`. */
  // antitamper: true,                                                         /* Checks that after build there are no modified files on git. */
  // autoDetectBin: true,                                                      /* Automatically add all executables under the \`bin\` directory to your \`package.json\` file under the \`bin\` section. */
  // bin: undefined,                                                           /* Binary programs vended with your module. */
  // buildWorkflow: undefined,                                                 /* Define a GitHub workflow for building PRs. */
  // bundledDeps: undefined,                                                   /* List of dependencies to bundle into this module. */
  // codeCov: false,                                                           /* Define a GitHub workflow step for sending code coverage metrics to https://codecov.io/ Uses codecov/codecov-action@v1 A secret is required for private repos. Configured with @codeCovTokenSecret. */
  // codeCovTokenSecret: undefined,                                            /* Define the secret name for a specified https://codecov.io/ token A secret is required to send coverage for private repositories. */
  // copyrightOwner: undefined,                                                /* License copyright owner. */
  // copyrightPeriod: undefined,                                               /* The copyright years to put in the LICENSE file. */
  // defaultReleaseBranch: 'master',                                           /* The name of the main release branch. */
  // dependabot: true,                                                         /* Include dependabot configuration. */
  // dependabotOptions: undefined,                                             /* Options for dependabot. */
  // deps: [],                                                                 /* Runtime dependencies of this module. */
  // devDeps: [],                                                              /* Build dependencies for this module. */
  // entrypoint: 'lib/index.js',                                               /* Module entrypoint (\`main\` in \`package.json\`). */
  // keywords: undefined,                                                      /* Keywords to include in \`package.json\`. */
  // libdir: 'lib',                                                            /* Compiler artifacts output directory. */
  // maxNodeVersion: undefined,                                                /* Minimum node.js version to require via \`engines\` (inclusive). */
  // mergify: true,                                                            /* Adds mergify configuration. */
  // mergifyAutoMergeLabel: 'auto-merge',                                      /* Automatically merge PRs that build successfully and have this label. */
  // mergifyOptions: undefined,                                                /* Options for mergify. */
  // minNodeVersion: undefined,                                                /* Minimum Node.js version to require via package.json \`engines\` (inclusive). */
  // npmDistTag: 'latest',                                                     /* The dist-tag to use when releasing to npm. */
  // npmignore: undefined,                                                     /* Additional entries to .npmignore. */
  // npmignoreEnabled: true,                                                   /* Defines an .npmignore file. Normally this is only needed for libraries that are packaged as tarballs. */
  // npmRegistry: 'registry.npmjs.org',                                        /* The registry url to use when releasing packages. */
  // npmTaskExecution: NpmTaskExecution.PROJEN,                                /* Determines how tasks are executed when invoked as npm scripts (yarn/npm run xyz). */
  // packageManager: NodePackageManager.YARN,                                  /* The Node Package Manager used to execute scripts. */
  // peerDependencyOptions: undefined,                                         /* Options for \`peerDeps\`. */
  // peerDeps: [],                                                             /* Peer dependencies for this module. */
  // projenCommand: 'npx projen',                                              /* The shell command to use in order to run the projen CLI. */
  // projenDevDependency: true,                                                /* Indicates of \\"projen\\" should be installed as a devDependency. */
  // projenUpgradeAutoMerge: undefined,                                        /* Automatically merge projen upgrade PRs when build passes. */
  // projenUpgradeSchedule: [ '0 6 * * *' ],                                   /* Customize the projenUpgrade schedule in cron expression. */
  // projenUpgradeSecret: undefined,                                           /* Periodically submits a pull request for projen upgrades (executes \`yarn projen:upgrade\`). */
  // projenVersion: Semver.latest(),                                           /* Version of projen to install. */
  // pullRequestTemplate: true,                                                /* Include a GitHub pull request template. */
  // pullRequestTemplateContents: undefined,                                   /* The contents of the pull request template. */
  // rebuildBot: undefined,                                                    /* Installs a GitHub workflow which is triggered when the comment \\"@projen rebuild\\" is added to a pull request. */
  // rebuildBotCommand: 'rebuild',                                             /* The pull request bot command to use in order to trigger a rebuild and commit of the contents of the branch. */
  // releaseBranches: [ 'master' ],                                            /* Branches which trigger a release. */
  // releaseEveryCommit: true,                                                 /* Automatically release new versions every commit to one of branches in \`releaseBranches\`. */
  // releaseSchedule: undefined,                                               /* CRON schedule to trigger new releases. */
  // releaseToNpm: false,                                                      /* Automatically release to npm when new versions are introduced. */
  // releaseWorkflow: undefined,                                               /* Define a GitHub workflow for releasing from \\"master\\" when new versions are bumped. */
  // scripts: {},                                                              /* npm scripts to include. */
  // srcdir: 'src',                                                            /* Typescript sources directory. */
  // testdir: 'test',                                                          /* Tests directory. */
  // workflowBootstrapSteps: 'yarn install --frozen-lockfile && yarn projen',  /* Workflow steps to use in order to bootstrap this repo. */
  // workflowContainerImage: undefined,                                        /* Container image to use for GitHub workflows. */
  // workflowNodeVersion: undefined,                                           /* The node version to use in GitHub workflows. */

  /* NodeProjectOptions */
  // authorEmail: undefined,                                                   /* Author's e-mail. */
  // authorName: undefined,                                                    /* Author's name. */
  // authorOrganization: undefined,                                            /* Author's Organization. */
  // authorUrl: undefined,                                                     /* Author's URL / Website. */
  // description: undefined,                                                   /* The description is just a string that helps people understand the purpose of the package. */
  // gitignore: undefined,                                                     /* Additional entries to .gitignore. */
  // homepage: undefined,                                                      /* Package's Homepage / Website. */
  // jest: true,                                                               /* Setup jest unit tests. */
  // jestOptions: undefined,                                                   /* Jest options. */
  // license: undefined,                                                       /* License's SPDX identifier. */
  // licensed: true,                                                           /* Indicates if a license should be added. */
  // repository: undefined,                                                    /* The repository is the location where the actual code for your package lives. */
  // repositoryDirectory: undefined,                                           /* If the package.json for your package is not in the root directory (for example if it is part of a monorepo), you can specify the directory in which it lives. */
  // stability: undefined,                                                     /* Package's Stability. */

  /* ProjectOptions */
  // clobber: true,                                                            /* Add a \`clobber\` task which resets the repo to origin. */
  // gitpod: false,                                                            /* Adds a gitpod configuration. */
  // outdir: '.',                                                              /* The root directory of the project. */
  // parent: undefined,                                                        /* The parent project, if this project is part of a bigger project. */
<<<<<<< HEAD
  // projectType: ProjectType.UNKNOWN,                                         /* Which type of project this is (library/app). */
=======
  // readme: 'README.md',                                                      /* The name of the README.md file. */
>>>>>>> 703da333
});

project.synth();
"
`;

exports[`projen new project 1`] = `
"const { Project } = require('projen');

const project = new Project({
  /* ProjectOptions */
<<<<<<< HEAD
  // clobber: true,                     /* Add a \`clobber\` task which resets the repo to origin. */
  // gitpod: false,                     /* Adds a gitpod configuration. */
  // outdir: '.',                       /* The root directory of the project. */
  // parent: undefined,                 /* The parent project, if this project is part of a bigger project. */
  // projectType: ProjectType.UNKNOWN,  /* Which type of project this is (library/app). */
=======
  // clobber: true,        /* Add a \`clobber\` task which resets the repo to origin. */
  // gitpod: false,        /* Adds a gitpod configuration. */
  // outdir: '.',          /* The root directory of the project. */
  // parent: undefined,    /* The parent project, if this project is part of a bigger project. */
  // readme: 'README.md',  /* The name of the README.md file. */
>>>>>>> 703da333
});

project.synth();
"
`;

exports[`projen new react 1`] = `
"const { web } = require('projen');

const project = new web.ReactProject({
  name: 'my-project',

  /* NodeProjectCommonOptions */
  // allowLibraryDependencies: true,                                           /* Allow the project to include \`peerDependencies\` and \`bundledDependencies\`. */
  // antitamper: true,                                                         /* Checks that after build there are no modified files on git. */
  // autoDetectBin: true,                                                      /* Automatically add all executables under the \`bin\` directory to your \`package.json\` file under the \`bin\` section. */
  // bin: undefined,                                                           /* Binary programs vended with your module. */
  // buildWorkflow: undefined,                                                 /* Define a GitHub workflow for building PRs. */
  // bundledDeps: undefined,                                                   /* List of dependencies to bundle into this module. */
  // codeCov: false,                                                           /* Define a GitHub workflow step for sending code coverage metrics to https://codecov.io/ Uses codecov/codecov-action@v1 A secret is required for private repos. Configured with @codeCovTokenSecret. */
  // codeCovTokenSecret: undefined,                                            /* Define the secret name for a specified https://codecov.io/ token A secret is required to send coverage for private repositories. */
  // copyrightOwner: undefined,                                                /* License copyright owner. */
  // copyrightPeriod: undefined,                                               /* The copyright years to put in the LICENSE file. */
  // defaultReleaseBranch: 'master',                                           /* The name of the main release branch. */
  // dependabot: true,                                                         /* Include dependabot configuration. */
  // dependabotOptions: undefined,                                             /* Options for dependabot. */
  // deps: [],                                                                 /* Runtime dependencies of this module. */
  // devDeps: [],                                                              /* Build dependencies for this module. */
  // entrypoint: 'lib/index.js',                                               /* Module entrypoint (\`main\` in \`package.json\`). */
  // keywords: undefined,                                                      /* Keywords to include in \`package.json\`. */
  // libdir: 'lib',                                                            /* Compiler artifacts output directory. */
  // maxNodeVersion: undefined,                                                /* Minimum node.js version to require via \`engines\` (inclusive). */
  // mergify: true,                                                            /* Adds mergify configuration. */
  // mergifyAutoMergeLabel: 'auto-merge',                                      /* Automatically merge PRs that build successfully and have this label. */
  // mergifyOptions: undefined,                                                /* Options for mergify. */
  // minNodeVersion: undefined,                                                /* Minimum Node.js version to require via package.json \`engines\` (inclusive). */
  // npmDistTag: 'latest',                                                     /* The dist-tag to use when releasing to npm. */
  // npmignore: undefined,                                                     /* Additional entries to .npmignore. */
  // npmignoreEnabled: true,                                                   /* Defines an .npmignore file. Normally this is only needed for libraries that are packaged as tarballs. */
  // npmRegistry: 'registry.npmjs.org',                                        /* The registry url to use when releasing packages. */
  // npmTaskExecution: NpmTaskExecution.PROJEN,                                /* Determines how tasks are executed when invoked as npm scripts (yarn/npm run xyz). */
  // packageManager: NodePackageManager.YARN,                                  /* The Node Package Manager used to execute scripts. */
  // peerDependencyOptions: undefined,                                         /* Options for \`peerDeps\`. */
  // peerDeps: [],                                                             /* Peer dependencies for this module. */
  // projenCommand: 'npx projen',                                              /* The shell command to use in order to run the projen CLI. */
  // projenDevDependency: true,                                                /* Indicates of \\"projen\\" should be installed as a devDependency. */
  // projenUpgradeAutoMerge: undefined,                                        /* Automatically merge projen upgrade PRs when build passes. */
  // projenUpgradeSchedule: [ '0 6 * * *' ],                                   /* Customize the projenUpgrade schedule in cron expression. */
  // projenUpgradeSecret: undefined,                                           /* Periodically submits a pull request for projen upgrades (executes \`yarn projen:upgrade\`). */
  // projenVersion: Semver.latest(),                                           /* Version of projen to install. */
  // pullRequestTemplate: true,                                                /* Include a GitHub pull request template. */
  // pullRequestTemplateContents: undefined,                                   /* The contents of the pull request template. */
  // rebuildBot: undefined,                                                    /* Installs a GitHub workflow which is triggered when the comment \\"@projen rebuild\\" is added to a pull request. */
  // rebuildBotCommand: 'rebuild',                                             /* The pull request bot command to use in order to trigger a rebuild and commit of the contents of the branch. */
  // releaseBranches: [ 'master' ],                                            /* Branches which trigger a release. */
  // releaseEveryCommit: true,                                                 /* Automatically release new versions every commit to one of branches in \`releaseBranches\`. */
  // releaseSchedule: undefined,                                               /* CRON schedule to trigger new releases. */
  // releaseToNpm: false,                                                      /* Automatically release to npm when new versions are introduced. */
  // releaseWorkflow: undefined,                                               /* Define a GitHub workflow for releasing from \\"master\\" when new versions are bumped. */
  // scripts: {},                                                              /* npm scripts to include. */
  // srcdir: 'src',                                                            /* Typescript sources directory. */
  // testdir: 'test',                                                          /* Tests directory. */
  // workflowBootstrapSteps: 'yarn install --frozen-lockfile && yarn projen',  /* Workflow steps to use in order to bootstrap this repo. */
  // workflowContainerImage: undefined,                                        /* Container image to use for GitHub workflows. */
  // workflowNodeVersion: undefined,                                           /* The node version to use in GitHub workflows. */

  /* NodeProjectOptions */
  // authorEmail: undefined,                                                   /* Author's e-mail. */
  // authorName: undefined,                                                    /* Author's name. */
  // authorOrganization: undefined,                                            /* Author's Organization. */
  // authorUrl: undefined,                                                     /* Author's URL / Website. */
  // description: undefined,                                                   /* The description is just a string that helps people understand the purpose of the package. */
  // gitignore: undefined,                                                     /* Additional entries to .gitignore. */
  // homepage: undefined,                                                      /* Package's Homepage / Website. */
  // jest: true,                                                               /* Setup jest unit tests. */
  // jestOptions: undefined,                                                   /* Jest options. */
  // license: undefined,                                                       /* License's SPDX identifier. */
  // licensed: true,                                                           /* Indicates if a license should be added. */
  // repository: undefined,                                                    /* The repository is the location where the actual code for your package lives. */
  // repositoryDirectory: undefined,                                           /* If the package.json for your package is not in the root directory (for example if it is part of a monorepo), you can specify the directory in which it lives. */
  // stability: undefined,                                                     /* Package's Stability. */

  /* ProjectOptions */
  // clobber: true,                                                            /* Add a \`clobber\` task which resets the repo to origin. */
  // gitpod: false,                                                            /* Adds a gitpod configuration. */
  // outdir: '.',                                                              /* The root directory of the project. */
  // parent: undefined,                                                        /* The parent project, if this project is part of a bigger project. */
<<<<<<< HEAD
  // projectType: ProjectType.UNKNOWN,                                         /* Which type of project this is (library/app). */
=======
  // readme: 'README.md',                                                      /* The name of the README.md file. */
>>>>>>> 703da333

  /* ReactProjectOptions */
  // sampleCode: true,                                                         /* Generate one-time sample in \`src/\` and \`public/\` if there are no files there. */
});

project.synth();
"
`;

exports[`projen new react-ts 1`] = `
"const { web } = require('projen');

const project = new web.ReactTypeScriptProject({
  name: 'my-project',

  /* NodeProjectCommonOptions */
  // allowLibraryDependencies: true,                                           /* Allow the project to include \`peerDependencies\` and \`bundledDependencies\`. */
  // antitamper: true,                                                         /* Checks that after build there are no modified files on git. */
  // autoDetectBin: true,                                                      /* Automatically add all executables under the \`bin\` directory to your \`package.json\` file under the \`bin\` section. */
  // bin: undefined,                                                           /* Binary programs vended with your module. */
  // buildWorkflow: undefined,                                                 /* Define a GitHub workflow for building PRs. */
  // bundledDeps: undefined,                                                   /* List of dependencies to bundle into this module. */
  // codeCov: false,                                                           /* Define a GitHub workflow step for sending code coverage metrics to https://codecov.io/ Uses codecov/codecov-action@v1 A secret is required for private repos. Configured with @codeCovTokenSecret. */
  // codeCovTokenSecret: undefined,                                            /* Define the secret name for a specified https://codecov.io/ token A secret is required to send coverage for private repositories. */
  // copyrightOwner: undefined,                                                /* License copyright owner. */
  // copyrightPeriod: undefined,                                               /* The copyright years to put in the LICENSE file. */
  // defaultReleaseBranch: 'master',                                           /* The name of the main release branch. */
  // dependabot: true,                                                         /* Include dependabot configuration. */
  // dependabotOptions: undefined,                                             /* Options for dependabot. */
  // deps: [],                                                                 /* Runtime dependencies of this module. */
  // devDeps: [],                                                              /* Build dependencies for this module. */
  // entrypoint: 'lib/index.js',                                               /* Module entrypoint (\`main\` in \`package.json\`). */
  // keywords: undefined,                                                      /* Keywords to include in \`package.json\`. */
  // libdir: 'lib',                                                            /* Compiler artifacts output directory. */
  // maxNodeVersion: undefined,                                                /* Minimum node.js version to require via \`engines\` (inclusive). */
  // mergify: true,                                                            /* Adds mergify configuration. */
  // mergifyAutoMergeLabel: 'auto-merge',                                      /* Automatically merge PRs that build successfully and have this label. */
  // mergifyOptions: undefined,                                                /* Options for mergify. */
  // minNodeVersion: undefined,                                                /* Minimum Node.js version to require via package.json \`engines\` (inclusive). */
  // npmDistTag: 'latest',                                                     /* The dist-tag to use when releasing to npm. */
  // npmignore: undefined,                                                     /* Additional entries to .npmignore. */
  // npmignoreEnabled: true,                                                   /* Defines an .npmignore file. Normally this is only needed for libraries that are packaged as tarballs. */
  // npmRegistry: 'registry.npmjs.org',                                        /* The registry url to use when releasing packages. */
  // npmTaskExecution: NpmTaskExecution.PROJEN,                                /* Determines how tasks are executed when invoked as npm scripts (yarn/npm run xyz). */
  // packageManager: NodePackageManager.YARN,                                  /* The Node Package Manager used to execute scripts. */
  // peerDependencyOptions: undefined,                                         /* Options for \`peerDeps\`. */
  // peerDeps: [],                                                             /* Peer dependencies for this module. */
  // projenCommand: 'npx projen',                                              /* The shell command to use in order to run the projen CLI. */
  // projenDevDependency: true,                                                /* Indicates of \\"projen\\" should be installed as a devDependency. */
  // projenUpgradeAutoMerge: undefined,                                        /* Automatically merge projen upgrade PRs when build passes. */
  // projenUpgradeSchedule: [ '0 6 * * *' ],                                   /* Customize the projenUpgrade schedule in cron expression. */
  // projenUpgradeSecret: undefined,                                           /* Periodically submits a pull request for projen upgrades (executes \`yarn projen:upgrade\`). */
  // projenVersion: Semver.latest(),                                           /* Version of projen to install. */
  // pullRequestTemplate: true,                                                /* Include a GitHub pull request template. */
  // pullRequestTemplateContents: undefined,                                   /* The contents of the pull request template. */
  // rebuildBot: undefined,                                                    /* Installs a GitHub workflow which is triggered when the comment \\"@projen rebuild\\" is added to a pull request. */
  // rebuildBotCommand: 'rebuild',                                             /* The pull request bot command to use in order to trigger a rebuild and commit of the contents of the branch. */
  // releaseBranches: [ 'master' ],                                            /* Branches which trigger a release. */
  // releaseEveryCommit: true,                                                 /* Automatically release new versions every commit to one of branches in \`releaseBranches\`. */
  // releaseSchedule: undefined,                                               /* CRON schedule to trigger new releases. */
  // releaseToNpm: false,                                                      /* Automatically release to npm when new versions are introduced. */
  // releaseWorkflow: undefined,                                               /* Define a GitHub workflow for releasing from \\"master\\" when new versions are bumped. */
  // scripts: {},                                                              /* npm scripts to include. */
  // srcdir: 'src',                                                            /* Typescript sources directory. */
  // testdir: 'test',                                                          /* Tests directory. */
  // workflowBootstrapSteps: 'yarn install --frozen-lockfile && yarn projen',  /* Workflow steps to use in order to bootstrap this repo. */
  // workflowContainerImage: undefined,                                        /* Container image to use for GitHub workflows. */
  // workflowNodeVersion: undefined,                                           /* The node version to use in GitHub workflows. */

  /* NodeProjectOptions */
  // authorEmail: undefined,                                                   /* Author's e-mail. */
  // authorName: undefined,                                                    /* Author's name. */
  // authorOrganization: undefined,                                            /* Author's Organization. */
  // authorUrl: undefined,                                                     /* Author's URL / Website. */
  // description: undefined,                                                   /* The description is just a string that helps people understand the purpose of the package. */
  // gitignore: undefined,                                                     /* Additional entries to .gitignore. */
  // homepage: undefined,                                                      /* Package's Homepage / Website. */
  // jest: true,                                                               /* Setup jest unit tests. */
  // jestOptions: undefined,                                                   /* Jest options. */
  // license: undefined,                                                       /* License's SPDX identifier. */
  // licensed: true,                                                           /* Indicates if a license should be added. */
  // repository: undefined,                                                    /* The repository is the location where the actual code for your package lives. */
  // repositoryDirectory: undefined,                                           /* If the package.json for your package is not in the root directory (for example if it is part of a monorepo), you can specify the directory in which it lives. */
  // stability: undefined,                                                     /* Package's Stability. */

  /* ProjectOptions */
  // clobber: true,                                                            /* Add a \`clobber\` task which resets the repo to origin. */
  // gitpod: false,                                                            /* Adds a gitpod configuration. */
  // outdir: '.',                                                              /* The root directory of the project. */
  // parent: undefined,                                                        /* The parent project, if this project is part of a bigger project. */
<<<<<<< HEAD
  // projectType: ProjectType.UNKNOWN,                                         /* Which type of project this is (library/app). */
=======
  // readme: 'README.md',                                                      /* The name of the README.md file. */
>>>>>>> 703da333

  /* TypeScriptProjectOptions */
  // compileBeforeTest: undefined,                                             /* Compile the code before running tests. */
  // disableTsconfig: false,                                                   /* Do not generate a \`tsconfig.json\` file (used by jsii projects since tsconfig.json is generated by the jsii compiler). */
  // docgen: false,                                                            /* Docgen by Typedoc. */
  // docsDirectory: 'docs',                                                    /* Docs directory. */
  // entrypointTypes: undefined,                                               /* The .d.ts file that includes the type declarations for this module. */
  // eslint: true,                                                             /* Setup eslint. */
  // eslintOptions: undefined,                                                 /* Eslint options. */
  // package: true,                                                            /* Defines a \`yarn package\` command that will produce a tarball and place it under \`dist/js\`. */
  // sampleCode: true,                                                         /* Generate one-time sample in \`src/\` and \`test/\` if there are no files there. */
  // tsconfig: undefined,                                                      /* Custom TSConfig. */
  // typescriptVersion: '^3.9.5',                                              /* TypeScript version to use. */
});

project.synth();
"
`;

exports[`projen new typescript 1`] = `
"const { TypeScriptProject } = require('projen');

const project = new TypeScriptProject({
  name: 'my-project',

  /* NodeProjectCommonOptions */
  // allowLibraryDependencies: true,                                           /* Allow the project to include \`peerDependencies\` and \`bundledDependencies\`. */
  // antitamper: true,                                                         /* Checks that after build there are no modified files on git. */
  // autoDetectBin: true,                                                      /* Automatically add all executables under the \`bin\` directory to your \`package.json\` file under the \`bin\` section. */
  // bin: undefined,                                                           /* Binary programs vended with your module. */
  // buildWorkflow: undefined,                                                 /* Define a GitHub workflow for building PRs. */
  // bundledDeps: undefined,                                                   /* List of dependencies to bundle into this module. */
  // codeCov: false,                                                           /* Define a GitHub workflow step for sending code coverage metrics to https://codecov.io/ Uses codecov/codecov-action@v1 A secret is required for private repos. Configured with @codeCovTokenSecret. */
  // codeCovTokenSecret: undefined,                                            /* Define the secret name for a specified https://codecov.io/ token A secret is required to send coverage for private repositories. */
  // copyrightOwner: undefined,                                                /* License copyright owner. */
  // copyrightPeriod: undefined,                                               /* The copyright years to put in the LICENSE file. */
  // defaultReleaseBranch: 'master',                                           /* The name of the main release branch. */
  // dependabot: true,                                                         /* Include dependabot configuration. */
  // dependabotOptions: undefined,                                             /* Options for dependabot. */
  // deps: [],                                                                 /* Runtime dependencies of this module. */
  // devDeps: [],                                                              /* Build dependencies for this module. */
  // entrypoint: 'lib/index.js',                                               /* Module entrypoint (\`main\` in \`package.json\`). */
  // keywords: undefined,                                                      /* Keywords to include in \`package.json\`. */
  // libdir: 'lib',                                                            /* Compiler artifacts output directory. */
  // maxNodeVersion: undefined,                                                /* Minimum node.js version to require via \`engines\` (inclusive). */
  // mergify: true,                                                            /* Adds mergify configuration. */
  // mergifyAutoMergeLabel: 'auto-merge',                                      /* Automatically merge PRs that build successfully and have this label. */
  // mergifyOptions: undefined,                                                /* Options for mergify. */
  // minNodeVersion: undefined,                                                /* Minimum Node.js version to require via package.json \`engines\` (inclusive). */
  // npmDistTag: 'latest',                                                     /* The dist-tag to use when releasing to npm. */
  // npmignore: undefined,                                                     /* Additional entries to .npmignore. */
  // npmignoreEnabled: true,                                                   /* Defines an .npmignore file. Normally this is only needed for libraries that are packaged as tarballs. */
  // npmRegistry: 'registry.npmjs.org',                                        /* The registry url to use when releasing packages. */
  // npmTaskExecution: NpmTaskExecution.PROJEN,                                /* Determines how tasks are executed when invoked as npm scripts (yarn/npm run xyz). */
  // packageManager: NodePackageManager.YARN,                                  /* The Node Package Manager used to execute scripts. */
  // peerDependencyOptions: undefined,                                         /* Options for \`peerDeps\`. */
  // peerDeps: [],                                                             /* Peer dependencies for this module. */
  // projenCommand: 'npx projen',                                              /* The shell command to use in order to run the projen CLI. */
  // projenDevDependency: true,                                                /* Indicates of \\"projen\\" should be installed as a devDependency. */
  // projenUpgradeAutoMerge: undefined,                                        /* Automatically merge projen upgrade PRs when build passes. */
  // projenUpgradeSchedule: [ '0 6 * * *' ],                                   /* Customize the projenUpgrade schedule in cron expression. */
  // projenUpgradeSecret: undefined,                                           /* Periodically submits a pull request for projen upgrades (executes \`yarn projen:upgrade\`). */
  // projenVersion: Semver.latest(),                                           /* Version of projen to install. */
  // pullRequestTemplate: true,                                                /* Include a GitHub pull request template. */
  // pullRequestTemplateContents: undefined,                                   /* The contents of the pull request template. */
  // rebuildBot: undefined,                                                    /* Installs a GitHub workflow which is triggered when the comment \\"@projen rebuild\\" is added to a pull request. */
  // rebuildBotCommand: 'rebuild',                                             /* The pull request bot command to use in order to trigger a rebuild and commit of the contents of the branch. */
  // releaseBranches: [ 'master' ],                                            /* Branches which trigger a release. */
  // releaseEveryCommit: true,                                                 /* Automatically release new versions every commit to one of branches in \`releaseBranches\`. */
  // releaseSchedule: undefined,                                               /* CRON schedule to trigger new releases. */
  // releaseToNpm: false,                                                      /* Automatically release to npm when new versions are introduced. */
  // releaseWorkflow: undefined,                                               /* Define a GitHub workflow for releasing from \\"master\\" when new versions are bumped. */
  // scripts: {},                                                              /* npm scripts to include. */
  // srcdir: 'src',                                                            /* Typescript sources directory. */
  // testdir: 'test',                                                          /* Tests directory. */
  // workflowBootstrapSteps: 'yarn install --frozen-lockfile && yarn projen',  /* Workflow steps to use in order to bootstrap this repo. */
  // workflowContainerImage: undefined,                                        /* Container image to use for GitHub workflows. */
  // workflowNodeVersion: undefined,                                           /* The node version to use in GitHub workflows. */

  /* NodeProjectOptions */
  // authorEmail: undefined,                                                   /* Author's e-mail. */
  // authorName: undefined,                                                    /* Author's name. */
  // authorOrganization: undefined,                                            /* Author's Organization. */
  // authorUrl: undefined,                                                     /* Author's URL / Website. */
  // description: undefined,                                                   /* The description is just a string that helps people understand the purpose of the package. */
  // gitignore: undefined,                                                     /* Additional entries to .gitignore. */
  // homepage: undefined,                                                      /* Package's Homepage / Website. */
  // jest: true,                                                               /* Setup jest unit tests. */
  // jestOptions: undefined,                                                   /* Jest options. */
  // license: undefined,                                                       /* License's SPDX identifier. */
  // licensed: true,                                                           /* Indicates if a license should be added. */
  // repository: undefined,                                                    /* The repository is the location where the actual code for your package lives. */
  // repositoryDirectory: undefined,                                           /* If the package.json for your package is not in the root directory (for example if it is part of a monorepo), you can specify the directory in which it lives. */
  // stability: undefined,                                                     /* Package's Stability. */

  /* ProjectOptions */
  // clobber: true,                                                            /* Add a \`clobber\` task which resets the repo to origin. */
  // gitpod: false,                                                            /* Adds a gitpod configuration. */
  // outdir: '.',                                                              /* The root directory of the project. */
  // parent: undefined,                                                        /* The parent project, if this project is part of a bigger project. */
<<<<<<< HEAD
  // projectType: ProjectType.UNKNOWN,                                         /* Which type of project this is (library/app). */
=======
  // readme: 'README.md',                                                      /* The name of the README.md file. */
>>>>>>> 703da333

  /* TypeScriptProjectOptions */
  // compileBeforeTest: undefined,                                             /* Compile the code before running tests. */
  // disableTsconfig: false,                                                   /* Do not generate a \`tsconfig.json\` file (used by jsii projects since tsconfig.json is generated by the jsii compiler). */
  // docgen: false,                                                            /* Docgen by Typedoc. */
  // docsDirectory: 'docs',                                                    /* Docs directory. */
  // entrypointTypes: undefined,                                               /* The .d.ts file that includes the type declarations for this module. */
  // eslint: true,                                                             /* Setup eslint. */
  // eslintOptions: undefined,                                                 /* Eslint options. */
  // package: true,                                                            /* Defines a \`yarn package\` command that will produce a tarball and place it under \`dist/js\`. */
  // sampleCode: true,                                                         /* Generate one-time sample in \`src/\` and \`test/\` if there are no files there. */
  // tsconfig: undefined,                                                      /* Custom TSConfig. */
  // typescriptVersion: '^3.9.5',                                              /* TypeScript version to use. */
});

project.synth();
"
`;

exports[`projen new typescript-app 1`] = `
"const { TypeScriptAppProject } = require('projen');

const project = new TypeScriptAppProject({
  name: 'my-project',

  /* NodeProjectCommonOptions */
  // allowLibraryDependencies: true,                                           /* Allow the project to include \`peerDependencies\` and \`bundledDependencies\`. */
  // antitamper: true,                                                         /* Checks that after build there are no modified files on git. */
  // autoDetectBin: true,                                                      /* Automatically add all executables under the \`bin\` directory to your \`package.json\` file under the \`bin\` section. */
  // bin: undefined,                                                           /* Binary programs vended with your module. */
  // buildWorkflow: undefined,                                                 /* Define a GitHub workflow for building PRs. */
  // bundledDeps: undefined,                                                   /* List of dependencies to bundle into this module. */
  // codeCov: false,                                                           /* Define a GitHub workflow step for sending code coverage metrics to https://codecov.io/ Uses codecov/codecov-action@v1 A secret is required for private repos. Configured with @codeCovTokenSecret. */
  // codeCovTokenSecret: undefined,                                            /* Define the secret name for a specified https://codecov.io/ token A secret is required to send coverage for private repositories. */
  // copyrightOwner: undefined,                                                /* License copyright owner. */
  // copyrightPeriod: undefined,                                               /* The copyright years to put in the LICENSE file. */
  // defaultReleaseBranch: 'master',                                           /* The name of the main release branch. */
  // dependabot: true,                                                         /* Include dependabot configuration. */
  // dependabotOptions: undefined,                                             /* Options for dependabot. */
  // deps: [],                                                                 /* Runtime dependencies of this module. */
  // devDeps: [],                                                              /* Build dependencies for this module. */
  // entrypoint: 'lib/index.js',                                               /* Module entrypoint (\`main\` in \`package.json\`). */
  // keywords: undefined,                                                      /* Keywords to include in \`package.json\`. */
  // libdir: 'lib',                                                            /* Compiler artifacts output directory. */
  // maxNodeVersion: undefined,                                                /* Minimum node.js version to require via \`engines\` (inclusive). */
  // mergify: true,                                                            /* Adds mergify configuration. */
  // mergifyAutoMergeLabel: 'auto-merge',                                      /* Automatically merge PRs that build successfully and have this label. */
  // mergifyOptions: undefined,                                                /* Options for mergify. */
  // minNodeVersion: undefined,                                                /* Minimum Node.js version to require via package.json \`engines\` (inclusive). */
  // npmDistTag: 'latest',                                                     /* The dist-tag to use when releasing to npm. */
  // npmignore: undefined,                                                     /* Additional entries to .npmignore. */
  // npmignoreEnabled: true,                                                   /* Defines an .npmignore file. Normally this is only needed for libraries that are packaged as tarballs. */
  // npmRegistry: 'registry.npmjs.org',                                        /* The registry url to use when releasing packages. */
  // npmTaskExecution: NpmTaskExecution.PROJEN,                                /* Determines how tasks are executed when invoked as npm scripts (yarn/npm run xyz). */
  // packageManager: NodePackageManager.YARN,                                  /* The Node Package Manager used to execute scripts. */
  // peerDependencyOptions: undefined,                                         /* Options for \`peerDeps\`. */
  // peerDeps: [],                                                             /* Peer dependencies for this module. */
  // projenCommand: 'npx projen',                                              /* The shell command to use in order to run the projen CLI. */
  // projenDevDependency: true,                                                /* Indicates of \\"projen\\" should be installed as a devDependency. */
  // projenUpgradeAutoMerge: undefined,                                        /* Automatically merge projen upgrade PRs when build passes. */
  // projenUpgradeSchedule: [ '0 6 * * *' ],                                   /* Customize the projenUpgrade schedule in cron expression. */
  // projenUpgradeSecret: undefined,                                           /* Periodically submits a pull request for projen upgrades (executes \`yarn projen:upgrade\`). */
  // projenVersion: Semver.latest(),                                           /* Version of projen to install. */
  // pullRequestTemplate: true,                                                /* Include a GitHub pull request template. */
  // pullRequestTemplateContents: undefined,                                   /* The contents of the pull request template. */
  // rebuildBot: undefined,                                                    /* Installs a GitHub workflow which is triggered when the comment \\"@projen rebuild\\" is added to a pull request. */
  // rebuildBotCommand: 'rebuild',                                             /* The pull request bot command to use in order to trigger a rebuild and commit of the contents of the branch. */
  // releaseBranches: [ 'master' ],                                            /* Branches which trigger a release. */
  // releaseEveryCommit: true,                                                 /* Automatically release new versions every commit to one of branches in \`releaseBranches\`. */
  // releaseSchedule: undefined,                                               /* CRON schedule to trigger new releases. */
  // releaseToNpm: false,                                                      /* Automatically release to npm when new versions are introduced. */
  // releaseWorkflow: undefined,                                               /* Define a GitHub workflow for releasing from \\"master\\" when new versions are bumped. */
  // scripts: {},                                                              /* npm scripts to include. */
  // srcdir: 'src',                                                            /* Typescript sources directory. */
  // testdir: 'test',                                                          /* Tests directory. */
  // workflowBootstrapSteps: 'yarn install --frozen-lockfile && yarn projen',  /* Workflow steps to use in order to bootstrap this repo. */
  // workflowContainerImage: undefined,                                        /* Container image to use for GitHub workflows. */
  // workflowNodeVersion: undefined,                                           /* The node version to use in GitHub workflows. */

  /* NodeProjectOptions */
  // authorEmail: undefined,                                                   /* Author's e-mail. */
  // authorName: undefined,                                                    /* Author's name. */
  // authorOrganization: undefined,                                            /* Author's Organization. */
  // authorUrl: undefined,                                                     /* Author's URL / Website. */
  // description: undefined,                                                   /* The description is just a string that helps people understand the purpose of the package. */
  // gitignore: undefined,                                                     /* Additional entries to .gitignore. */
  // homepage: undefined,                                                      /* Package's Homepage / Website. */
  // jest: true,                                                               /* Setup jest unit tests. */
  // jestOptions: undefined,                                                   /* Jest options. */
  // license: undefined,                                                       /* License's SPDX identifier. */
  // licensed: true,                                                           /* Indicates if a license should be added. */
  // repository: undefined,                                                    /* The repository is the location where the actual code for your package lives. */
  // repositoryDirectory: undefined,                                           /* If the package.json for your package is not in the root directory (for example if it is part of a monorepo), you can specify the directory in which it lives. */
  // stability: undefined,                                                     /* Package's Stability. */

  /* ProjectOptions */
  // clobber: true,                                                            /* Add a \`clobber\` task which resets the repo to origin. */
  // gitpod: false,                                                            /* Adds a gitpod configuration. */
  // outdir: '.',                                                              /* The root directory of the project. */
  // parent: undefined,                                                        /* The parent project, if this project is part of a bigger project. */
<<<<<<< HEAD
  // projectType: ProjectType.UNKNOWN,                                         /* Which type of project this is (library/app). */
=======
  // readme: 'README.md',                                                      /* The name of the README.md file. */
>>>>>>> 703da333

  /* TypeScriptProjectOptions */
  // compileBeforeTest: undefined,                                             /* Compile the code before running tests. */
  // disableTsconfig: false,                                                   /* Do not generate a \`tsconfig.json\` file (used by jsii projects since tsconfig.json is generated by the jsii compiler). */
  // docgen: false,                                                            /* Docgen by Typedoc. */
  // docsDirectory: 'docs',                                                    /* Docs directory. */
  // entrypointTypes: undefined,                                               /* The .d.ts file that includes the type declarations for this module. */
  // eslint: true,                                                             /* Setup eslint. */
  // eslintOptions: undefined,                                                 /* Eslint options. */
  // package: true,                                                            /* Defines a \`yarn package\` command that will produce a tarball and place it under \`dist/js\`. */
  // sampleCode: true,                                                         /* Generate one-time sample in \`src/\` and \`test/\` if there are no files there. */
  // tsconfig: undefined,                                                      /* Custom TSConfig. */
  // typescriptVersion: '^3.9.5',                                              /* TypeScript version to use. */
});

project.synth();
"
`;<|MERGE_RESOLUTION|>--- conflicted
+++ resolved
@@ -89,11 +89,8 @@
   // gitpod: false,                                                            /* Adds a gitpod configuration. */
   // outdir: '.',                                                              /* The root directory of the project. */
   // parent: undefined,                                                        /* The parent project, if this project is part of a bigger project. */
-<<<<<<< HEAD
   // projectType: ProjectType.UNKNOWN,                                         /* Which type of project this is (library/app). */
-=======
-  // readme: 'README.md',                                                      /* The name of the README.md file. */
->>>>>>> 703da333
+  // readme: undefined,                                                        /* undefined */
 
   /* TypeScriptProjectOptions */
   // compileBeforeTest: undefined,                                             /* Compile the code before running tests. */
@@ -207,11 +204,8 @@
   // gitpod: false,                                                            /* Adds a gitpod configuration. */
   // outdir: '.',                                                              /* The root directory of the project. */
   // parent: undefined,                                                        /* The parent project, if this project is part of a bigger project. */
-<<<<<<< HEAD
   // projectType: ProjectType.UNKNOWN,                                         /* Which type of project this is (library/app). */
-=======
-  // readme: 'README.md',                                                      /* The name of the README.md file. */
->>>>>>> 703da333
+  // readme: undefined,                                                        /* undefined */
 });
 
 project.synth();
@@ -306,11 +300,8 @@
   // gitpod: false,                                                            /* Adds a gitpod configuration. */
   // outdir: '.',                                                              /* The root directory of the project. */
   // parent: undefined,                                                        /* The parent project, if this project is part of a bigger project. */
-<<<<<<< HEAD
   // projectType: ProjectType.UNKNOWN,                                         /* Which type of project this is (library/app). */
-=======
-  // readme: 'README.md',                                                      /* The name of the README.md file. */
->>>>>>> 703da333
+  // readme: undefined,                                                        /* undefined */
 });
 
 project.synth();
@@ -401,11 +392,8 @@
   // gitpod: false,                                                            /* Adds a gitpod configuration. */
   // outdir: '.',                                                              /* The root directory of the project. */
   // parent: undefined,                                                        /* The parent project, if this project is part of a bigger project. */
-<<<<<<< HEAD
   // projectType: ProjectType.UNKNOWN,                                         /* Which type of project this is (library/app). */
-=======
-  // readme: 'README.md',                                                      /* The name of the README.md file. */
->>>>>>> 703da333
+  // readme: undefined,                                                        /* undefined */
 });
 
 project.synth();
@@ -500,11 +488,8 @@
   // gitpod: false,                                                            /* Adds a gitpod configuration. */
   // outdir: '.',                                                              /* The root directory of the project. */
   // parent: undefined,                                                        /* The parent project, if this project is part of a bigger project. */
-<<<<<<< HEAD
   // projectType: ProjectType.UNKNOWN,                                         /* Which type of project this is (library/app). */
-=======
-  // readme: 'README.md',                                                      /* The name of the README.md file. */
->>>>>>> 703da333
+  // readme: undefined,                                                        /* undefined */
 });
 
 project.synth();
@@ -596,11 +581,8 @@
   // gitpod: false,                                                            /* Adds a gitpod configuration. */
   // outdir: '.',                                                              /* The root directory of the project. */
   // parent: undefined,                                                        /* The parent project, if this project is part of a bigger project. */
-<<<<<<< HEAD
   // projectType: ProjectType.UNKNOWN,                                         /* Which type of project this is (library/app). */
-=======
-  // readme: 'README.md',                                                      /* The name of the README.md file. */
->>>>>>> 703da333
+  // readme: undefined,                                                        /* undefined */
 
   /* TypeScriptProjectOptions */
   // compileBeforeTest: undefined,                                             /* Compile the code before running tests. */
@@ -701,11 +683,8 @@
   // gitpod: false,                                                            /* Adds a gitpod configuration. */
   // outdir: '.',                                                              /* The root directory of the project. */
   // parent: undefined,                                                        /* The parent project, if this project is part of a bigger project. */
-<<<<<<< HEAD
   // projectType: ProjectType.UNKNOWN,                                         /* Which type of project this is (library/app). */
-=======
-  // readme: 'README.md',                                                      /* The name of the README.md file. */
->>>>>>> 703da333
+  // readme: undefined,                                                        /* undefined */
 });
 
 project.synth();
@@ -717,19 +696,12 @@
 
 const project = new Project({
   /* ProjectOptions */
-<<<<<<< HEAD
   // clobber: true,                     /* Add a \`clobber\` task which resets the repo to origin. */
   // gitpod: false,                     /* Adds a gitpod configuration. */
   // outdir: '.',                       /* The root directory of the project. */
   // parent: undefined,                 /* The parent project, if this project is part of a bigger project. */
   // projectType: ProjectType.UNKNOWN,  /* Which type of project this is (library/app). */
-=======
-  // clobber: true,        /* Add a \`clobber\` task which resets the repo to origin. */
-  // gitpod: false,        /* Adds a gitpod configuration. */
-  // outdir: '.',          /* The root directory of the project. */
-  // parent: undefined,    /* The parent project, if this project is part of a bigger project. */
-  // readme: 'README.md',  /* The name of the README.md file. */
->>>>>>> 703da333
+  // readme: undefined,                 /* undefined */
 });
 
 project.synth();
@@ -817,11 +789,8 @@
   // gitpod: false,                                                            /* Adds a gitpod configuration. */
   // outdir: '.',                                                              /* The root directory of the project. */
   // parent: undefined,                                                        /* The parent project, if this project is part of a bigger project. */
-<<<<<<< HEAD
   // projectType: ProjectType.UNKNOWN,                                         /* Which type of project this is (library/app). */
-=======
-  // readme: 'README.md',                                                      /* The name of the README.md file. */
->>>>>>> 703da333
+  // readme: undefined,                                                        /* undefined */
 
   /* ReactProjectOptions */
   // sampleCode: true,                                                         /* Generate one-time sample in \`src/\` and \`public/\` if there are no files there. */
@@ -912,11 +881,8 @@
   // gitpod: false,                                                            /* Adds a gitpod configuration. */
   // outdir: '.',                                                              /* The root directory of the project. */
   // parent: undefined,                                                        /* The parent project, if this project is part of a bigger project. */
-<<<<<<< HEAD
   // projectType: ProjectType.UNKNOWN,                                         /* Which type of project this is (library/app). */
-=======
-  // readme: 'README.md',                                                      /* The name of the README.md file. */
->>>>>>> 703da333
+  // readme: undefined,                                                        /* undefined */
 
   /* TypeScriptProjectOptions */
   // compileBeforeTest: undefined,                                             /* Compile the code before running tests. */
@@ -1017,11 +983,8 @@
   // gitpod: false,                                                            /* Adds a gitpod configuration. */
   // outdir: '.',                                                              /* The root directory of the project. */
   // parent: undefined,                                                        /* The parent project, if this project is part of a bigger project. */
-<<<<<<< HEAD
   // projectType: ProjectType.UNKNOWN,                                         /* Which type of project this is (library/app). */
-=======
-  // readme: 'README.md',                                                      /* The name of the README.md file. */
->>>>>>> 703da333
+  // readme: undefined,                                                        /* undefined */
 
   /* TypeScriptProjectOptions */
   // compileBeforeTest: undefined,                                             /* Compile the code before running tests. */
@@ -1122,11 +1085,8 @@
   // gitpod: false,                                                            /* Adds a gitpod configuration. */
   // outdir: '.',                                                              /* The root directory of the project. */
   // parent: undefined,                                                        /* The parent project, if this project is part of a bigger project. */
-<<<<<<< HEAD
   // projectType: ProjectType.UNKNOWN,                                         /* Which type of project this is (library/app). */
-=======
-  // readme: 'README.md',                                                      /* The name of the README.md file. */
->>>>>>> 703da333
+  // readme: undefined,                                                        /* undefined */
 
   /* TypeScriptProjectOptions */
   // compileBeforeTest: undefined,                                             /* Compile the code before running tests. */
