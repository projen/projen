// Jest Snapshot v1, https://goo.gl/fbAQLP

exports[`projen new awscdk-app-ts 1`] = `
"const { AwsCdkTypeScriptApp } = require('projen');

const project = new AwsCdkTypeScriptApp({
  cdkVersion: '1.73.0',
  name: 'my-project',

  /* AwsCdkTypeScriptAppOptions */
  // appEntrypoint: 'main.ts',                                                 /* The CDK app's entrypoint (relative to the source directory, which is \\"src\\" by default). */
  // cdkDependencies: undefined,                                               /* Which AWS CDK modules (those that start with \\"@aws-cdk/\\") this app uses. */
  // cdkVersionPinning: false,                                                 /* Use pinned version instead of caret version for CDK. */
  // context: undefined,                                                       /* Additional context to include in \`cdk.json\`. */
  // requireApproval: CdkApprovalLevel.BROADENING,                             /* To protect you against unintended changes that affect your security posture, the AWS CDK Toolkit prompts you to approve security-related changes before deploying them. */

  /* NodeProjectCommonOptions */
  // allowLibraryDependencies: true,                                           /* Allow the project to include \`peerDependencies\` and \`bundledDependencies\`. */
  // antitamper: true,                                                         /* Checks that after build there are no modified files on git. */
  // autoDetectBin: true,                                                      /* Automatically add all executables under the \`bin\` directory to your \`package.json\` file under the \`bin\` section. */
  // bin: undefined,                                                           /* Binary programs vended with your module. */
  // buildWorkflow: true,                                                      /* Define a GitHub workflow for building PRs. */
  // bundledDeps: undefined,                                                   /* List of dependencies to bundle into this module. */
  // codeCov: false,                                                           /* Define a GitHub workflow step for sending code coverage metrics to https://codecov.io/ Uses codecov/codecov-action@v1 A secret is required for private repos. Configured with @codeCovTokenSecret. */
  // codeCovTokenSecret: undefined,                                            /* Define the secret name for a specified https://codecov.io/ token A secret is required to send coverage for private repositories. */
  // copyrightOwner: undefined,                                                /* License copyright owner. */
  // copyrightPeriod: undefined,                                               /* The copyright years to put in the LICENSE file. */
  // defaultReleaseBranch: 'master',                                           /* The name of the main release branch. */
  // dependabot: true,                                                         /* Include dependabot configuration. */
  // dependabotOptions: undefined,                                             /* Options for dependabot. */
  // deps: [],                                                                 /* Runtime dependencies of this module. */
  // devDeps: [],                                                              /* Build dependencies for this module. */
  // entrypoint: 'lib/index.js',                                               /* Module entrypoint (\`main\` in \`package.json\`). */
  // keywords: undefined,                                                      /* Keywords to include in \`package.json\`. */
  // libdir: 'lib',                                                            /* Compiler artifacts output directory. */
  // maxNodeVersion: undefined,                                                /* Minimum node.js version to require via \`engines\` (inclusive). */
  // mergify: true,                                                            /* Adds mergify configuration. */
  // mergifyAutoMergeLabel: 'auto-merge',                                      /* Automatically merge PRs that build successfully and have this label. */
  // mergifyOptions: undefined,                                                /* Options for mergify. */
  // minNodeVersion: undefined,                                                /* Minimum Node.js version to require via package.json \`engines\` (inclusive). */
  // npmDistTag: 'latest',                                                     /* The dist-tag to use when releasing to npm. */
  // npmignore: undefined,                                                     /* Additional entries to .npmignore. */
  // npmignoreEnabled: true,                                                   /* Defines an .npmignore file. Normally this is only needed for libraries that are packaged as tarballs. */
<<<<<<< HEAD
  // npmRegistry: 'registry.npmjs.org',                                        /* The registry url to use when releasing packages. */
=======
  // npmRegistry: \\"registry.npmjs.org\\",                                        /* The registry url to use when releasing packages. */
  // npmTaskExecution: NpmTaskExecution.PROJEN,                                /* Determines how tasks are executed when invoked as npm scripts (yarn/npm run xyz). */
>>>>>>> 963ca13c
  // packageManager: NodePackageManager.YARN,                                  /* The Node Package Manager used to execute scripts. */
  // peerDependencyOptions: undefined,                                         /* Options for \`peerDeps\`. */
  // peerDeps: [],                                                             /* Peer dependencies for this module. */
  // projenCommand: \\"npx projen\\",                                              /* The shell command to use in order to run the projen CLI. */
  // projenDevDependency: true,                                                /* Indicates of \\"projen\\" should be installed as a devDependency. */
  // projenUpgradeAutoMerge: undefined,                                        /* Automatically merge projen upgrade PRs when build passes. */
  // projenUpgradeSchedule: [ '0 6 * * *' ],                                   /* Customize the projenUpgrade schedule in cron expression. */
  // projenUpgradeSecret: undefined,                                           /* Periodically submits a pull request for projen upgrades (executes \`yarn projen:upgrade\`). */
  // projenVersion: Semver.latest(),                                           /* Version of projen to install. */
  // pullRequestTemplate: true,                                                /* Include a GitHub pull request template. */
  // pullRequestTemplateContents: undefined,                                   /* The contents of the pull request template. */
  // releaseBranches: [ 'master' ],                                            /* Branches which trigger a release. */
  // releaseEveryCommit: true,                                                 /* Automatically release new versions every commit to one of branches in \`releaseBranches\`. */
  // releaseSchedule: undefined,                                               /* CRON schedule to trigger new releases. */
  // releaseToNpm: false,                                                      /* Automatically release to npm when new versions are introduced. */
  // releaseWorkflow: true,                                                    /* Define a GitHub workflow for releasing from \\"master\\" when new versions are bumped. */
  // scripts: {},                                                              /* npm scripts to include. */
<<<<<<< HEAD
  // srcdir: 'src',                                                            /* Typescript sources directory. */
  // start: true,                                                              /* Defines a \`yarn start\` interactive experience. */
  // startOptions: undefined,                                                  /* Options for \`yarn start\`. */
  // testdir: 'test',                                                          /* Tests directory. */
  // workflowBootstrapSteps: 'yarn install --frozen-lockfile && yarn projen',  /* Workflow steps to use in order to bootstrap this repo. */
=======
  // srcdir: \\"src\\",                                                            /* Typescript sources directory. */
  // testdir: \\"test\\",                                                          /* Tests directory. */
  // workflowBootstrapSteps: \\"yarn install --frozen-lockfile && yarn projen\\",  /* Workflow steps to use in order to bootstrap this repo. */
>>>>>>> 963ca13c
  // workflowContainerImage: undefined,                                        /* Container image to use for GitHub workflows. */
  // workflowNodeVersion: undefined,                                           /* The node version to use in GitHub workflows. */

  /* NodeProjectOptions */
  // authorEmail: undefined,                                                   /* Author's e-mail. */
  // authorName: undefined,                                                    /* Author's name. */
  // authorOrganization: undefined,                                            /* Author's Organization. */
  // authorUrl: undefined,                                                     /* Author's URL / Website. */
  // description: undefined,                                                   /* The description is just a string that helps people understand the purpose of the package. */
  // gitignore: undefined,                                                     /* Additional entries to .gitignore. */
  // homepage: undefined,                                                      /* Package's Homepage / Website. */
  // jest: true,                                                               /* Setup jest unit tests. */
  // jestOptions: undefined,                                                   /* Jest options. */
  // license: undefined,                                                       /* License's SPDX identifier. */
  // licensed: true,                                                           /* Indicates if a license should be added. */
  // repository: undefined,                                                    /* The repository is the location where the actual code for your package lives. */
  // repositoryDirectory: undefined,                                           /* If the package.json for your package is not in the root directory (for example if it is part of a monorepo), you can specify the directory in which it lives. */
  // stability: undefined,                                                     /* Package's Stability. */

  /* ProjectOptions */
  // outdir: '.',                                                              /* The root directory of the project. */
  // parent: undefined,                                                        /* The parent project, if this project is part of a bigger project. */

  /* TypeScriptProjectOptions */
  // compileBeforeTest: undefined,                                             /* Compile the code before running tests. */
  // disableTsconfig: false,                                                   /* Do not generate a \`tsconfig.json\` file (used by jsii projects since tsconfig.json is generated by the jsii compiler). */
  // docgen: false,                                                            /* Docgen by Typedoc. */
  // docsDirectory: 'docs',                                                    /* Docs directory. */
  // entrypointTypes: undefined,                                               /* The .d.ts file that includes the type declarations for this module. */
  // eslint: true,                                                             /* Setup eslint. */
  // eslintOptions: undefined,                                                 /* Eslint options. */
  // package: true,                                                            /* Defines a \`yarn package\` command that will produce a tarball and place it under \`dist/js\`. */
  // sampleCode: true,                                                         /* Generate one-time sample in \`src/\` and \`test/\` if there are no files there. */
  // tsconfig: undefined,                                                      /* Custom TSConfig. */
  // typescriptVersion: '^3.9.5',                                              /* TypeScript version to use. */
});

project.synth();
"
`;

exports[`projen new awscdk-construct 1`] = `
"const { AwsCdkConstructLibrary } = require('projen');

const project = new AwsCdkConstructLibrary({
  authorAddress: 'my@user.email.com',
  authorName: 'My User Name',
  cdkVersion: '1.73.0',
  name: 'my-project',
  repository: 'git@boom.com:foo/bar.git',

  /* AwsCdkConstructLibraryOptions */
  // cdkAssert: true,                                                          /* Install the @aws-cdk/assert library? */
  // cdkDependencies: undefined,                                               /* Which AWS CDK modules (those that start with \\"@aws-cdk/\\") does this library require when consumed? */
  // cdkTestDependencies: undefined,                                           /* AWS CDK modules required for testing. */
  // cdkVersionPinning: false,                                                 /* Use pinned version instead of caret version for CDK. */

  /* ConstructLibraryOptions */
  // catalog: undefined,                                                       /* Libraries will be picked up by the construct catalog when they are published to npm as jsii modules and will be published under:. */

  /* JsiiProjectOptions */
  // authorOrganization: undefined,                                            /* undefined */
  // compat: false,                                                            /* Automatically run API compatibility test against the latest version published to npm after compilation. */
  // compatIgnore: '.compatignore',                                            /* Name of the ignore file for API compatibility tests. */
  // description: undefined,                                                   /* Library description. */
  // docgen: true,                                                             /* Automatically generate API.md from jsii. */
  // dotnet: undefined,                                                        /* undefined */
  // eslint: true,                                                             /* Install eslint. */
  // java: undefined,                                                          /* undefined */
  // jest: true,                                                               /* Use jest for unit tests. */
  // jestOptions: undefined,                                                   /* Jest options. */
  // license: undefined,                                                       /* undefined */
  // python: undefined,                                                        /* undefined */
  // rootdir: '.',                                                             /* undefined */
  // stability: undefined,                                                     /* undefined */

  /* NodeProjectCommonOptions */
  // allowLibraryDependencies: true,                                           /* Allow the project to include \`peerDependencies\` and \`bundledDependencies\`. */
  // antitamper: true,                                                         /* Checks that after build there are no modified files on git. */
  // autoDetectBin: true,                                                      /* Automatically add all executables under the \`bin\` directory to your \`package.json\` file under the \`bin\` section. */
  // bin: undefined,                                                           /* Binary programs vended with your module. */
  // buildWorkflow: true,                                                      /* Define a GitHub workflow for building PRs. */
  // bundledDeps: undefined,                                                   /* List of dependencies to bundle into this module. */
  // codeCov: false,                                                           /* Define a GitHub workflow step for sending code coverage metrics to https://codecov.io/ Uses codecov/codecov-action@v1 A secret is required for private repos. Configured with @codeCovTokenSecret. */
  // codeCovTokenSecret: undefined,                                            /* Define the secret name for a specified https://codecov.io/ token A secret is required to send coverage for private repositories. */
  // copyrightOwner: undefined,                                                /* License copyright owner. */
  // copyrightPeriod: undefined,                                               /* The copyright years to put in the LICENSE file. */
  // defaultReleaseBranch: 'master',                                           /* The name of the main release branch. */
  // dependabot: true,                                                         /* Include dependabot configuration. */
  // dependabotOptions: undefined,                                             /* Options for dependabot. */
  // deps: [],                                                                 /* Runtime dependencies of this module. */
  // devDeps: [],                                                              /* Build dependencies for this module. */
  // entrypoint: 'lib/index.js',                                               /* Module entrypoint (\`main\` in \`package.json\`). */
  // keywords: undefined,                                                      /* Keywords to include in \`package.json\`. */
  // libdir: 'lib',                                                            /* Compiler artifacts output directory. */
  // maxNodeVersion: undefined,                                                /* Minimum node.js version to require via \`engines\` (inclusive). */
  // mergify: true,                                                            /* Adds mergify configuration. */
  // mergifyAutoMergeLabel: 'auto-merge',                                      /* Automatically merge PRs that build successfully and have this label. */
  // mergifyOptions: undefined,                                                /* Options for mergify. */
  // minNodeVersion: undefined,                                                /* Minimum Node.js version to require via package.json \`engines\` (inclusive). */
  // npmDistTag: 'latest',                                                     /* The dist-tag to use when releasing to npm. */
  // npmignore: undefined,                                                     /* Additional entries to .npmignore. */
  // npmignoreEnabled: true,                                                   /* Defines an .npmignore file. Normally this is only needed for libraries that are packaged as tarballs. */
<<<<<<< HEAD
  // npmRegistry: 'registry.npmjs.org',                                        /* The registry url to use when releasing packages. */
=======
  // npmRegistry: \\"registry.npmjs.org\\",                                        /* The registry url to use when releasing packages. */
  // npmTaskExecution: NpmTaskExecution.PROJEN,                                /* Determines how tasks are executed when invoked as npm scripts (yarn/npm run xyz). */
>>>>>>> 963ca13c
  // packageManager: NodePackageManager.YARN,                                  /* The Node Package Manager used to execute scripts. */
  // peerDependencyOptions: undefined,                                         /* Options for \`peerDeps\`. */
  // peerDeps: [],                                                             /* Peer dependencies for this module. */
  // projenCommand: \\"npx projen\\",                                              /* The shell command to use in order to run the projen CLI. */
  // projenDevDependency: true,                                                /* Indicates of \\"projen\\" should be installed as a devDependency. */
  // projenUpgradeAutoMerge: undefined,                                        /* Automatically merge projen upgrade PRs when build passes. */
  // projenUpgradeSchedule: [ '0 6 * * *' ],                                   /* Customize the projenUpgrade schedule in cron expression. */
  // projenUpgradeSecret: undefined,                                           /* Periodically submits a pull request for projen upgrades (executes \`yarn projen:upgrade\`). */
  // projenVersion: Semver.latest(),                                           /* Version of projen to install. */
  // pullRequestTemplate: true,                                                /* Include a GitHub pull request template. */
  // pullRequestTemplateContents: undefined,                                   /* The contents of the pull request template. */
  // releaseBranches: [ 'master' ],                                            /* Branches which trigger a release. */
  // releaseEveryCommit: true,                                                 /* Automatically release new versions every commit to one of branches in \`releaseBranches\`. */
  // releaseSchedule: undefined,                                               /* CRON schedule to trigger new releases. */
  // releaseToNpm: false,                                                      /* Automatically release to npm when new versions are introduced. */
  // releaseWorkflow: true,                                                    /* Define a GitHub workflow for releasing from \\"master\\" when new versions are bumped. */
  // scripts: {},                                                              /* npm scripts to include. */
<<<<<<< HEAD
  // srcdir: 'src',                                                            /* Typescript sources directory. */
  // start: true,                                                              /* Defines a \`yarn start\` interactive experience. */
  // startOptions: undefined,                                                  /* Options for \`yarn start\`. */
  // testdir: 'test',                                                          /* Tests directory. */
  // workflowBootstrapSteps: 'yarn install --frozen-lockfile && yarn projen',  /* Workflow steps to use in order to bootstrap this repo. */
=======
  // srcdir: \\"src\\",                                                            /* Typescript sources directory. */
  // testdir: \\"test\\",                                                          /* Tests directory. */
  // workflowBootstrapSteps: \\"yarn install --frozen-lockfile && yarn projen\\",  /* Workflow steps to use in order to bootstrap this repo. */
>>>>>>> 963ca13c
  // workflowContainerImage: undefined,                                        /* Container image to use for GitHub workflows. */
  // workflowNodeVersion: undefined,                                           /* The node version to use in GitHub workflows. */

  /* ProjectOptions */
  // outdir: '.',                                                              /* The root directory of the project. */
  // parent: undefined,                                                        /* The parent project, if this project is part of a bigger project. */
});

project.synth();
"
`;

exports[`projen new cdk8s-construct 1`] = `
"const { ConstructLibraryCdk8s } = require('projen');

const project = new ConstructLibraryCdk8s({
  authorAddress: 'my@user.email.com',
  authorName: 'My User Name',
  cdk8sVersion: '1.0.0-beta.3',
  name: 'my-project',
  repository: 'git@boom.com:foo/bar.git',

  /* ConstructLibraryOptions */
  // catalog: undefined,                                                       /* Libraries will be picked up by the construct catalog when they are published to npm as jsii modules and will be published under:. */

  /* JsiiProjectOptions */
  // authorOrganization: undefined,                                            /* undefined */
  // compat: false,                                                            /* Automatically run API compatibility test against the latest version published to npm after compilation. */
  // compatIgnore: '.compatignore',                                            /* Name of the ignore file for API compatibility tests. */
  // description: undefined,                                                   /* Library description. */
  // docgen: true,                                                             /* Automatically generate API.md from jsii. */
  // dotnet: undefined,                                                        /* undefined */
  // eslint: true,                                                             /* Install eslint. */
  // java: undefined,                                                          /* undefined */
  // jest: true,                                                               /* Use jest for unit tests. */
  // jestOptions: undefined,                                                   /* Jest options. */
  // license: undefined,                                                       /* undefined */
  // python: undefined,                                                        /* undefined */
  // rootdir: '.',                                                             /* undefined */
  // stability: undefined,                                                     /* undefined */

  /* NodeProjectCommonOptions */
  // allowLibraryDependencies: true,                                           /* Allow the project to include \`peerDependencies\` and \`bundledDependencies\`. */
  // antitamper: true,                                                         /* Checks that after build there are no modified files on git. */
  // autoDetectBin: true,                                                      /* Automatically add all executables under the \`bin\` directory to your \`package.json\` file under the \`bin\` section. */
  // bin: undefined,                                                           /* Binary programs vended with your module. */
  // buildWorkflow: true,                                                      /* Define a GitHub workflow for building PRs. */
  // bundledDeps: undefined,                                                   /* List of dependencies to bundle into this module. */
  // codeCov: false,                                                           /* Define a GitHub workflow step for sending code coverage metrics to https://codecov.io/ Uses codecov/codecov-action@v1 A secret is required for private repos. Configured with @codeCovTokenSecret. */
  // codeCovTokenSecret: undefined,                                            /* Define the secret name for a specified https://codecov.io/ token A secret is required to send coverage for private repositories. */
  // copyrightOwner: undefined,                                                /* License copyright owner. */
  // copyrightPeriod: undefined,                                               /* The copyright years to put in the LICENSE file. */
  // defaultReleaseBranch: 'master',                                           /* The name of the main release branch. */
  // dependabot: true,                                                         /* Include dependabot configuration. */
  // dependabotOptions: undefined,                                             /* Options for dependabot. */
  // deps: [],                                                                 /* Runtime dependencies of this module. */
  // devDeps: [],                                                              /* Build dependencies for this module. */
  // entrypoint: 'lib/index.js',                                               /* Module entrypoint (\`main\` in \`package.json\`). */
  // keywords: undefined,                                                      /* Keywords to include in \`package.json\`. */
  // libdir: 'lib',                                                            /* Compiler artifacts output directory. */
  // maxNodeVersion: undefined,                                                /* Minimum node.js version to require via \`engines\` (inclusive). */
  // mergify: true,                                                            /* Adds mergify configuration. */
  // mergifyAutoMergeLabel: 'auto-merge',                                      /* Automatically merge PRs that build successfully and have this label. */
  // mergifyOptions: undefined,                                                /* Options for mergify. */
  // minNodeVersion: undefined,                                                /* Minimum Node.js version to require via package.json \`engines\` (inclusive). */
  // npmDistTag: 'latest',                                                     /* The dist-tag to use when releasing to npm. */
  // npmignore: undefined,                                                     /* Additional entries to .npmignore. */
  // npmignoreEnabled: true,                                                   /* Defines an .npmignore file. Normally this is only needed for libraries that are packaged as tarballs. */
<<<<<<< HEAD
  // npmRegistry: 'registry.npmjs.org',                                        /* The registry url to use when releasing packages. */
=======
  // npmRegistry: \\"registry.npmjs.org\\",                                        /* The registry url to use when releasing packages. */
  // npmTaskExecution: NpmTaskExecution.PROJEN,                                /* Determines how tasks are executed when invoked as npm scripts (yarn/npm run xyz). */
>>>>>>> 963ca13c
  // packageManager: NodePackageManager.YARN,                                  /* The Node Package Manager used to execute scripts. */
  // peerDependencyOptions: undefined,                                         /* Options for \`peerDeps\`. */
  // peerDeps: [],                                                             /* Peer dependencies for this module. */
  // projenCommand: \\"npx projen\\",                                              /* The shell command to use in order to run the projen CLI. */
  // projenDevDependency: true,                                                /* Indicates of \\"projen\\" should be installed as a devDependency. */
  // projenUpgradeAutoMerge: undefined,                                        /* Automatically merge projen upgrade PRs when build passes. */
  // projenUpgradeSchedule: [ '0 6 * * *' ],                                   /* Customize the projenUpgrade schedule in cron expression. */
  // projenUpgradeSecret: undefined,                                           /* Periodically submits a pull request for projen upgrades (executes \`yarn projen:upgrade\`). */
  // projenVersion: Semver.latest(),                                           /* Version of projen to install. */
  // pullRequestTemplate: true,                                                /* Include a GitHub pull request template. */
  // pullRequestTemplateContents: undefined,                                   /* The contents of the pull request template. */
  // releaseBranches: [ 'master' ],                                            /* Branches which trigger a release. */
  // releaseEveryCommit: true,                                                 /* Automatically release new versions every commit to one of branches in \`releaseBranches\`. */
  // releaseSchedule: undefined,                                               /* CRON schedule to trigger new releases. */
  // releaseToNpm: false,                                                      /* Automatically release to npm when new versions are introduced. */
  // releaseWorkflow: true,                                                    /* Define a GitHub workflow for releasing from \\"master\\" when new versions are bumped. */
  // scripts: {},                                                              /* npm scripts to include. */
<<<<<<< HEAD
  // srcdir: 'src',                                                            /* Typescript sources directory. */
  // start: true,                                                              /* Defines a \`yarn start\` interactive experience. */
  // startOptions: undefined,                                                  /* Options for \`yarn start\`. */
  // testdir: 'test',                                                          /* Tests directory. */
  // workflowBootstrapSteps: 'yarn install --frozen-lockfile && yarn projen',  /* Workflow steps to use in order to bootstrap this repo. */
=======
  // srcdir: \\"src\\",                                                            /* Typescript sources directory. */
  // testdir: \\"test\\",                                                          /* Tests directory. */
  // workflowBootstrapSteps: \\"yarn install --frozen-lockfile && yarn projen\\",  /* Workflow steps to use in order to bootstrap this repo. */
>>>>>>> 963ca13c
  // workflowContainerImage: undefined,                                        /* Container image to use for GitHub workflows. */
  // workflowNodeVersion: undefined,                                           /* The node version to use in GitHub workflows. */

  /* ProjectOptions */
  // outdir: '.',                                                              /* The root directory of the project. */
  // parent: undefined,                                                        /* The parent project, if this project is part of a bigger project. */
});

project.synth();
"
`;

exports[`projen new jsii 1`] = `
"const { JsiiProject } = require('projen');

const project = new JsiiProject({
  authorAddress: 'my@user.email.com',
  authorName: 'My User Name',
  name: 'my-project',
  repository: 'git@boom.com:foo/bar.git',

  /* JsiiProjectOptions */
  // authorOrganization: undefined,                                            /* undefined */
  // compat: false,                                                            /* Automatically run API compatibility test against the latest version published to npm after compilation. */
  // compatIgnore: '.compatignore',                                            /* Name of the ignore file for API compatibility tests. */
  // description: undefined,                                                   /* Library description. */
  // docgen: true,                                                             /* Automatically generate API.md from jsii. */
  // dotnet: undefined,                                                        /* undefined */
  // eslint: true,                                                             /* Install eslint. */
  // java: undefined,                                                          /* undefined */
  // jest: true,                                                               /* Use jest for unit tests. */
  // jestOptions: undefined,                                                   /* Jest options. */
  // license: undefined,                                                       /* undefined */
  // python: undefined,                                                        /* undefined */
  // rootdir: '.',                                                             /* undefined */
  // stability: undefined,                                                     /* undefined */

  /* NodeProjectCommonOptions */
  // allowLibraryDependencies: true,                                           /* Allow the project to include \`peerDependencies\` and \`bundledDependencies\`. */
  // antitamper: true,                                                         /* Checks that after build there are no modified files on git. */
  // autoDetectBin: true,                                                      /* Automatically add all executables under the \`bin\` directory to your \`package.json\` file under the \`bin\` section. */
  // bin: undefined,                                                           /* Binary programs vended with your module. */
  // buildWorkflow: true,                                                      /* Define a GitHub workflow for building PRs. */
  // bundledDeps: undefined,                                                   /* List of dependencies to bundle into this module. */
  // codeCov: false,                                                           /* Define a GitHub workflow step for sending code coverage metrics to https://codecov.io/ Uses codecov/codecov-action@v1 A secret is required for private repos. Configured with @codeCovTokenSecret. */
  // codeCovTokenSecret: undefined,                                            /* Define the secret name for a specified https://codecov.io/ token A secret is required to send coverage for private repositories. */
  // copyrightOwner: undefined,                                                /* License copyright owner. */
  // copyrightPeriod: undefined,                                               /* The copyright years to put in the LICENSE file. */
  // defaultReleaseBranch: 'master',                                           /* The name of the main release branch. */
  // dependabot: true,                                                         /* Include dependabot configuration. */
  // dependabotOptions: undefined,                                             /* Options for dependabot. */
  // deps: [],                                                                 /* Runtime dependencies of this module. */
  // devDeps: [],                                                              /* Build dependencies for this module. */
  // entrypoint: 'lib/index.js',                                               /* Module entrypoint (\`main\` in \`package.json\`). */
  // keywords: undefined,                                                      /* Keywords to include in \`package.json\`. */
  // libdir: 'lib',                                                            /* Compiler artifacts output directory. */
  // maxNodeVersion: undefined,                                                /* Minimum node.js version to require via \`engines\` (inclusive). */
  // mergify: true,                                                            /* Adds mergify configuration. */
  // mergifyAutoMergeLabel: 'auto-merge',                                      /* Automatically merge PRs that build successfully and have this label. */
  // mergifyOptions: undefined,                                                /* Options for mergify. */
  // minNodeVersion: undefined,                                                /* Minimum Node.js version to require via package.json \`engines\` (inclusive). */
  // npmDistTag: 'latest',                                                     /* The dist-tag to use when releasing to npm. */
  // npmignore: undefined,                                                     /* Additional entries to .npmignore. */
  // npmignoreEnabled: true,                                                   /* Defines an .npmignore file. Normally this is only needed for libraries that are packaged as tarballs. */
<<<<<<< HEAD
  // npmRegistry: 'registry.npmjs.org',                                        /* The registry url to use when releasing packages. */
=======
  // npmRegistry: \\"registry.npmjs.org\\",                                        /* The registry url to use when releasing packages. */
  // npmTaskExecution: NpmTaskExecution.PROJEN,                                /* Determines how tasks are executed when invoked as npm scripts (yarn/npm run xyz). */
>>>>>>> 963ca13c
  // packageManager: NodePackageManager.YARN,                                  /* The Node Package Manager used to execute scripts. */
  // peerDependencyOptions: undefined,                                         /* Options for \`peerDeps\`. */
  // peerDeps: [],                                                             /* Peer dependencies for this module. */
  // projenCommand: \\"npx projen\\",                                              /* The shell command to use in order to run the projen CLI. */
  // projenDevDependency: true,                                                /* Indicates of \\"projen\\" should be installed as a devDependency. */
  // projenUpgradeAutoMerge: undefined,                                        /* Automatically merge projen upgrade PRs when build passes. */
  // projenUpgradeSchedule: [ '0 6 * * *' ],                                   /* Customize the projenUpgrade schedule in cron expression. */
  // projenUpgradeSecret: undefined,                                           /* Periodically submits a pull request for projen upgrades (executes \`yarn projen:upgrade\`). */
  // projenVersion: Semver.latest(),                                           /* Version of projen to install. */
  // pullRequestTemplate: true,                                                /* Include a GitHub pull request template. */
  // pullRequestTemplateContents: undefined,                                   /* The contents of the pull request template. */
  // releaseBranches: [ 'master' ],                                            /* Branches which trigger a release. */
  // releaseEveryCommit: true,                                                 /* Automatically release new versions every commit to one of branches in \`releaseBranches\`. */
  // releaseSchedule: undefined,                                               /* CRON schedule to trigger new releases. */
  // releaseToNpm: false,                                                      /* Automatically release to npm when new versions are introduced. */
  // releaseWorkflow: true,                                                    /* Define a GitHub workflow for releasing from \\"master\\" when new versions are bumped. */
  // scripts: {},                                                              /* npm scripts to include. */
<<<<<<< HEAD
  // srcdir: 'src',                                                            /* Typescript sources directory. */
  // start: true,                                                              /* Defines a \`yarn start\` interactive experience. */
  // startOptions: undefined,                                                  /* Options for \`yarn start\`. */
  // testdir: 'test',                                                          /* Tests directory. */
  // workflowBootstrapSteps: 'yarn install --frozen-lockfile && yarn projen',  /* Workflow steps to use in order to bootstrap this repo. */
=======
  // srcdir: \\"src\\",                                                            /* Typescript sources directory. */
  // testdir: \\"test\\",                                                          /* Tests directory. */
  // workflowBootstrapSteps: \\"yarn install --frozen-lockfile && yarn projen\\",  /* Workflow steps to use in order to bootstrap this repo. */
>>>>>>> 963ca13c
  // workflowContainerImage: undefined,                                        /* Container image to use for GitHub workflows. */
  // workflowNodeVersion: undefined,                                           /* The node version to use in GitHub workflows. */

  /* ProjectOptions */
  // outdir: '.',                                                              /* The root directory of the project. */
  // parent: undefined,                                                        /* The parent project, if this project is part of a bigger project. */
});

project.synth();
"
`;

exports[`projen new nextjs 1`] = `
"const { web } = require('projen');

const project = new web.NextJsProject({
  name: 'my-project',

  /* NextJsCommonProjectOptions */
  // assetsdir: 'public',                                                      /* Assets directory. */
  // tailwind: true,                                                           /* Setup Tailwind CSS as a PostCSS plugin. */

  /* NextJsProjectOptions */
  // sampleCode: true,                                                         /* Generate one-time sample in \`pages/\` and \`public/\` if there are no files there. */

  /* NodeProjectCommonOptions */
  // allowLibraryDependencies: true,                                           /* Allow the project to include \`peerDependencies\` and \`bundledDependencies\`. */
  // antitamper: true,                                                         /* Checks that after build there are no modified files on git. */
  // autoDetectBin: true,                                                      /* Automatically add all executables under the \`bin\` directory to your \`package.json\` file under the \`bin\` section. */
  // bin: undefined,                                                           /* Binary programs vended with your module. */
  // buildWorkflow: true,                                                      /* Define a GitHub workflow for building PRs. */
  // bundledDeps: undefined,                                                   /* List of dependencies to bundle into this module. */
  // codeCov: false,                                                           /* Define a GitHub workflow step for sending code coverage metrics to https://codecov.io/ Uses codecov/codecov-action@v1 A secret is required for private repos. Configured with @codeCovTokenSecret. */
  // codeCovTokenSecret: undefined,                                            /* Define the secret name for a specified https://codecov.io/ token A secret is required to send coverage for private repositories. */
  // copyrightOwner: undefined,                                                /* License copyright owner. */
  // copyrightPeriod: undefined,                                               /* The copyright years to put in the LICENSE file. */
  // defaultReleaseBranch: 'master',                                           /* The name of the main release branch. */
  // dependabot: true,                                                         /* Include dependabot configuration. */
  // dependabotOptions: undefined,                                             /* Options for dependabot. */
  // deps: [],                                                                 /* Runtime dependencies of this module. */
  // devDeps: [],                                                              /* Build dependencies for this module. */
  // entrypoint: 'lib/index.js',                                               /* Module entrypoint (\`main\` in \`package.json\`). */
  // keywords: undefined,                                                      /* Keywords to include in \`package.json\`. */
  // libdir: 'lib',                                                            /* Compiler artifacts output directory. */
  // maxNodeVersion: undefined,                                                /* Minimum node.js version to require via \`engines\` (inclusive). */
  // mergify: true,                                                            /* Adds mergify configuration. */
  // mergifyAutoMergeLabel: 'auto-merge',                                      /* Automatically merge PRs that build successfully and have this label. */
  // mergifyOptions: undefined,                                                /* Options for mergify. */
  // minNodeVersion: undefined,                                                /* Minimum Node.js version to require via package.json \`engines\` (inclusive). */
  // npmDistTag: 'latest',                                                     /* The dist-tag to use when releasing to npm. */
  // npmignore: undefined,                                                     /* Additional entries to .npmignore. */
  // npmignoreEnabled: true,                                                   /* Defines an .npmignore file. Normally this is only needed for libraries that are packaged as tarballs. */
<<<<<<< HEAD
  // npmRegistry: 'registry.npmjs.org',                                        /* The registry url to use when releasing packages. */
=======
  // npmRegistry: \\"registry.npmjs.org\\",                                        /* The registry url to use when releasing packages. */
  // npmTaskExecution: NpmTaskExecution.PROJEN,                                /* Determines how tasks are executed when invoked as npm scripts (yarn/npm run xyz). */
>>>>>>> 963ca13c
  // packageManager: NodePackageManager.YARN,                                  /* The Node Package Manager used to execute scripts. */
  // peerDependencyOptions: undefined,                                         /* Options for \`peerDeps\`. */
  // peerDeps: [],                                                             /* Peer dependencies for this module. */
  // projenCommand: \\"npx projen\\",                                              /* The shell command to use in order to run the projen CLI. */
  // projenDevDependency: true,                                                /* Indicates of \\"projen\\" should be installed as a devDependency. */
  // projenUpgradeAutoMerge: undefined,                                        /* Automatically merge projen upgrade PRs when build passes. */
  // projenUpgradeSchedule: [ '0 6 * * *' ],                                   /* Customize the projenUpgrade schedule in cron expression. */
  // projenUpgradeSecret: undefined,                                           /* Periodically submits a pull request for projen upgrades (executes \`yarn projen:upgrade\`). */
  // projenVersion: Semver.latest(),                                           /* Version of projen to install. */
  // pullRequestTemplate: true,                                                /* Include a GitHub pull request template. */
  // pullRequestTemplateContents: undefined,                                   /* The contents of the pull request template. */
  // releaseBranches: [ 'master' ],                                            /* Branches which trigger a release. */
  // releaseEveryCommit: true,                                                 /* Automatically release new versions every commit to one of branches in \`releaseBranches\`. */
  // releaseSchedule: undefined,                                               /* CRON schedule to trigger new releases. */
  // releaseToNpm: false,                                                      /* Automatically release to npm when new versions are introduced. */
  // releaseWorkflow: true,                                                    /* Define a GitHub workflow for releasing from \\"master\\" when new versions are bumped. */
  // scripts: {},                                                              /* npm scripts to include. */
<<<<<<< HEAD
  // srcdir: 'src',                                                            /* Typescript sources directory. */
  // start: true,                                                              /* Defines a \`yarn start\` interactive experience. */
  // startOptions: undefined,                                                  /* Options for \`yarn start\`. */
  // testdir: 'test',                                                          /* Tests directory. */
  // workflowBootstrapSteps: 'yarn install --frozen-lockfile && yarn projen',  /* Workflow steps to use in order to bootstrap this repo. */
=======
  // srcdir: \\"src\\",                                                            /* Typescript sources directory. */
  // testdir: \\"test\\",                                                          /* Tests directory. */
  // workflowBootstrapSteps: \\"yarn install --frozen-lockfile && yarn projen\\",  /* Workflow steps to use in order to bootstrap this repo. */
>>>>>>> 963ca13c
  // workflowContainerImage: undefined,                                        /* Container image to use for GitHub workflows. */
  // workflowNodeVersion: undefined,                                           /* The node version to use in GitHub workflows. */

  /* NodeProjectOptions */
  // authorEmail: undefined,                                                   /* Author's e-mail. */
  // authorName: undefined,                                                    /* Author's name. */
  // authorOrganization: undefined,                                            /* Author's Organization. */
  // authorUrl: undefined,                                                     /* Author's URL / Website. */
  // description: undefined,                                                   /* The description is just a string that helps people understand the purpose of the package. */
  // gitignore: undefined,                                                     /* Additional entries to .gitignore. */
  // homepage: undefined,                                                      /* Package's Homepage / Website. */
  // jest: true,                                                               /* Setup jest unit tests. */
  // jestOptions: undefined,                                                   /* Jest options. */
  // license: undefined,                                                       /* License's SPDX identifier. */
  // licensed: true,                                                           /* Indicates if a license should be added. */
  // repository: undefined,                                                    /* The repository is the location where the actual code for your package lives. */
  // repositoryDirectory: undefined,                                           /* If the package.json for your package is not in the root directory (for example if it is part of a monorepo), you can specify the directory in which it lives. */
  // stability: undefined,                                                     /* Package's Stability. */

  /* ProjectOptions */
  // outdir: '.',                                                              /* The root directory of the project. */
  // parent: undefined,                                                        /* The parent project, if this project is part of a bigger project. */
});

project.synth();
"
`;

exports[`projen new nextjs-ts 1`] = `
"const { web } = require('projen');

const project = new web.NextJsTypeScriptProject({
  name: 'my-project',

  /* NextJsCommonProjectOptions */
  // assetsdir: 'public',                                                      /* Assets directory. */
  // tailwind: true,                                                           /* Setup Tailwind CSS as a PostCSS plugin. */

  /* NodeProjectCommonOptions */
  // allowLibraryDependencies: true,                                           /* Allow the project to include \`peerDependencies\` and \`bundledDependencies\`. */
  // antitamper: true,                                                         /* Checks that after build there are no modified files on git. */
  // autoDetectBin: true,                                                      /* Automatically add all executables under the \`bin\` directory to your \`package.json\` file under the \`bin\` section. */
  // bin: undefined,                                                           /* Binary programs vended with your module. */
  // buildWorkflow: true,                                                      /* Define a GitHub workflow for building PRs. */
  // bundledDeps: undefined,                                                   /* List of dependencies to bundle into this module. */
  // codeCov: false,                                                           /* Define a GitHub workflow step for sending code coverage metrics to https://codecov.io/ Uses codecov/codecov-action@v1 A secret is required for private repos. Configured with @codeCovTokenSecret. */
  // codeCovTokenSecret: undefined,                                            /* Define the secret name for a specified https://codecov.io/ token A secret is required to send coverage for private repositories. */
  // copyrightOwner: undefined,                                                /* License copyright owner. */
  // copyrightPeriod: undefined,                                               /* The copyright years to put in the LICENSE file. */
  // defaultReleaseBranch: 'master',                                           /* The name of the main release branch. */
  // dependabot: true,                                                         /* Include dependabot configuration. */
  // dependabotOptions: undefined,                                             /* Options for dependabot. */
  // deps: [],                                                                 /* Runtime dependencies of this module. */
  // devDeps: [],                                                              /* Build dependencies for this module. */
  // entrypoint: 'lib/index.js',                                               /* Module entrypoint (\`main\` in \`package.json\`). */
  // keywords: undefined,                                                      /* Keywords to include in \`package.json\`. */
  // libdir: 'lib',                                                            /* Compiler artifacts output directory. */
  // maxNodeVersion: undefined,                                                /* Minimum node.js version to require via \`engines\` (inclusive). */
  // mergify: true,                                                            /* Adds mergify configuration. */
  // mergifyAutoMergeLabel: 'auto-merge',                                      /* Automatically merge PRs that build successfully and have this label. */
  // mergifyOptions: undefined,                                                /* Options for mergify. */
  // minNodeVersion: undefined,                                                /* Minimum Node.js version to require via package.json \`engines\` (inclusive). */
  // npmDistTag: 'latest',                                                     /* The dist-tag to use when releasing to npm. */
  // npmignore: undefined,                                                     /* Additional entries to .npmignore. */
  // npmignoreEnabled: true,                                                   /* Defines an .npmignore file. Normally this is only needed for libraries that are packaged as tarballs. */
<<<<<<< HEAD
  // npmRegistry: 'registry.npmjs.org',                                        /* The registry url to use when releasing packages. */
=======
  // npmRegistry: \\"registry.npmjs.org\\",                                        /* The registry url to use when releasing packages. */
  // npmTaskExecution: NpmTaskExecution.PROJEN,                                /* Determines how tasks are executed when invoked as npm scripts (yarn/npm run xyz). */
>>>>>>> 963ca13c
  // packageManager: NodePackageManager.YARN,                                  /* The Node Package Manager used to execute scripts. */
  // peerDependencyOptions: undefined,                                         /* Options for \`peerDeps\`. */
  // peerDeps: [],                                                             /* Peer dependencies for this module. */
  // projenCommand: \\"npx projen\\",                                              /* The shell command to use in order to run the projen CLI. */
  // projenDevDependency: true,                                                /* Indicates of \\"projen\\" should be installed as a devDependency. */
  // projenUpgradeAutoMerge: undefined,                                        /* Automatically merge projen upgrade PRs when build passes. */
  // projenUpgradeSchedule: [ '0 6 * * *' ],                                   /* Customize the projenUpgrade schedule in cron expression. */
  // projenUpgradeSecret: undefined,                                           /* Periodically submits a pull request for projen upgrades (executes \`yarn projen:upgrade\`). */
  // projenVersion: Semver.latest(),                                           /* Version of projen to install. */
  // pullRequestTemplate: true,                                                /* Include a GitHub pull request template. */
  // pullRequestTemplateContents: undefined,                                   /* The contents of the pull request template. */
  // releaseBranches: [ 'master' ],                                            /* Branches which trigger a release. */
  // releaseEveryCommit: true,                                                 /* Automatically release new versions every commit to one of branches in \`releaseBranches\`. */
  // releaseSchedule: undefined,                                               /* CRON schedule to trigger new releases. */
  // releaseToNpm: false,                                                      /* Automatically release to npm when new versions are introduced. */
  // releaseWorkflow: true,                                                    /* Define a GitHub workflow for releasing from \\"master\\" when new versions are bumped. */
  // scripts: {},                                                              /* npm scripts to include. */
<<<<<<< HEAD
  // srcdir: 'src',                                                            /* Typescript sources directory. */
  // start: true,                                                              /* Defines a \`yarn start\` interactive experience. */
  // startOptions: undefined,                                                  /* Options for \`yarn start\`. */
  // testdir: 'test',                                                          /* Tests directory. */
  // workflowBootstrapSteps: 'yarn install --frozen-lockfile && yarn projen',  /* Workflow steps to use in order to bootstrap this repo. */
=======
  // srcdir: \\"src\\",                                                            /* Typescript sources directory. */
  // testdir: \\"test\\",                                                          /* Tests directory. */
  // workflowBootstrapSteps: \\"yarn install --frozen-lockfile && yarn projen\\",  /* Workflow steps to use in order to bootstrap this repo. */
>>>>>>> 963ca13c
  // workflowContainerImage: undefined,                                        /* Container image to use for GitHub workflows. */
  // workflowNodeVersion: undefined,                                           /* The node version to use in GitHub workflows. */

  /* NodeProjectOptions */
  // authorEmail: undefined,                                                   /* Author's e-mail. */
  // authorName: undefined,                                                    /* Author's name. */
  // authorOrganization: undefined,                                            /* Author's Organization. */
  // authorUrl: undefined,                                                     /* Author's URL / Website. */
  // description: undefined,                                                   /* The description is just a string that helps people understand the purpose of the package. */
  // gitignore: undefined,                                                     /* Additional entries to .gitignore. */
  // homepage: undefined,                                                      /* Package's Homepage / Website. */
  // jest: true,                                                               /* Setup jest unit tests. */
  // jestOptions: undefined,                                                   /* Jest options. */
  // license: undefined,                                                       /* License's SPDX identifier. */
  // licensed: true,                                                           /* Indicates if a license should be added. */
  // repository: undefined,                                                    /* The repository is the location where the actual code for your package lives. */
  // repositoryDirectory: undefined,                                           /* If the package.json for your package is not in the root directory (for example if it is part of a monorepo), you can specify the directory in which it lives. */
  // stability: undefined,                                                     /* Package's Stability. */

  /* ProjectOptions */
  // outdir: '.',                                                              /* The root directory of the project. */
  // parent: undefined,                                                        /* The parent project, if this project is part of a bigger project. */

  /* TypeScriptProjectOptions */
  // compileBeforeTest: undefined,                                             /* Compile the code before running tests. */
  // disableTsconfig: false,                                                   /* Do not generate a \`tsconfig.json\` file (used by jsii projects since tsconfig.json is generated by the jsii compiler). */
  // docgen: false,                                                            /* Docgen by Typedoc. */
  // docsDirectory: 'docs',                                                    /* Docs directory. */
  // entrypointTypes: undefined,                                               /* The .d.ts file that includes the type declarations for this module. */
  // eslint: true,                                                             /* Setup eslint. */
  // eslintOptions: undefined,                                                 /* Eslint options. */
  // package: true,                                                            /* Defines a \`yarn package\` command that will produce a tarball and place it under \`dist/js\`. */
  // sampleCode: true,                                                         /* Generate one-time sample in \`src/\` and \`test/\` if there are no files there. */
  // tsconfig: undefined,                                                      /* Custom TSConfig. */
  // typescriptVersion: '^3.9.5',                                              /* TypeScript version to use. */
});

project.synth();
"
`;

exports[`projen new node 1`] = `
"const { NodeProject } = require('projen');

const project = new NodeProject({
  name: 'my-project',

  /* NodeProjectCommonOptions */
  // allowLibraryDependencies: true,                                           /* Allow the project to include \`peerDependencies\` and \`bundledDependencies\`. */
  // antitamper: true,                                                         /* Checks that after build there are no modified files on git. */
  // autoDetectBin: true,                                                      /* Automatically add all executables under the \`bin\` directory to your \`package.json\` file under the \`bin\` section. */
  // bin: undefined,                                                           /* Binary programs vended with your module. */
  // buildWorkflow: true,                                                      /* Define a GitHub workflow for building PRs. */
  // bundledDeps: undefined,                                                   /* List of dependencies to bundle into this module. */
  // codeCov: false,                                                           /* Define a GitHub workflow step for sending code coverage metrics to https://codecov.io/ Uses codecov/codecov-action@v1 A secret is required for private repos. Configured with @codeCovTokenSecret. */
  // codeCovTokenSecret: undefined,                                            /* Define the secret name for a specified https://codecov.io/ token A secret is required to send coverage for private repositories. */
  // copyrightOwner: undefined,                                                /* License copyright owner. */
  // copyrightPeriod: undefined,                                               /* The copyright years to put in the LICENSE file. */
  // defaultReleaseBranch: 'master',                                           /* The name of the main release branch. */
  // dependabot: true,                                                         /* Include dependabot configuration. */
  // dependabotOptions: undefined,                                             /* Options for dependabot. */
  // deps: [],                                                                 /* Runtime dependencies of this module. */
  // devDeps: [],                                                              /* Build dependencies for this module. */
  // entrypoint: 'lib/index.js',                                               /* Module entrypoint (\`main\` in \`package.json\`). */
  // keywords: undefined,                                                      /* Keywords to include in \`package.json\`. */
  // libdir: 'lib',                                                            /* Compiler artifacts output directory. */
  // maxNodeVersion: undefined,                                                /* Minimum node.js version to require via \`engines\` (inclusive). */
  // mergify: true,                                                            /* Adds mergify configuration. */
  // mergifyAutoMergeLabel: 'auto-merge',                                      /* Automatically merge PRs that build successfully and have this label. */
  // mergifyOptions: undefined,                                                /* Options for mergify. */
  // minNodeVersion: undefined,                                                /* Minimum Node.js version to require via package.json \`engines\` (inclusive). */
  // npmDistTag: 'latest',                                                     /* The dist-tag to use when releasing to npm. */
  // npmignore: undefined,                                                     /* Additional entries to .npmignore. */
  // npmignoreEnabled: true,                                                   /* Defines an .npmignore file. Normally this is only needed for libraries that are packaged as tarballs. */
<<<<<<< HEAD
  // npmRegistry: 'registry.npmjs.org',                                        /* The registry url to use when releasing packages. */
=======
  // npmRegistry: \\"registry.npmjs.org\\",                                        /* The registry url to use when releasing packages. */
  // npmTaskExecution: NpmTaskExecution.PROJEN,                                /* Determines how tasks are executed when invoked as npm scripts (yarn/npm run xyz). */
>>>>>>> 963ca13c
  // packageManager: NodePackageManager.YARN,                                  /* The Node Package Manager used to execute scripts. */
  // peerDependencyOptions: undefined,                                         /* Options for \`peerDeps\`. */
  // peerDeps: [],                                                             /* Peer dependencies for this module. */
  // projenCommand: \\"npx projen\\",                                              /* The shell command to use in order to run the projen CLI. */
  // projenDevDependency: true,                                                /* Indicates of \\"projen\\" should be installed as a devDependency. */
  // projenUpgradeAutoMerge: undefined,                                        /* Automatically merge projen upgrade PRs when build passes. */
  // projenUpgradeSchedule: [ '0 6 * * *' ],                                   /* Customize the projenUpgrade schedule in cron expression. */
  // projenUpgradeSecret: undefined,                                           /* Periodically submits a pull request for projen upgrades (executes \`yarn projen:upgrade\`). */
  // projenVersion: Semver.latest(),                                           /* Version of projen to install. */
  // pullRequestTemplate: true,                                                /* Include a GitHub pull request template. */
  // pullRequestTemplateContents: undefined,                                   /* The contents of the pull request template. */
  // releaseBranches: [ 'master' ],                                            /* Branches which trigger a release. */
  // releaseEveryCommit: true,                                                 /* Automatically release new versions every commit to one of branches in \`releaseBranches\`. */
  // releaseSchedule: undefined,                                               /* CRON schedule to trigger new releases. */
  // releaseToNpm: false,                                                      /* Automatically release to npm when new versions are introduced. */
  // releaseWorkflow: true,                                                    /* Define a GitHub workflow for releasing from \\"master\\" when new versions are bumped. */
  // scripts: {},                                                              /* npm scripts to include. */
<<<<<<< HEAD
  // srcdir: 'src',                                                            /* Typescript sources directory. */
  // start: true,                                                              /* Defines a \`yarn start\` interactive experience. */
  // startOptions: undefined,                                                  /* Options for \`yarn start\`. */
  // testdir: 'test',                                                          /* Tests directory. */
  // workflowBootstrapSteps: 'yarn install --frozen-lockfile && yarn projen',  /* Workflow steps to use in order to bootstrap this repo. */
=======
  // srcdir: \\"src\\",                                                            /* Typescript sources directory. */
  // testdir: \\"test\\",                                                          /* Tests directory. */
  // workflowBootstrapSteps: \\"yarn install --frozen-lockfile && yarn projen\\",  /* Workflow steps to use in order to bootstrap this repo. */
>>>>>>> 963ca13c
  // workflowContainerImage: undefined,                                        /* Container image to use for GitHub workflows. */
  // workflowNodeVersion: undefined,                                           /* The node version to use in GitHub workflows. */

  /* NodeProjectOptions */
  // authorEmail: undefined,                                                   /* Author's e-mail. */
  // authorName: undefined,                                                    /* Author's name. */
  // authorOrganization: undefined,                                            /* Author's Organization. */
  // authorUrl: undefined,                                                     /* Author's URL / Website. */
  // description: undefined,                                                   /* The description is just a string that helps people understand the purpose of the package. */
  // gitignore: undefined,                                                     /* Additional entries to .gitignore. */
  // homepage: undefined,                                                      /* Package's Homepage / Website. */
  // jest: true,                                                               /* Setup jest unit tests. */
  // jestOptions: undefined,                                                   /* Jest options. */
  // license: undefined,                                                       /* License's SPDX identifier. */
  // licensed: true,                                                           /* Indicates if a license should be added. */
  // repository: undefined,                                                    /* The repository is the location where the actual code for your package lives. */
  // repositoryDirectory: undefined,                                           /* If the package.json for your package is not in the root directory (for example if it is part of a monorepo), you can specify the directory in which it lives. */
  // stability: undefined,                                                     /* Package's Stability. */

  /* ProjectOptions */
  // outdir: '.',                                                              /* The root directory of the project. */
  // parent: undefined,                                                        /* The parent project, if this project is part of a bigger project. */
});

project.synth();
"
`;

exports[`projen new project 1`] = `
"const { Project } = require('projen');

const project = new Project({
  /* ProjectOptions */
  // outdir: '.',        /* The root directory of the project. */
  // parent: undefined,  /* The parent project, if this project is part of a bigger project. */
});

project.synth();
"
`;

exports[`projen new react 1`] = `
"const { web } = require('projen');

const project = new web.ReactProject({
  name: 'my-project',

  /* NodeProjectCommonOptions */
  // allowLibraryDependencies: true,                                           /* Allow the project to include \`peerDependencies\` and \`bundledDependencies\`. */
  // antitamper: true,                                                         /* Checks that after build there are no modified files on git. */
  // autoDetectBin: true,                                                      /* Automatically add all executables under the \`bin\` directory to your \`package.json\` file under the \`bin\` section. */
  // bin: undefined,                                                           /* Binary programs vended with your module. */
  // buildWorkflow: true,                                                      /* Define a GitHub workflow for building PRs. */
  // bundledDeps: undefined,                                                   /* List of dependencies to bundle into this module. */
  // codeCov: false,                                                           /* Define a GitHub workflow step for sending code coverage metrics to https://codecov.io/ Uses codecov/codecov-action@v1 A secret is required for private repos. Configured with @codeCovTokenSecret. */
  // codeCovTokenSecret: undefined,                                            /* Define the secret name for a specified https://codecov.io/ token A secret is required to send coverage for private repositories. */
  // copyrightOwner: undefined,                                                /* License copyright owner. */
  // copyrightPeriod: undefined,                                               /* The copyright years to put in the LICENSE file. */
  // defaultReleaseBranch: 'master',                                           /* The name of the main release branch. */
  // dependabot: true,                                                         /* Include dependabot configuration. */
  // dependabotOptions: undefined,                                             /* Options for dependabot. */
  // deps: [],                                                                 /* Runtime dependencies of this module. */
  // devDeps: [],                                                              /* Build dependencies for this module. */
  // entrypoint: 'lib/index.js',                                               /* Module entrypoint (\`main\` in \`package.json\`). */
  // keywords: undefined,                                                      /* Keywords to include in \`package.json\`. */
  // libdir: 'lib',                                                            /* Compiler artifacts output directory. */
  // maxNodeVersion: undefined,                                                /* Minimum node.js version to require via \`engines\` (inclusive). */
  // mergify: true,                                                            /* Adds mergify configuration. */
  // mergifyAutoMergeLabel: 'auto-merge',                                      /* Automatically merge PRs that build successfully and have this label. */
  // mergifyOptions: undefined,                                                /* Options for mergify. */
  // minNodeVersion: undefined,                                                /* Minimum Node.js version to require via package.json \`engines\` (inclusive). */
  // npmDistTag: 'latest',                                                     /* The dist-tag to use when releasing to npm. */
  // npmignore: undefined,                                                     /* Additional entries to .npmignore. */
  // npmignoreEnabled: true,                                                   /* Defines an .npmignore file. Normally this is only needed for libraries that are packaged as tarballs. */
<<<<<<< HEAD
  // npmRegistry: 'registry.npmjs.org',                                        /* The registry url to use when releasing packages. */
=======
  // npmRegistry: \\"registry.npmjs.org\\",                                        /* The registry url to use when releasing packages. */
  // npmTaskExecution: NpmTaskExecution.PROJEN,                                /* Determines how tasks are executed when invoked as npm scripts (yarn/npm run xyz). */
>>>>>>> 963ca13c
  // packageManager: NodePackageManager.YARN,                                  /* The Node Package Manager used to execute scripts. */
  // peerDependencyOptions: undefined,                                         /* Options for \`peerDeps\`. */
  // peerDeps: [],                                                             /* Peer dependencies for this module. */
  // projenCommand: \\"npx projen\\",                                              /* The shell command to use in order to run the projen CLI. */
  // projenDevDependency: true,                                                /* Indicates of \\"projen\\" should be installed as a devDependency. */
  // projenUpgradeAutoMerge: undefined,                                        /* Automatically merge projen upgrade PRs when build passes. */
  // projenUpgradeSchedule: [ '0 6 * * *' ],                                   /* Customize the projenUpgrade schedule in cron expression. */
  // projenUpgradeSecret: undefined,                                           /* Periodically submits a pull request for projen upgrades (executes \`yarn projen:upgrade\`). */
  // projenVersion: Semver.latest(),                                           /* Version of projen to install. */
  // pullRequestTemplate: true,                                                /* Include a GitHub pull request template. */
  // pullRequestTemplateContents: undefined,                                   /* The contents of the pull request template. */
  // releaseBranches: [ 'master' ],                                            /* Branches which trigger a release. */
  // releaseEveryCommit: true,                                                 /* Automatically release new versions every commit to one of branches in \`releaseBranches\`. */
  // releaseSchedule: undefined,                                               /* CRON schedule to trigger new releases. */
  // releaseToNpm: false,                                                      /* Automatically release to npm when new versions are introduced. */
  // releaseWorkflow: true,                                                    /* Define a GitHub workflow for releasing from \\"master\\" when new versions are bumped. */
  // scripts: {},                                                              /* npm scripts to include. */
<<<<<<< HEAD
  // srcdir: 'src',                                                            /* Typescript sources directory. */
  // start: true,                                                              /* Defines a \`yarn start\` interactive experience. */
  // startOptions: undefined,                                                  /* Options for \`yarn start\`. */
  // testdir: 'test',                                                          /* Tests directory. */
  // workflowBootstrapSteps: 'yarn install --frozen-lockfile && yarn projen',  /* Workflow steps to use in order to bootstrap this repo. */
=======
  // srcdir: \\"src\\",                                                            /* Typescript sources directory. */
  // testdir: \\"test\\",                                                          /* Tests directory. */
  // workflowBootstrapSteps: \\"yarn install --frozen-lockfile && yarn projen\\",  /* Workflow steps to use in order to bootstrap this repo. */
>>>>>>> 963ca13c
  // workflowContainerImage: undefined,                                        /* Container image to use for GitHub workflows. */
  // workflowNodeVersion: undefined,                                           /* The node version to use in GitHub workflows. */

  /* NodeProjectOptions */
  // authorEmail: undefined,                                                   /* Author's e-mail. */
  // authorName: undefined,                                                    /* Author's name. */
  // authorOrganization: undefined,                                            /* Author's Organization. */
  // authorUrl: undefined,                                                     /* Author's URL / Website. */
  // description: undefined,                                                   /* The description is just a string that helps people understand the purpose of the package. */
  // gitignore: undefined,                                                     /* Additional entries to .gitignore. */
  // homepage: undefined,                                                      /* Package's Homepage / Website. */
  // jest: true,                                                               /* Setup jest unit tests. */
  // jestOptions: undefined,                                                   /* Jest options. */
  // license: undefined,                                                       /* License's SPDX identifier. */
  // licensed: true,                                                           /* Indicates if a license should be added. */
  // repository: undefined,                                                    /* The repository is the location where the actual code for your package lives. */
  // repositoryDirectory: undefined,                                           /* If the package.json for your package is not in the root directory (for example if it is part of a monorepo), you can specify the directory in which it lives. */
  // stability: undefined,                                                     /* Package's Stability. */

  /* ProjectOptions */
  // outdir: '.',                                                              /* The root directory of the project. */
  // parent: undefined,                                                        /* The parent project, if this project is part of a bigger project. */

  /* ReactProjectOptions */
  // sampleCode: true,                                                         /* Generate one-time sample in \`src/\` and \`public/\` if there are no files there. */
});

project.synth();
"
`;

exports[`projen new react-ts 1`] = `
"const { web } = require('projen');

const project = new web.ReactTypeScriptProject({
  name: 'my-project',

  /* NodeProjectCommonOptions */
  // allowLibraryDependencies: true,                                           /* Allow the project to include \`peerDependencies\` and \`bundledDependencies\`. */
  // antitamper: true,                                                         /* Checks that after build there are no modified files on git. */
  // autoDetectBin: true,                                                      /* Automatically add all executables under the \`bin\` directory to your \`package.json\` file under the \`bin\` section. */
  // bin: undefined,                                                           /* Binary programs vended with your module. */
  // buildWorkflow: true,                                                      /* Define a GitHub workflow for building PRs. */
  // bundledDeps: undefined,                                                   /* List of dependencies to bundle into this module. */
  // codeCov: false,                                                           /* Define a GitHub workflow step for sending code coverage metrics to https://codecov.io/ Uses codecov/codecov-action@v1 A secret is required for private repos. Configured with @codeCovTokenSecret. */
  // codeCovTokenSecret: undefined,                                            /* Define the secret name for a specified https://codecov.io/ token A secret is required to send coverage for private repositories. */
  // copyrightOwner: undefined,                                                /* License copyright owner. */
  // copyrightPeriod: undefined,                                               /* The copyright years to put in the LICENSE file. */
  // defaultReleaseBranch: 'master',                                           /* The name of the main release branch. */
  // dependabot: true,                                                         /* Include dependabot configuration. */
  // dependabotOptions: undefined,                                             /* Options for dependabot. */
  // deps: [],                                                                 /* Runtime dependencies of this module. */
  // devDeps: [],                                                              /* Build dependencies for this module. */
  // entrypoint: 'lib/index.js',                                               /* Module entrypoint (\`main\` in \`package.json\`). */
  // keywords: undefined,                                                      /* Keywords to include in \`package.json\`. */
  // libdir: 'lib',                                                            /* Compiler artifacts output directory. */
  // maxNodeVersion: undefined,                                                /* Minimum node.js version to require via \`engines\` (inclusive). */
  // mergify: true,                                                            /* Adds mergify configuration. */
  // mergifyAutoMergeLabel: 'auto-merge',                                      /* Automatically merge PRs that build successfully and have this label. */
  // mergifyOptions: undefined,                                                /* Options for mergify. */
  // minNodeVersion: undefined,                                                /* Minimum Node.js version to require via package.json \`engines\` (inclusive). */
  // npmDistTag: 'latest',                                                     /* The dist-tag to use when releasing to npm. */
  // npmignore: undefined,                                                     /* Additional entries to .npmignore. */
  // npmignoreEnabled: true,                                                   /* Defines an .npmignore file. Normally this is only needed for libraries that are packaged as tarballs. */
<<<<<<< HEAD
  // npmRegistry: 'registry.npmjs.org',                                        /* The registry url to use when releasing packages. */
=======
  // npmRegistry: \\"registry.npmjs.org\\",                                        /* The registry url to use when releasing packages. */
  // npmTaskExecution: NpmTaskExecution.PROJEN,                                /* Determines how tasks are executed when invoked as npm scripts (yarn/npm run xyz). */
>>>>>>> 963ca13c
  // packageManager: NodePackageManager.YARN,                                  /* The Node Package Manager used to execute scripts. */
  // peerDependencyOptions: undefined,                                         /* Options for \`peerDeps\`. */
  // peerDeps: [],                                                             /* Peer dependencies for this module. */
  // projenCommand: \\"npx projen\\",                                              /* The shell command to use in order to run the projen CLI. */
  // projenDevDependency: true,                                                /* Indicates of \\"projen\\" should be installed as a devDependency. */
  // projenUpgradeAutoMerge: undefined,                                        /* Automatically merge projen upgrade PRs when build passes. */
  // projenUpgradeSchedule: [ '0 6 * * *' ],                                   /* Customize the projenUpgrade schedule in cron expression. */
  // projenUpgradeSecret: undefined,                                           /* Periodically submits a pull request for projen upgrades (executes \`yarn projen:upgrade\`). */
  // projenVersion: Semver.latest(),                                           /* Version of projen to install. */
  // pullRequestTemplate: true,                                                /* Include a GitHub pull request template. */
  // pullRequestTemplateContents: undefined,                                   /* The contents of the pull request template. */
  // releaseBranches: [ 'master' ],                                            /* Branches which trigger a release. */
  // releaseEveryCommit: true,                                                 /* Automatically release new versions every commit to one of branches in \`releaseBranches\`. */
  // releaseSchedule: undefined,                                               /* CRON schedule to trigger new releases. */
  // releaseToNpm: false,                                                      /* Automatically release to npm when new versions are introduced. */
  // releaseWorkflow: true,                                                    /* Define a GitHub workflow for releasing from \\"master\\" when new versions are bumped. */
  // scripts: {},                                                              /* npm scripts to include. */
<<<<<<< HEAD
  // srcdir: 'src',                                                            /* Typescript sources directory. */
  // start: true,                                                              /* Defines a \`yarn start\` interactive experience. */
  // startOptions: undefined,                                                  /* Options for \`yarn start\`. */
  // testdir: 'test',                                                          /* Tests directory. */
  // workflowBootstrapSteps: 'yarn install --frozen-lockfile && yarn projen',  /* Workflow steps to use in order to bootstrap this repo. */
=======
  // srcdir: \\"src\\",                                                            /* Typescript sources directory. */
  // testdir: \\"test\\",                                                          /* Tests directory. */
  // workflowBootstrapSteps: \\"yarn install --frozen-lockfile && yarn projen\\",  /* Workflow steps to use in order to bootstrap this repo. */
>>>>>>> 963ca13c
  // workflowContainerImage: undefined,                                        /* Container image to use for GitHub workflows. */
  // workflowNodeVersion: undefined,                                           /* The node version to use in GitHub workflows. */

  /* NodeProjectOptions */
  // authorEmail: undefined,                                                   /* Author's e-mail. */
  // authorName: undefined,                                                    /* Author's name. */
  // authorOrganization: undefined,                                            /* Author's Organization. */
  // authorUrl: undefined,                                                     /* Author's URL / Website. */
  // description: undefined,                                                   /* The description is just a string that helps people understand the purpose of the package. */
  // gitignore: undefined,                                                     /* Additional entries to .gitignore. */
  // homepage: undefined,                                                      /* Package's Homepage / Website. */
  // jest: true,                                                               /* Setup jest unit tests. */
  // jestOptions: undefined,                                                   /* Jest options. */
  // license: undefined,                                                       /* License's SPDX identifier. */
  // licensed: true,                                                           /* Indicates if a license should be added. */
  // repository: undefined,                                                    /* The repository is the location where the actual code for your package lives. */
  // repositoryDirectory: undefined,                                           /* If the package.json for your package is not in the root directory (for example if it is part of a monorepo), you can specify the directory in which it lives. */
  // stability: undefined,                                                     /* Package's Stability. */

  /* ProjectOptions */
  // outdir: '.',                                                              /* The root directory of the project. */
  // parent: undefined,                                                        /* The parent project, if this project is part of a bigger project. */

  /* TypeScriptProjectOptions */
  // compileBeforeTest: undefined,                                             /* Compile the code before running tests. */
  // disableTsconfig: false,                                                   /* Do not generate a \`tsconfig.json\` file (used by jsii projects since tsconfig.json is generated by the jsii compiler). */
  // docgen: false,                                                            /* Docgen by Typedoc. */
  // docsDirectory: 'docs',                                                    /* Docs directory. */
  // entrypointTypes: undefined,                                               /* The .d.ts file that includes the type declarations for this module. */
  // eslint: true,                                                             /* Setup eslint. */
  // eslintOptions: undefined,                                                 /* Eslint options. */
  // package: true,                                                            /* Defines a \`yarn package\` command that will produce a tarball and place it under \`dist/js\`. */
  // sampleCode: true,                                                         /* Generate one-time sample in \`src/\` and \`test/\` if there are no files there. */
  // tsconfig: undefined,                                                      /* Custom TSConfig. */
  // typescriptVersion: '^3.9.5',                                              /* TypeScript version to use. */
});

project.synth();
"
`;

exports[`projen new typescript 1`] = `
"const { TypeScriptProject } = require('projen');

const project = new TypeScriptProject({
  name: 'my-project',

  /* NodeProjectCommonOptions */
  // allowLibraryDependencies: true,                                           /* Allow the project to include \`peerDependencies\` and \`bundledDependencies\`. */
  // antitamper: true,                                                         /* Checks that after build there are no modified files on git. */
  // autoDetectBin: true,                                                      /* Automatically add all executables under the \`bin\` directory to your \`package.json\` file under the \`bin\` section. */
  // bin: undefined,                                                           /* Binary programs vended with your module. */
  // buildWorkflow: true,                                                      /* Define a GitHub workflow for building PRs. */
  // bundledDeps: undefined,                                                   /* List of dependencies to bundle into this module. */
  // codeCov: false,                                                           /* Define a GitHub workflow step for sending code coverage metrics to https://codecov.io/ Uses codecov/codecov-action@v1 A secret is required for private repos. Configured with @codeCovTokenSecret. */
  // codeCovTokenSecret: undefined,                                            /* Define the secret name for a specified https://codecov.io/ token A secret is required to send coverage for private repositories. */
  // copyrightOwner: undefined,                                                /* License copyright owner. */
  // copyrightPeriod: undefined,                                               /* The copyright years to put in the LICENSE file. */
  // defaultReleaseBranch: 'master',                                           /* The name of the main release branch. */
  // dependabot: true,                                                         /* Include dependabot configuration. */
  // dependabotOptions: undefined,                                             /* Options for dependabot. */
  // deps: [],                                                                 /* Runtime dependencies of this module. */
  // devDeps: [],                                                              /* Build dependencies for this module. */
  // entrypoint: 'lib/index.js',                                               /* Module entrypoint (\`main\` in \`package.json\`). */
  // keywords: undefined,                                                      /* Keywords to include in \`package.json\`. */
  // libdir: 'lib',                                                            /* Compiler artifacts output directory. */
  // maxNodeVersion: undefined,                                                /* Minimum node.js version to require via \`engines\` (inclusive). */
  // mergify: true,                                                            /* Adds mergify configuration. */
  // mergifyAutoMergeLabel: 'auto-merge',                                      /* Automatically merge PRs that build successfully and have this label. */
  // mergifyOptions: undefined,                                                /* Options for mergify. */
  // minNodeVersion: undefined,                                                /* Minimum Node.js version to require via package.json \`engines\` (inclusive). */
  // npmDistTag: 'latest',                                                     /* The dist-tag to use when releasing to npm. */
  // npmignore: undefined,                                                     /* Additional entries to .npmignore. */
  // npmignoreEnabled: true,                                                   /* Defines an .npmignore file. Normally this is only needed for libraries that are packaged as tarballs. */
<<<<<<< HEAD
  // npmRegistry: 'registry.npmjs.org',                                        /* The registry url to use when releasing packages. */
=======
  // npmRegistry: \\"registry.npmjs.org\\",                                        /* The registry url to use when releasing packages. */
  // npmTaskExecution: NpmTaskExecution.PROJEN,                                /* Determines how tasks are executed when invoked as npm scripts (yarn/npm run xyz). */
>>>>>>> 963ca13c
  // packageManager: NodePackageManager.YARN,                                  /* The Node Package Manager used to execute scripts. */
  // peerDependencyOptions: undefined,                                         /* Options for \`peerDeps\`. */
  // peerDeps: [],                                                             /* Peer dependencies for this module. */
  // projenCommand: \\"npx projen\\",                                              /* The shell command to use in order to run the projen CLI. */
  // projenDevDependency: true,                                                /* Indicates of \\"projen\\" should be installed as a devDependency. */
  // projenUpgradeAutoMerge: undefined,                                        /* Automatically merge projen upgrade PRs when build passes. */
  // projenUpgradeSchedule: [ '0 6 * * *' ],                                   /* Customize the projenUpgrade schedule in cron expression. */
  // projenUpgradeSecret: undefined,                                           /* Periodically submits a pull request for projen upgrades (executes \`yarn projen:upgrade\`). */
  // projenVersion: Semver.latest(),                                           /* Version of projen to install. */
  // pullRequestTemplate: true,                                                /* Include a GitHub pull request template. */
  // pullRequestTemplateContents: undefined,                                   /* The contents of the pull request template. */
  // releaseBranches: [ 'master' ],                                            /* Branches which trigger a release. */
  // releaseEveryCommit: true,                                                 /* Automatically release new versions every commit to one of branches in \`releaseBranches\`. */
  // releaseSchedule: undefined,                                               /* CRON schedule to trigger new releases. */
  // releaseToNpm: false,                                                      /* Automatically release to npm when new versions are introduced. */
  // releaseWorkflow: true,                                                    /* Define a GitHub workflow for releasing from \\"master\\" when new versions are bumped. */
  // scripts: {},                                                              /* npm scripts to include. */
<<<<<<< HEAD
  // srcdir: 'src',                                                            /* Typescript sources directory. */
  // start: true,                                                              /* Defines a \`yarn start\` interactive experience. */
  // startOptions: undefined,                                                  /* Options for \`yarn start\`. */
  // testdir: 'test',                                                          /* Tests directory. */
  // workflowBootstrapSteps: 'yarn install --frozen-lockfile && yarn projen',  /* Workflow steps to use in order to bootstrap this repo. */
=======
  // srcdir: \\"src\\",                                                            /* Typescript sources directory. */
  // testdir: \\"test\\",                                                          /* Tests directory. */
  // workflowBootstrapSteps: \\"yarn install --frozen-lockfile && yarn projen\\",  /* Workflow steps to use in order to bootstrap this repo. */
>>>>>>> 963ca13c
  // workflowContainerImage: undefined,                                        /* Container image to use for GitHub workflows. */
  // workflowNodeVersion: undefined,                                           /* The node version to use in GitHub workflows. */

  /* NodeProjectOptions */
  // authorEmail: undefined,                                                   /* Author's e-mail. */
  // authorName: undefined,                                                    /* Author's name. */
  // authorOrganization: undefined,                                            /* Author's Organization. */
  // authorUrl: undefined,                                                     /* Author's URL / Website. */
  // description: undefined,                                                   /* The description is just a string that helps people understand the purpose of the package. */
  // gitignore: undefined,                                                     /* Additional entries to .gitignore. */
  // homepage: undefined,                                                      /* Package's Homepage / Website. */
  // jest: true,                                                               /* Setup jest unit tests. */
  // jestOptions: undefined,                                                   /* Jest options. */
  // license: undefined,                                                       /* License's SPDX identifier. */
  // licensed: true,                                                           /* Indicates if a license should be added. */
  // repository: undefined,                                                    /* The repository is the location where the actual code for your package lives. */
  // repositoryDirectory: undefined,                                           /* If the package.json for your package is not in the root directory (for example if it is part of a monorepo), you can specify the directory in which it lives. */
  // stability: undefined,                                                     /* Package's Stability. */

  /* ProjectOptions */
  // outdir: '.',                                                              /* The root directory of the project. */
  // parent: undefined,                                                        /* The parent project, if this project is part of a bigger project. */

  /* TypeScriptProjectOptions */
  // compileBeforeTest: undefined,                                             /* Compile the code before running tests. */
  // disableTsconfig: false,                                                   /* Do not generate a \`tsconfig.json\` file (used by jsii projects since tsconfig.json is generated by the jsii compiler). */
  // docgen: false,                                                            /* Docgen by Typedoc. */
  // docsDirectory: 'docs',                                                    /* Docs directory. */
  // entrypointTypes: undefined,                                               /* The .d.ts file that includes the type declarations for this module. */
  // eslint: true,                                                             /* Setup eslint. */
  // eslintOptions: undefined,                                                 /* Eslint options. */
  // package: true,                                                            /* Defines a \`yarn package\` command that will produce a tarball and place it under \`dist/js\`. */
  // sampleCode: true,                                                         /* Generate one-time sample in \`src/\` and \`test/\` if there are no files there. */
  // tsconfig: undefined,                                                      /* Custom TSConfig. */
  // typescriptVersion: '^3.9.5',                                              /* TypeScript version to use. */
});

project.synth();
"
`;

exports[`projen new typescript-app 1`] = `
"const { TypeScriptAppProject } = require('projen');

const project = new TypeScriptAppProject({
  name: 'my-project',

  /* NodeProjectCommonOptions */
  // allowLibraryDependencies: true,                                           /* Allow the project to include \`peerDependencies\` and \`bundledDependencies\`. */
  // antitamper: true,                                                         /* Checks that after build there are no modified files on git. */
  // autoDetectBin: true,                                                      /* Automatically add all executables under the \`bin\` directory to your \`package.json\` file under the \`bin\` section. */
  // bin: undefined,                                                           /* Binary programs vended with your module. */
  // buildWorkflow: true,                                                      /* Define a GitHub workflow for building PRs. */
  // bundledDeps: undefined,                                                   /* List of dependencies to bundle into this module. */
  // codeCov: false,                                                           /* Define a GitHub workflow step for sending code coverage metrics to https://codecov.io/ Uses codecov/codecov-action@v1 A secret is required for private repos. Configured with @codeCovTokenSecret. */
  // codeCovTokenSecret: undefined,                                            /* Define the secret name for a specified https://codecov.io/ token A secret is required to send coverage for private repositories. */
  // copyrightOwner: undefined,                                                /* License copyright owner. */
  // copyrightPeriod: undefined,                                               /* The copyright years to put in the LICENSE file. */
  // defaultReleaseBranch: 'master',                                           /* The name of the main release branch. */
  // dependabot: true,                                                         /* Include dependabot configuration. */
  // dependabotOptions: undefined,                                             /* Options for dependabot. */
  // deps: [],                                                                 /* Runtime dependencies of this module. */
  // devDeps: [],                                                              /* Build dependencies for this module. */
  // entrypoint: 'lib/index.js',                                               /* Module entrypoint (\`main\` in \`package.json\`). */
  // keywords: undefined,                                                      /* Keywords to include in \`package.json\`. */
  // libdir: 'lib',                                                            /* Compiler artifacts output directory. */
  // maxNodeVersion: undefined,                                                /* Minimum node.js version to require via \`engines\` (inclusive). */
  // mergify: true,                                                            /* Adds mergify configuration. */
  // mergifyAutoMergeLabel: 'auto-merge',                                      /* Automatically merge PRs that build successfully and have this label. */
  // mergifyOptions: undefined,                                                /* Options for mergify. */
  // minNodeVersion: undefined,                                                /* Minimum Node.js version to require via package.json \`engines\` (inclusive). */
  // npmDistTag: 'latest',                                                     /* The dist-tag to use when releasing to npm. */
  // npmignore: undefined,                                                     /* Additional entries to .npmignore. */
  // npmignoreEnabled: true,                                                   /* Defines an .npmignore file. Normally this is only needed for libraries that are packaged as tarballs. */
<<<<<<< HEAD
  // npmRegistry: 'registry.npmjs.org',                                        /* The registry url to use when releasing packages. */
=======
  // npmRegistry: \\"registry.npmjs.org\\",                                        /* The registry url to use when releasing packages. */
  // npmTaskExecution: NpmTaskExecution.PROJEN,                                /* Determines how tasks are executed when invoked as npm scripts (yarn/npm run xyz). */
>>>>>>> 963ca13c
  // packageManager: NodePackageManager.YARN,                                  /* The Node Package Manager used to execute scripts. */
  // peerDependencyOptions: undefined,                                         /* Options for \`peerDeps\`. */
  // peerDeps: [],                                                             /* Peer dependencies for this module. */
  // projenCommand: \\"npx projen\\",                                              /* The shell command to use in order to run the projen CLI. */
  // projenDevDependency: true,                                                /* Indicates of \\"projen\\" should be installed as a devDependency. */
  // projenUpgradeAutoMerge: undefined,                                        /* Automatically merge projen upgrade PRs when build passes. */
  // projenUpgradeSchedule: [ '0 6 * * *' ],                                   /* Customize the projenUpgrade schedule in cron expression. */
  // projenUpgradeSecret: undefined,                                           /* Periodically submits a pull request for projen upgrades (executes \`yarn projen:upgrade\`). */
  // projenVersion: Semver.latest(),                                           /* Version of projen to install. */
  // pullRequestTemplate: true,                                                /* Include a GitHub pull request template. */
  // pullRequestTemplateContents: undefined,                                   /* The contents of the pull request template. */
  // releaseBranches: [ 'master' ],                                            /* Branches which trigger a release. */
  // releaseEveryCommit: true,                                                 /* Automatically release new versions every commit to one of branches in \`releaseBranches\`. */
  // releaseSchedule: undefined,                                               /* CRON schedule to trigger new releases. */
  // releaseToNpm: false,                                                      /* Automatically release to npm when new versions are introduced. */
  // releaseWorkflow: true,                                                    /* Define a GitHub workflow for releasing from \\"master\\" when new versions are bumped. */
  // scripts: {},                                                              /* npm scripts to include. */
<<<<<<< HEAD
  // srcdir: 'src',                                                            /* Typescript sources directory. */
  // start: true,                                                              /* Defines a \`yarn start\` interactive experience. */
  // startOptions: undefined,                                                  /* Options for \`yarn start\`. */
  // testdir: 'test',                                                          /* Tests directory. */
  // workflowBootstrapSteps: 'yarn install --frozen-lockfile && yarn projen',  /* Workflow steps to use in order to bootstrap this repo. */
=======
  // srcdir: \\"src\\",                                                            /* Typescript sources directory. */
  // testdir: \\"test\\",                                                          /* Tests directory. */
  // workflowBootstrapSteps: \\"yarn install --frozen-lockfile && yarn projen\\",  /* Workflow steps to use in order to bootstrap this repo. */
>>>>>>> 963ca13c
  // workflowContainerImage: undefined,                                        /* Container image to use for GitHub workflows. */
  // workflowNodeVersion: undefined,                                           /* The node version to use in GitHub workflows. */

  /* NodeProjectOptions */
  // authorEmail: undefined,                                                   /* Author's e-mail. */
  // authorName: undefined,                                                    /* Author's name. */
  // authorOrganization: undefined,                                            /* Author's Organization. */
  // authorUrl: undefined,                                                     /* Author's URL / Website. */
  // description: undefined,                                                   /* The description is just a string that helps people understand the purpose of the package. */
  // gitignore: undefined,                                                     /* Additional entries to .gitignore. */
  // homepage: undefined,                                                      /* Package's Homepage / Website. */
  // jest: true,                                                               /* Setup jest unit tests. */
  // jestOptions: undefined,                                                   /* Jest options. */
  // license: undefined,                                                       /* License's SPDX identifier. */
  // licensed: true,                                                           /* Indicates if a license should be added. */
  // repository: undefined,                                                    /* The repository is the location where the actual code for your package lives. */
  // repositoryDirectory: undefined,                                           /* If the package.json for your package is not in the root directory (for example if it is part of a monorepo), you can specify the directory in which it lives. */
  // stability: undefined,                                                     /* Package's Stability. */

  /* ProjectOptions */
  // outdir: '.',                                                              /* The root directory of the project. */
  // parent: undefined,                                                        /* The parent project, if this project is part of a bigger project. */

  /* TypeScriptProjectOptions */
  // compileBeforeTest: undefined,                                             /* Compile the code before running tests. */
  // disableTsconfig: false,                                                   /* Do not generate a \`tsconfig.json\` file (used by jsii projects since tsconfig.json is generated by the jsii compiler). */
  // docgen: false,                                                            /* Docgen by Typedoc. */
  // docsDirectory: 'docs',                                                    /* Docs directory. */
  // entrypointTypes: undefined,                                               /* The .d.ts file that includes the type declarations for this module. */
  // eslint: true,                                                             /* Setup eslint. */
  // eslintOptions: undefined,                                                 /* Eslint options. */
  // package: true,                                                            /* Defines a \`yarn package\` command that will produce a tarball and place it under \`dist/js\`. */
  // sampleCode: true,                                                         /* Generate one-time sample in \`src/\` and \`test/\` if there are no files there. */
  // tsconfig: undefined,                                                      /* Custom TSConfig. */
  // typescriptVersion: '^3.9.5',                                              /* TypeScript version to use. */
});

project.synth();
"
`;<|MERGE_RESOLUTION|>--- conflicted
+++ resolved
@@ -41,12 +41,8 @@
   // npmDistTag: 'latest',                                                     /* The dist-tag to use when releasing to npm. */
   // npmignore: undefined,                                                     /* Additional entries to .npmignore. */
   // npmignoreEnabled: true,                                                   /* Defines an .npmignore file. Normally this is only needed for libraries that are packaged as tarballs. */
-<<<<<<< HEAD
   // npmRegistry: 'registry.npmjs.org',                                        /* The registry url to use when releasing packages. */
-=======
-  // npmRegistry: \\"registry.npmjs.org\\",                                        /* The registry url to use when releasing packages. */
   // npmTaskExecution: NpmTaskExecution.PROJEN,                                /* Determines how tasks are executed when invoked as npm scripts (yarn/npm run xyz). */
->>>>>>> 963ca13c
   // packageManager: NodePackageManager.YARN,                                  /* The Node Package Manager used to execute scripts. */
   // peerDependencyOptions: undefined,                                         /* Options for \`peerDeps\`. */
   // peerDeps: [],                                                             /* Peer dependencies for this module. */
@@ -64,17 +60,9 @@
   // releaseToNpm: false,                                                      /* Automatically release to npm when new versions are introduced. */
   // releaseWorkflow: true,                                                    /* Define a GitHub workflow for releasing from \\"master\\" when new versions are bumped. */
   // scripts: {},                                                              /* npm scripts to include. */
-<<<<<<< HEAD
   // srcdir: 'src',                                                            /* Typescript sources directory. */
-  // start: true,                                                              /* Defines a \`yarn start\` interactive experience. */
-  // startOptions: undefined,                                                  /* Options for \`yarn start\`. */
   // testdir: 'test',                                                          /* Tests directory. */
   // workflowBootstrapSteps: 'yarn install --frozen-lockfile && yarn projen',  /* Workflow steps to use in order to bootstrap this repo. */
-=======
-  // srcdir: \\"src\\",                                                            /* Typescript sources directory. */
-  // testdir: \\"test\\",                                                          /* Tests directory. */
-  // workflowBootstrapSteps: \\"yarn install --frozen-lockfile && yarn projen\\",  /* Workflow steps to use in order to bootstrap this repo. */
->>>>>>> 963ca13c
   // workflowContainerImage: undefined,                                        /* Container image to use for GitHub workflows. */
   // workflowNodeVersion: undefined,                                           /* The node version to use in GitHub workflows. */
 
@@ -178,12 +166,8 @@
   // npmDistTag: 'latest',                                                     /* The dist-tag to use when releasing to npm. */
   // npmignore: undefined,                                                     /* Additional entries to .npmignore. */
   // npmignoreEnabled: true,                                                   /* Defines an .npmignore file. Normally this is only needed for libraries that are packaged as tarballs. */
-<<<<<<< HEAD
   // npmRegistry: 'registry.npmjs.org',                                        /* The registry url to use when releasing packages. */
-=======
-  // npmRegistry: \\"registry.npmjs.org\\",                                        /* The registry url to use when releasing packages. */
   // npmTaskExecution: NpmTaskExecution.PROJEN,                                /* Determines how tasks are executed when invoked as npm scripts (yarn/npm run xyz). */
->>>>>>> 963ca13c
   // packageManager: NodePackageManager.YARN,                                  /* The Node Package Manager used to execute scripts. */
   // peerDependencyOptions: undefined,                                         /* Options for \`peerDeps\`. */
   // peerDeps: [],                                                             /* Peer dependencies for this module. */
@@ -201,17 +185,9 @@
   // releaseToNpm: false,                                                      /* Automatically release to npm when new versions are introduced. */
   // releaseWorkflow: true,                                                    /* Define a GitHub workflow for releasing from \\"master\\" when new versions are bumped. */
   // scripts: {},                                                              /* npm scripts to include. */
-<<<<<<< HEAD
   // srcdir: 'src',                                                            /* Typescript sources directory. */
-  // start: true,                                                              /* Defines a \`yarn start\` interactive experience. */
-  // startOptions: undefined,                                                  /* Options for \`yarn start\`. */
   // testdir: 'test',                                                          /* Tests directory. */
   // workflowBootstrapSteps: 'yarn install --frozen-lockfile && yarn projen',  /* Workflow steps to use in order to bootstrap this repo. */
-=======
-  // srcdir: \\"src\\",                                                            /* Typescript sources directory. */
-  // testdir: \\"test\\",                                                          /* Tests directory. */
-  // workflowBootstrapSteps: \\"yarn install --frozen-lockfile && yarn projen\\",  /* Workflow steps to use in order to bootstrap this repo. */
->>>>>>> 963ca13c
   // workflowContainerImage: undefined,                                        /* Container image to use for GitHub workflows. */
   // workflowNodeVersion: undefined,                                           /* The node version to use in GitHub workflows. */
 
@@ -280,12 +256,8 @@
   // npmDistTag: 'latest',                                                     /* The dist-tag to use when releasing to npm. */
   // npmignore: undefined,                                                     /* Additional entries to .npmignore. */
   // npmignoreEnabled: true,                                                   /* Defines an .npmignore file. Normally this is only needed for libraries that are packaged as tarballs. */
-<<<<<<< HEAD
   // npmRegistry: 'registry.npmjs.org',                                        /* The registry url to use when releasing packages. */
-=======
-  // npmRegistry: \\"registry.npmjs.org\\",                                        /* The registry url to use when releasing packages. */
   // npmTaskExecution: NpmTaskExecution.PROJEN,                                /* Determines how tasks are executed when invoked as npm scripts (yarn/npm run xyz). */
->>>>>>> 963ca13c
   // packageManager: NodePackageManager.YARN,                                  /* The Node Package Manager used to execute scripts. */
   // peerDependencyOptions: undefined,                                         /* Options for \`peerDeps\`. */
   // peerDeps: [],                                                             /* Peer dependencies for this module. */
@@ -303,17 +275,9 @@
   // releaseToNpm: false,                                                      /* Automatically release to npm when new versions are introduced. */
   // releaseWorkflow: true,                                                    /* Define a GitHub workflow for releasing from \\"master\\" when new versions are bumped. */
   // scripts: {},                                                              /* npm scripts to include. */
-<<<<<<< HEAD
   // srcdir: 'src',                                                            /* Typescript sources directory. */
-  // start: true,                                                              /* Defines a \`yarn start\` interactive experience. */
-  // startOptions: undefined,                                                  /* Options for \`yarn start\`. */
   // testdir: 'test',                                                          /* Tests directory. */
   // workflowBootstrapSteps: 'yarn install --frozen-lockfile && yarn projen',  /* Workflow steps to use in order to bootstrap this repo. */
-=======
-  // srcdir: \\"src\\",                                                            /* Typescript sources directory. */
-  // testdir: \\"test\\",                                                          /* Tests directory. */
-  // workflowBootstrapSteps: \\"yarn install --frozen-lockfile && yarn projen\\",  /* Workflow steps to use in order to bootstrap this repo. */
->>>>>>> 963ca13c
   // workflowContainerImage: undefined,                                        /* Container image to use for GitHub workflows. */
   // workflowNodeVersion: undefined,                                           /* The node version to use in GitHub workflows. */
 
@@ -378,12 +342,8 @@
   // npmDistTag: 'latest',                                                     /* The dist-tag to use when releasing to npm. */
   // npmignore: undefined,                                                     /* Additional entries to .npmignore. */
   // npmignoreEnabled: true,                                                   /* Defines an .npmignore file. Normally this is only needed for libraries that are packaged as tarballs. */
-<<<<<<< HEAD
   // npmRegistry: 'registry.npmjs.org',                                        /* The registry url to use when releasing packages. */
-=======
-  // npmRegistry: \\"registry.npmjs.org\\",                                        /* The registry url to use when releasing packages. */
   // npmTaskExecution: NpmTaskExecution.PROJEN,                                /* Determines how tasks are executed when invoked as npm scripts (yarn/npm run xyz). */
->>>>>>> 963ca13c
   // packageManager: NodePackageManager.YARN,                                  /* The Node Package Manager used to execute scripts. */
   // peerDependencyOptions: undefined,                                         /* Options for \`peerDeps\`. */
   // peerDeps: [],                                                             /* Peer dependencies for this module. */
@@ -401,17 +361,9 @@
   // releaseToNpm: false,                                                      /* Automatically release to npm when new versions are introduced. */
   // releaseWorkflow: true,                                                    /* Define a GitHub workflow for releasing from \\"master\\" when new versions are bumped. */
   // scripts: {},                                                              /* npm scripts to include. */
-<<<<<<< HEAD
   // srcdir: 'src',                                                            /* Typescript sources directory. */
-  // start: true,                                                              /* Defines a \`yarn start\` interactive experience. */
-  // startOptions: undefined,                                                  /* Options for \`yarn start\`. */
   // testdir: 'test',                                                          /* Tests directory. */
   // workflowBootstrapSteps: 'yarn install --frozen-lockfile && yarn projen',  /* Workflow steps to use in order to bootstrap this repo. */
-=======
-  // srcdir: \\"src\\",                                                            /* Typescript sources directory. */
-  // testdir: \\"test\\",                                                          /* Tests directory. */
-  // workflowBootstrapSteps: \\"yarn install --frozen-lockfile && yarn projen\\",  /* Workflow steps to use in order to bootstrap this repo. */
->>>>>>> 963ca13c
   // workflowContainerImage: undefined,                                        /* Container image to use for GitHub workflows. */
   // workflowNodeVersion: undefined,                                           /* The node version to use in GitHub workflows. */
 
@@ -464,12 +416,8 @@
   // npmDistTag: 'latest',                                                     /* The dist-tag to use when releasing to npm. */
   // npmignore: undefined,                                                     /* Additional entries to .npmignore. */
   // npmignoreEnabled: true,                                                   /* Defines an .npmignore file. Normally this is only needed for libraries that are packaged as tarballs. */
-<<<<<<< HEAD
   // npmRegistry: 'registry.npmjs.org',                                        /* The registry url to use when releasing packages. */
-=======
-  // npmRegistry: \\"registry.npmjs.org\\",                                        /* The registry url to use when releasing packages. */
   // npmTaskExecution: NpmTaskExecution.PROJEN,                                /* Determines how tasks are executed when invoked as npm scripts (yarn/npm run xyz). */
->>>>>>> 963ca13c
   // packageManager: NodePackageManager.YARN,                                  /* The Node Package Manager used to execute scripts. */
   // peerDependencyOptions: undefined,                                         /* Options for \`peerDeps\`. */
   // peerDeps: [],                                                             /* Peer dependencies for this module. */
@@ -487,17 +435,9 @@
   // releaseToNpm: false,                                                      /* Automatically release to npm when new versions are introduced. */
   // releaseWorkflow: true,                                                    /* Define a GitHub workflow for releasing from \\"master\\" when new versions are bumped. */
   // scripts: {},                                                              /* npm scripts to include. */
-<<<<<<< HEAD
   // srcdir: 'src',                                                            /* Typescript sources directory. */
-  // start: true,                                                              /* Defines a \`yarn start\` interactive experience. */
-  // startOptions: undefined,                                                  /* Options for \`yarn start\`. */
   // testdir: 'test',                                                          /* Tests directory. */
   // workflowBootstrapSteps: 'yarn install --frozen-lockfile && yarn projen',  /* Workflow steps to use in order to bootstrap this repo. */
-=======
-  // srcdir: \\"src\\",                                                            /* Typescript sources directory. */
-  // testdir: \\"test\\",                                                          /* Tests directory. */
-  // workflowBootstrapSteps: \\"yarn install --frozen-lockfile && yarn projen\\",  /* Workflow steps to use in order to bootstrap this repo. */
->>>>>>> 963ca13c
   // workflowContainerImage: undefined,                                        /* Container image to use for GitHub workflows. */
   // workflowNodeVersion: undefined,                                           /* The node version to use in GitHub workflows. */
 
@@ -563,12 +503,8 @@
   // npmDistTag: 'latest',                                                     /* The dist-tag to use when releasing to npm. */
   // npmignore: undefined,                                                     /* Additional entries to .npmignore. */
   // npmignoreEnabled: true,                                                   /* Defines an .npmignore file. Normally this is only needed for libraries that are packaged as tarballs. */
-<<<<<<< HEAD
   // npmRegistry: 'registry.npmjs.org',                                        /* The registry url to use when releasing packages. */
-=======
-  // npmRegistry: \\"registry.npmjs.org\\",                                        /* The registry url to use when releasing packages. */
   // npmTaskExecution: NpmTaskExecution.PROJEN,                                /* Determines how tasks are executed when invoked as npm scripts (yarn/npm run xyz). */
->>>>>>> 963ca13c
   // packageManager: NodePackageManager.YARN,                                  /* The Node Package Manager used to execute scripts. */
   // peerDependencyOptions: undefined,                                         /* Options for \`peerDeps\`. */
   // peerDeps: [],                                                             /* Peer dependencies for this module. */
@@ -586,17 +522,9 @@
   // releaseToNpm: false,                                                      /* Automatically release to npm when new versions are introduced. */
   // releaseWorkflow: true,                                                    /* Define a GitHub workflow for releasing from \\"master\\" when new versions are bumped. */
   // scripts: {},                                                              /* npm scripts to include. */
-<<<<<<< HEAD
   // srcdir: 'src',                                                            /* Typescript sources directory. */
-  // start: true,                                                              /* Defines a \`yarn start\` interactive experience. */
-  // startOptions: undefined,                                                  /* Options for \`yarn start\`. */
   // testdir: 'test',                                                          /* Tests directory. */
   // workflowBootstrapSteps: 'yarn install --frozen-lockfile && yarn projen',  /* Workflow steps to use in order to bootstrap this repo. */
-=======
-  // srcdir: \\"src\\",                                                            /* Typescript sources directory. */
-  // testdir: \\"test\\",                                                          /* Tests directory. */
-  // workflowBootstrapSteps: \\"yarn install --frozen-lockfile && yarn projen\\",  /* Workflow steps to use in order to bootstrap this repo. */
->>>>>>> 963ca13c
   // workflowContainerImage: undefined,                                        /* Container image to use for GitHub workflows. */
   // workflowNodeVersion: undefined,                                           /* The node version to use in GitHub workflows. */
 
@@ -671,12 +599,8 @@
   // npmDistTag: 'latest',                                                     /* The dist-tag to use when releasing to npm. */
   // npmignore: undefined,                                                     /* Additional entries to .npmignore. */
   // npmignoreEnabled: true,                                                   /* Defines an .npmignore file. Normally this is only needed for libraries that are packaged as tarballs. */
-<<<<<<< HEAD
   // npmRegistry: 'registry.npmjs.org',                                        /* The registry url to use when releasing packages. */
-=======
-  // npmRegistry: \\"registry.npmjs.org\\",                                        /* The registry url to use when releasing packages. */
   // npmTaskExecution: NpmTaskExecution.PROJEN,                                /* Determines how tasks are executed when invoked as npm scripts (yarn/npm run xyz). */
->>>>>>> 963ca13c
   // packageManager: NodePackageManager.YARN,                                  /* The Node Package Manager used to execute scripts. */
   // peerDependencyOptions: undefined,                                         /* Options for \`peerDeps\`. */
   // peerDeps: [],                                                             /* Peer dependencies for this module. */
@@ -694,17 +618,9 @@
   // releaseToNpm: false,                                                      /* Automatically release to npm when new versions are introduced. */
   // releaseWorkflow: true,                                                    /* Define a GitHub workflow for releasing from \\"master\\" when new versions are bumped. */
   // scripts: {},                                                              /* npm scripts to include. */
-<<<<<<< HEAD
   // srcdir: 'src',                                                            /* Typescript sources directory. */
-  // start: true,                                                              /* Defines a \`yarn start\` interactive experience. */
-  // startOptions: undefined,                                                  /* Options for \`yarn start\`. */
   // testdir: 'test',                                                          /* Tests directory. */
   // workflowBootstrapSteps: 'yarn install --frozen-lockfile && yarn projen',  /* Workflow steps to use in order to bootstrap this repo. */
-=======
-  // srcdir: \\"src\\",                                                            /* Typescript sources directory. */
-  // testdir: \\"test\\",                                                          /* Tests directory. */
-  // workflowBootstrapSteps: \\"yarn install --frozen-lockfile && yarn projen\\",  /* Workflow steps to use in order to bootstrap this repo. */
->>>>>>> 963ca13c
   // workflowContainerImage: undefined,                                        /* Container image to use for GitHub workflows. */
   // workflowNodeVersion: undefined,                                           /* The node version to use in GitHub workflows. */
 
@@ -779,12 +695,8 @@
   // npmDistTag: 'latest',                                                     /* The dist-tag to use when releasing to npm. */
   // npmignore: undefined,                                                     /* Additional entries to .npmignore. */
   // npmignoreEnabled: true,                                                   /* Defines an .npmignore file. Normally this is only needed for libraries that are packaged as tarballs. */
-<<<<<<< HEAD
   // npmRegistry: 'registry.npmjs.org',                                        /* The registry url to use when releasing packages. */
-=======
-  // npmRegistry: \\"registry.npmjs.org\\",                                        /* The registry url to use when releasing packages. */
   // npmTaskExecution: NpmTaskExecution.PROJEN,                                /* Determines how tasks are executed when invoked as npm scripts (yarn/npm run xyz). */
->>>>>>> 963ca13c
   // packageManager: NodePackageManager.YARN,                                  /* The Node Package Manager used to execute scripts. */
   // peerDependencyOptions: undefined,                                         /* Options for \`peerDeps\`. */
   // peerDeps: [],                                                             /* Peer dependencies for this module. */
@@ -802,17 +714,9 @@
   // releaseToNpm: false,                                                      /* Automatically release to npm when new versions are introduced. */
   // releaseWorkflow: true,                                                    /* Define a GitHub workflow for releasing from \\"master\\" when new versions are bumped. */
   // scripts: {},                                                              /* npm scripts to include. */
-<<<<<<< HEAD
   // srcdir: 'src',                                                            /* Typescript sources directory. */
-  // start: true,                                                              /* Defines a \`yarn start\` interactive experience. */
-  // startOptions: undefined,                                                  /* Options for \`yarn start\`. */
   // testdir: 'test',                                                          /* Tests directory. */
   // workflowBootstrapSteps: 'yarn install --frozen-lockfile && yarn projen',  /* Workflow steps to use in order to bootstrap this repo. */
-=======
-  // srcdir: \\"src\\",                                                            /* Typescript sources directory. */
-  // testdir: \\"test\\",                                                          /* Tests directory. */
-  // workflowBootstrapSteps: \\"yarn install --frozen-lockfile && yarn projen\\",  /* Workflow steps to use in order to bootstrap this repo. */
->>>>>>> 963ca13c
   // workflowContainerImage: undefined,                                        /* Container image to use for GitHub workflows. */
   // workflowNodeVersion: undefined,                                           /* The node version to use in GitHub workflows. */
 
@@ -877,12 +781,8 @@
   // npmDistTag: 'latest',                                                     /* The dist-tag to use when releasing to npm. */
   // npmignore: undefined,                                                     /* Additional entries to .npmignore. */
   // npmignoreEnabled: true,                                                   /* Defines an .npmignore file. Normally this is only needed for libraries that are packaged as tarballs. */
-<<<<<<< HEAD
   // npmRegistry: 'registry.npmjs.org',                                        /* The registry url to use when releasing packages. */
-=======
-  // npmRegistry: \\"registry.npmjs.org\\",                                        /* The registry url to use when releasing packages. */
   // npmTaskExecution: NpmTaskExecution.PROJEN,                                /* Determines how tasks are executed when invoked as npm scripts (yarn/npm run xyz). */
->>>>>>> 963ca13c
   // packageManager: NodePackageManager.YARN,                                  /* The Node Package Manager used to execute scripts. */
   // peerDependencyOptions: undefined,                                         /* Options for \`peerDeps\`. */
   // peerDeps: [],                                                             /* Peer dependencies for this module. */
@@ -900,17 +800,9 @@
   // releaseToNpm: false,                                                      /* Automatically release to npm when new versions are introduced. */
   // releaseWorkflow: true,                                                    /* Define a GitHub workflow for releasing from \\"master\\" when new versions are bumped. */
   // scripts: {},                                                              /* npm scripts to include. */
-<<<<<<< HEAD
   // srcdir: 'src',                                                            /* Typescript sources directory. */
-  // start: true,                                                              /* Defines a \`yarn start\` interactive experience. */
-  // startOptions: undefined,                                                  /* Options for \`yarn start\`. */
   // testdir: 'test',                                                          /* Tests directory. */
   // workflowBootstrapSteps: 'yarn install --frozen-lockfile && yarn projen',  /* Workflow steps to use in order to bootstrap this repo. */
-=======
-  // srcdir: \\"src\\",                                                            /* Typescript sources directory. */
-  // testdir: \\"test\\",                                                          /* Tests directory. */
-  // workflowBootstrapSteps: \\"yarn install --frozen-lockfile && yarn projen\\",  /* Workflow steps to use in order to bootstrap this repo. */
->>>>>>> 963ca13c
   // workflowContainerImage: undefined,                                        /* Container image to use for GitHub workflows. */
   // workflowNodeVersion: undefined,                                           /* The node version to use in GitHub workflows. */
 
@@ -985,12 +877,8 @@
   // npmDistTag: 'latest',                                                     /* The dist-tag to use when releasing to npm. */
   // npmignore: undefined,                                                     /* Additional entries to .npmignore. */
   // npmignoreEnabled: true,                                                   /* Defines an .npmignore file. Normally this is only needed for libraries that are packaged as tarballs. */
-<<<<<<< HEAD
   // npmRegistry: 'registry.npmjs.org',                                        /* The registry url to use when releasing packages. */
-=======
-  // npmRegistry: \\"registry.npmjs.org\\",                                        /* The registry url to use when releasing packages. */
   // npmTaskExecution: NpmTaskExecution.PROJEN,                                /* Determines how tasks are executed when invoked as npm scripts (yarn/npm run xyz). */
->>>>>>> 963ca13c
   // packageManager: NodePackageManager.YARN,                                  /* The Node Package Manager used to execute scripts. */
   // peerDependencyOptions: undefined,                                         /* Options for \`peerDeps\`. */
   // peerDeps: [],                                                             /* Peer dependencies for this module. */
@@ -1008,17 +896,9 @@
   // releaseToNpm: false,                                                      /* Automatically release to npm when new versions are introduced. */
   // releaseWorkflow: true,                                                    /* Define a GitHub workflow for releasing from \\"master\\" when new versions are bumped. */
   // scripts: {},                                                              /* npm scripts to include. */
-<<<<<<< HEAD
   // srcdir: 'src',                                                            /* Typescript sources directory. */
-  // start: true,                                                              /* Defines a \`yarn start\` interactive experience. */
-  // startOptions: undefined,                                                  /* Options for \`yarn start\`. */
   // testdir: 'test',                                                          /* Tests directory. */
   // workflowBootstrapSteps: 'yarn install --frozen-lockfile && yarn projen',  /* Workflow steps to use in order to bootstrap this repo. */
-=======
-  // srcdir: \\"src\\",                                                            /* Typescript sources directory. */
-  // testdir: \\"test\\",                                                          /* Tests directory. */
-  // workflowBootstrapSteps: \\"yarn install --frozen-lockfile && yarn projen\\",  /* Workflow steps to use in order to bootstrap this repo. */
->>>>>>> 963ca13c
   // workflowContainerImage: undefined,                                        /* Container image to use for GitHub workflows. */
   // workflowNodeVersion: undefined,                                           /* The node version to use in GitHub workflows. */
 
@@ -1093,12 +973,8 @@
   // npmDistTag: 'latest',                                                     /* The dist-tag to use when releasing to npm. */
   // npmignore: undefined,                                                     /* Additional entries to .npmignore. */
   // npmignoreEnabled: true,                                                   /* Defines an .npmignore file. Normally this is only needed for libraries that are packaged as tarballs. */
-<<<<<<< HEAD
   // npmRegistry: 'registry.npmjs.org',                                        /* The registry url to use when releasing packages. */
-=======
-  // npmRegistry: \\"registry.npmjs.org\\",                                        /* The registry url to use when releasing packages. */
   // npmTaskExecution: NpmTaskExecution.PROJEN,                                /* Determines how tasks are executed when invoked as npm scripts (yarn/npm run xyz). */
->>>>>>> 963ca13c
   // packageManager: NodePackageManager.YARN,                                  /* The Node Package Manager used to execute scripts. */
   // peerDependencyOptions: undefined,                                         /* Options for \`peerDeps\`. */
   // peerDeps: [],                                                             /* Peer dependencies for this module. */
@@ -1116,17 +992,9 @@
   // releaseToNpm: false,                                                      /* Automatically release to npm when new versions are introduced. */
   // releaseWorkflow: true,                                                    /* Define a GitHub workflow for releasing from \\"master\\" when new versions are bumped. */
   // scripts: {},                                                              /* npm scripts to include. */
-<<<<<<< HEAD
   // srcdir: 'src',                                                            /* Typescript sources directory. */
-  // start: true,                                                              /* Defines a \`yarn start\` interactive experience. */
-  // startOptions: undefined,                                                  /* Options for \`yarn start\`. */
   // testdir: 'test',                                                          /* Tests directory. */
   // workflowBootstrapSteps: 'yarn install --frozen-lockfile && yarn projen',  /* Workflow steps to use in order to bootstrap this repo. */
-=======
-  // srcdir: \\"src\\",                                                            /* Typescript sources directory. */
-  // testdir: \\"test\\",                                                          /* Tests directory. */
-  // workflowBootstrapSteps: \\"yarn install --frozen-lockfile && yarn projen\\",  /* Workflow steps to use in order to bootstrap this repo. */
->>>>>>> 963ca13c
   // workflowContainerImage: undefined,                                        /* Container image to use for GitHub workflows. */
   // workflowNodeVersion: undefined,                                           /* The node version to use in GitHub workflows. */
 
