<<<<<<< HEAD
import { NodeProject, TypeScriptProject, LogLevel } from '../src';
=======
import { Jest, NodeProject, TypeScriptProject } from '../src';
>>>>>>> 9bb814bc
import { PROJEN_RC } from '../src/common';
import * as logging from '../src/logging';
import { mkdtemp, synthSnapshot } from './util';

logging.disable();

const compilerOptionDefaults = {
  alwaysStrict: true,
  declaration: true,
  experimentalDecorators: true,
  inlineSourceMap: true,
  inlineSources: true,
  lib: ['es2018'],
  module: 'CommonJS',
  noEmitOnError: false,
  noFallthroughCasesInSwitch: true,
  noImplicitAny: true,
  noImplicitReturns: true,
  noImplicitThis: true,
  noUnusedLocals: true,
  noUnusedParameters: true,
  resolveJsonModule: true,
  strict: true,
  strictNullChecks: true,
  strictPropertyInitialization: true,
  stripInternal: true,
  target: 'ES2018',
};

test('Node Project Jest Defaults Configured', () => {
  const project = new NodeProject({
    outdir: mkdtemp(),
    name: 'test-node-project',
    mergify: false,
    projenDevDependency: false,
    jest: true,
    logging: {
      level: LogLevel.OFF,
    },
  });

  expect(project.jest?.config).toBeTruthy();
  expect(project.jest?.config.clearMocks).toEqual(true);
  expect(project.jest?.config.collectCoverage).toEqual(true);

  const snapshot = synthSnapshot(project);
  expect(snapshot['package.json'].jest).toBeTruthy();

  const jest = snapshot['package.json'].jest;
  expect(jest.clearMocks).toEqual(true);
  expect(jest.collectCoverage).toEqual(true);
  expect(jest.coverageDirectory).toEqual('coverage');
});

test('Node Project Jest With Options Configured', () => {
  const project = new NodeProject({
    outdir: mkdtemp(),
    name: 'test-node-project',
    mergify: false,
    projenDevDependency: false,
    jest: true,
    jestOptions: {
      jestConfig: {
        automock: true,
        bail: 5,
        notify: false,
      },
    },
    logging: {
      level: LogLevel.OFF,
    },
  });

  const snapshot = synthSnapshot(project);
  expect(snapshot['package.json'].jest).toBeTruthy();

  const jest = snapshot['package.json'].jest;
  expect(jest.automock).toEqual(true);
  expect(jest.bail).toEqual(5);
  expect(jest.notify).toEqual(false);
});

test('Typescript Project Jest Defaults Configured', () => {
  // WHEN
  const project = new TypeScriptProject({
    outdir: mkdtemp(),
    name: 'test-typescript-project',
    mergify: false,
    projenDevDependency: false,
    jest: true,
    logging: {
      level: LogLevel.OFF,
    },
  });

  const snapshot = synthSnapshot(project);
  const jestTypescriptConfig = snapshot['tsconfig.jest.json'];

  expect(jestTypescriptConfig.compilerOptions).toBeTruthy();
  expect(jestTypescriptConfig.compilerOptions).toStrictEqual(compilerOptionDefaults);
  expect(jestTypescriptConfig.include).toEqual([PROJEN_RC, 'src/**/*.ts', 'test/**/*.ts']);
  expect(jestTypescriptConfig.exclude).toEqual(['node_modules']);
});


test('Typescript Project Jest With Compiler Options', () => {
  const compilerOptions = {
    esModuleInterop: true,
    noImplicitAny: false,
  };

  const project = new TypeScriptProject({
    outdir: mkdtemp(),
    name: 'test-typescript-project',
    mergify: false,
    projenDevDependency: false,
    jest: true,
    jestOptions: {
      typescriptConfig: {
        compilerOptions,
      },
    },
    logging: {
      level: LogLevel.OFF,
    },
  });

  const mergedCompilerOptions = {
    ...compilerOptionDefaults,
    ...compilerOptions,
  };

  const snapshot = synthSnapshot(project);
  const jestTypescriptConfig = snapshot['tsconfig.jest.json'];

  expect(jestTypescriptConfig.compilerOptions).toBeTruthy();
  expect(jestTypescriptConfig.compilerOptions).toStrictEqual(mergedCompilerOptions);
});

test('addTestMatch() can be used to add patterns', () => {
  // GIVEN
  const project = new NodeProject({
    outdir: mkdtemp(),
    name: 'test',
  });
  const jest = new Jest(project, { jestConfig: { testMatch: [] } });

  // WHEN
  jest.addTestMatch('foo/**');
  jest.addTestMatch('bar/baz/**');

  // THEN
  expect(synthSnapshot(project)['package.json'].jest.testMatch).toStrictEqual([
    'foo/**',
    'bar/baz/**',
  ]);
});<|MERGE_RESOLUTION|>--- conflicted
+++ resolved
@@ -1,8 +1,4 @@
-<<<<<<< HEAD
-import { NodeProject, TypeScriptProject, LogLevel } from '../src';
-=======
-import { Jest, NodeProject, TypeScriptProject } from '../src';
->>>>>>> 9bb814bc
+import { Jest, NodeProject, TypeScriptProject, LogLevel } from '../src';
 import { PROJEN_RC } from '../src/common';
 import * as logging from '../src/logging';
 import { mkdtemp, synthSnapshot } from './util';
